--- conflicted
+++ resolved
@@ -114,42 +114,6 @@
     ):
         config.addinivalue_line("filterwarnings", value)
 
-<<<<<<< HEAD
-    if MPL_VERSION < Version("3.5.2"):
-        if MPL_VERSION < Version("3.3"):
-            try:
-                import PIL
-            except ImportError:
-                PILLOW_INSTALLED = False
-            else:
-                PILLOW_INSTALLED = True
-        else:
-            # pillow became a hard dependency in matplotlib 3.3
-            import PIL
-
-            PILLOW_INSTALLED = True
-        if PILLOW_INSTALLED and Version(PIL.__version__) >= Version("9.1"):
-            # see https://github.com/matplotlib/matplotlib/pull/22766
-            config.addinivalue_line(
-                "filterwarnings",
-                r"ignore:NONE is deprecated and will be removed in Pillow 10 \(2023-07-01\)\. "
-                r"Use Resampling\.NEAREST or Dither\.NONE instead\.:DeprecationWarning",
-            )
-            config.addinivalue_line(
-                "filterwarnings",
-                r"ignore:ADAPTIVE is deprecated and will be removed in Pillow 10 \(2023-07-01\)\. "
-                r"Use Palette\.ADAPTIVE instead\.:DeprecationWarning",
-            )
-=======
-    if MPL_VERSION < Version("3.0.0"):
-        config.addinivalue_line(
-            "filterwarnings",
-            (
-                "ignore:Using or importing the ABCs from 'collections' instead of from 'collections.abc' "
-                "is deprecated since Python 3.3,and in 3.9 it will stop working:DeprecationWarning"
-            ),
-        )
-
     if MPL_VERSION < Version("3.5.2") and PILLOW_VERSION >= Version("9.1"):
         # see https://github.com/matplotlib/matplotlib/pull/22766
         config.addinivalue_line(
@@ -162,7 +126,6 @@
             r"ignore:ADAPTIVE is deprecated and will be removed in Pillow 10 \(2023-07-01\)\. "
             r"Use Palette\.ADAPTIVE instead\.:DeprecationWarning",
         )
->>>>>>> 8ce385ce
 
     if NUMPY_VERSION < Version("1.19") and MPL_VERSION < Version("3.3"):
         # This warning is triggered from matplotlib in exactly one test at the time of writing
