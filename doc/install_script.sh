#
# Hi there!  Welcome to the yt installation script.
#
# This script is designed to create a fully isolated Python installation
# with the dependencies you need to run yt.
#
# There are a few options, but you only need to set *one* of them.  And
# that's the next one, DEST_DIR.  But, if you want to use an existing HDF5
# installation you can set HDF5_DIR, or if you want to use some other
# subversion checkout of yt, you can set YT_DIR, too.  (It'll already
# check the current directory and one up.
#
# And, feel free to drop me a line: matthewturk@gmail.com
#

DEST_SUFFIX="yt-`uname -m`"
DEST_DIR="`pwd`/${DEST_SUFFIX/ /}"   # Installation location
BRANCH="stable" # This is the branch to which we will forcibly update.

if [ ${REINST_YT} -eq 1 ] && [ -n ${YT_DEST} ]
then
    DEST_DIR=${YT_DEST}
fi

# Here's where you put the HDF5 path if you like; otherwise it'll download it
# and install it on its own
#HDF5_DIR=

# If you need to supply arguments to the NumPy or SciPy build, supply them here
# This one turns on gfortran manually:
#NUMPY_ARGS="--fcompiler=gnu95"
# If you absolutely can't get the fortran to work, try this:
#NUMPY_ARGS="--fcompiler=fake"

INST_HG=1       # Install Mercurial or not?  If hg is not already
                # installed, yt cannot be installed.
INST_ZLIB=1     # On some systems (Kraken) matplotlib has issues with 
                # the system zlib, which is compiled statically.
                # If need be, you can turn this off.
INST_BZLIB=1    # On some systems, libbzip2 is missing.  This can
                # lead to broken mercurial installations.
INST_PNG=1      # Install a local libpng?  Same things apply as with zlib.
INST_FTYPE=1    # Install FreeType2 locally?
INST_ENZO=0     # Clone a copy of Enzo?
INST_SQLITE3=1  # Install a local version of SQLite3?
INST_PYX=0      # Install PyX?  Sometimes PyX can be problematic without a
                # working TeX installation.
INST_0MQ=1      # Install 0mq (for IPython) and affiliated bindings?
INST_ROCKSTAR=0 # Install the Rockstar halo finder?
INST_SCIPY=0    # Install scipy?

# If you've got yt some other place, set this to point to it.
YT_DIR=""

# If you need to pass anything to matplotlib, do so here.
MPL_SUPP_LDFLAGS=""
MPL_SUPP_CFLAGS=""
MPL_SUPP_CXXFLAGS=""

# If you want to spawn multiple Make jobs, here's the place to set the
# arguments.  For instance, "-j4"
MAKE_PROCS=""

# Make sure we are NOT being run as root
if [[ $EUID -eq 0 ]]
then
   echo "******************************************************"
   echo "*                                                    *"
   echo "*                                                    *"
   echo "*  IT IS A BAD IDEA TO RUN THIS SCRIPT AS ROOT!!!!   *"
   echo "*                                                    *"
   echo "*                                                    *"
   echo "******************************************************"
   echo
   echo "If you really want to do this, you must manually edit"
   echo "the script to re-enable root-level installation.  Sorry!"
   exit 1
fi
if [[ ${DEST_DIR%/} == /usr/local ]] 
then
   echo "******************************************************"
   echo "*                                                    *"
   echo "*                                                    *"
   echo "*  THIS SCRIPT WILL NOT INSTALL TO /usr/local !!!!   *"
   echo "*                                                    *"
   echo "*                                                    *"
   echo "******************************************************"
   exit 1
fi

#------------------------------------------------------------------------------#
#                                                                              #
# Okay, the script starts here.  Feel free to play with it, but hopefully      #
# it'll work as is.                                                            #
#                                                                              #
#------------------------------------------------------------------------------#

LOG_FILE="${DEST_DIR}/yt_install.log"

function get_willwont
{
    if [ $1 -eq 1 ]
    then
        echo -n "will  "
    else
        echo -n "won't "
    fi
}

function host_specific
{
    MYHOST=`hostname -s`  # just give the short one, not FQDN
    MYHOSTLONG=`hostname` # FQDN, for Ranger
    MYOS=`uname -s`       # A guess at the OS
    if [ "${MYHOST##kraken}" != "${MYHOST}" ]
    then
        echo "Looks like you're on Kraken."
        echo
        echo " ******************************************"
        echo " * It may be better to use the yt module! *"
        echo " *                                        *"
        echo " *   $ module load yt                     *"
        echo " *                                        *"
        echo " ******************************************"
        echo
        echo "IF YOU CHOOSE TO PROCEED:"
        echo "YOU MUST BE IN THE GNU PROGRAMMING ENVIRONMENT"
        echo "   $ module swap PrgEnv-pgi PrgEnv-gnu"
        echo
        return
    fi
    if [ "${MYHOST##nautilus}" != "${MYHOST}" ]
    then
        echo "Looks like you're on Nautilus."
        echo
        echo " ******************************************"
        echo " * It may be better to use the yt module! *"
        echo " *                                        *"
        echo " *   $ module load yt                     *"
        echo " *                                        *"
        echo " ******************************************"
        echo
        echo "NOTE: YOU MUST BE IN THE GNU PROGRAMMING ENVIRONMENT"
        echo "   $ module swap PE-intel PE-gnu"
        echo
        echo "Additionally, note that by default, yt will OVERWRITE"
        echo "any existing installations from Kraken!  You might want"
        echo "to adjust the variable DEST_SUFFIX in the install script."
        echo
        return
    fi
    if [ "${MYHOST##verne}" != "${MYHOST}" ]
    then
        echo "Looks like you're on Verne."
        echo
        echo "NOTE: YOU MUST BE IN THE GNU PROGRAMMING ENVIRONMENT"
        echo "This command will take care of that for you:"
        echo
        echo "   $ module swap PE-pgi PE-gnu"
        echo
    fi
    if [ "${MYHOST##steele}" != "${MYHOST}" ]
    then
        echo "Looks like you're on Steele."
        echo
        echo "NOTE: YOU MUST BE IN THE GNU PROGRAMMING ENVIRONMENT"
        echo "These commands should take care of that for you:"
        echo
        echo "   $ module purge"
        echo "   $ module load gcc"
        echo
    fi
    if [ "${MYOS##Darwin}" != "${MYOS}" ]
    then
        echo "Looks like you're running on Mac OSX."
        echo
        echo "NOTE: you must have the Xcode command line tools installed."
        echo
	echo "The instructions for obtaining these tools varies according"
	echo "to your exact OS version.  On older versions of OS X, you"
	echo "must register for an account on the apple developer tools"
	echo "website: https://developer.apple.com/downloads to obtain the"
	echo "download link."
	echo 
	echo "We have gathered some additional instructions for each"
	echo "version of OS X below. If you have trouble installing yt"
	echo "after following these instructions, don't hesitate to contact"
	echo "the yt user's e-mail list."
	echo
	echo "You can see which version of OSX you are running by clicking"
	echo "'About This Mac' in the apple menu on the left hand side of"
	echo "menu bar.  We're assuming that you've installed all operating"
	echo "system updates; if you have an older version, we suggest"
	echo "running software update and installing all available updates."
	echo 
        echo "OS X 10.5.8: search for and download Xcode 3.1.4 from the" 
	echo "Apple developer tools website."
        echo
        echo "OS X 10.6.8: search for and download Xcode 3.2 from the Apple"
	echo "developer tools website.  You can either download the"
	echo "Xcode 3.2.2 Developer Tools package (744 MB) and then use"
	echo "Software Update to update to XCode 3.2.6 or" 
	echo "alternatively, you can download the Xcode 3.2.6/iOS SDK" 
	echo "bundle (4.1 GB)."
        echo
        echo "OS X 10.7.5: download Xcode 4.2 from the mac app store"
	echo "(search for Xcode)."
        echo "Alternatively, download the Xcode command line tools from"
        echo "the Apple developer tools website."
        echo
	echo "OS X 10.8.2: download Xcode 4.6 from the mac app store."
	echo "(search for Xcode)."
	echo "Additionally, you will have to manually install the Xcode"
	echo "command line tools, see:" 
	echo "http://stackoverflow.com/questions/9353444"
	echo "Alternatively, download the Xcode command line tools from"
	echo "the Apple developer tools website."
	echo
        echo "NOTE: It's possible that the installation will fail, if so," 
	echo "please set the following environment variables, remove any" 
	echo "broken installation tree, and re-run this script verbatim."
        echo
        echo "$ export CC=gcc-4.2"
        echo "$ export CXX=g++-4.2"
	echo
        OSX_VERSION=`sw_vers -productVersion`
        if [ "${OSX_VERSION##10.8}" != "${OSX_VERSION}" ]
        then
            MPL_SUPP_CFLAGS="${MPL_SUPP_CFLAGS} -mmacosx-version-min=10.7"
            MPL_SUPP_CXXFLAGS="${MPL_SUPP_CXXFLAGS} -mmacosx-version-min=10.7"
        fi
    fi
    if [ -f /etc/SuSE-release ] && [ `grep --count SUSE /etc/SuSE-release` -gt 0 ]
    then
        echo "Looks like you're on an OpenSUSE-compatible machine."
        echo
        echo "You need to have these packages installed:"
        echo
<<<<<<< HEAD
        OSX_VERSION=`sw_vers -productVersion`
        if [ "${OSX_VERSION##10.8}" != "${OSX_VERSION}" ]
        then
            MPL_SUPP_CFLAGS="${MPL_SUPP_CFLAGS} -mmacosx-version-min=10.7"
            MPL_SUPP_CXXFLAGS="${MPL_SUPP_CXXFLAGS} -mmacosx-version-min=10.7"
        fi
=======
        echo "  * devel_C_C++"
        echo "  * libopenssl-devel"
        echo "  * libuuid-devel"
        echo "  * zip"
        echo "  * gcc-c++"
        echo
        echo "You can accomplish this by executing:"
        echo
        echo "$ sudo zypper install -t pattern devel_C_C++"
        echo "$ sudo zypper install gcc-c++ libopenssl-devel libuuid-devel zip"
        echo
        echo "I am also setting special configure arguments to Python to"
        echo "specify control lib/lib64 issues."
        PYCONF_ARGS="--libdir=${DEST_DIR}/lib"
>>>>>>> 158e17ee
    fi
    if [ -f /etc/lsb-release ] && [ `grep --count buntu /etc/lsb-release` -gt 0 ]
    then
        echo "Looks like you're on an Ubuntu-compatible machine."
        echo
        echo "You need to have these packages installed:"
        echo
        echo "  * libssl-dev"
        echo "  * build-essential"
        echo "  * libncurses5"
        echo "  * libncurses5-dev"
        echo "  * zip"
        echo "  * uuid-dev"
<<<<<<< HEAD
        echo
        echo "You can accomplish this by executing:"
        echo
        echo "$ sudo apt-get install libssl-dev build-essential libncurses5 libncurses5-dev zip uuid-dev"
=======
        echo "  * libfreetype6-dev"
        echo "  * tk-dev"
        echo
        echo "You can accomplish this by executing:"
        echo
        echo "$ sudo apt-get install libssl-dev build-essential libncurses5 libncurses5-dev zip uuid-dev libfreetype6-dev tk-dev"
        echo
>>>>>>> 158e17ee
        echo
        echo " Additionally, if you want to put yt's lib dir in your LD_LIBRARY_PATH"
        echo " so you can use yt without the activate script, you might "
        echo " want to consider turning off LIBZ and FREETYPE in this"
        echo " install script by editing this file and setting"
        echo
        echo " INST_ZLIB=0"
        echo " INST_FTYPE=0"
        echo 
        echo " to avoid conflicts with other command-line programs "
        echo " (like eog and evince, for example)."
    fi
    if [ $INST_SCIPY -eq 1 ]
    then
	echo
	echo "Looks like you've requested that the install script build SciPy."
	echo
	echo "If the SciPy build fails, please uncomment one of the the lines"
	echo "at the top of the install script that sets NUMPY_ARGS, delete"
	echo "any broken installation tree, and re-run the install script"
	echo "verbatim."
	echo
	echo "If that doesn't work, don't hesitate to ask for help on the yt"
	echo "user's mailing list."
	echo
    fi
    if [ ! -z "${CFLAGS}" ]
    then
        echo "******************************************"
        echo "******************************************"
        echo "**                                      **"
        echo "**    Your CFLAGS is not empty.         **"
        echo "**    This can break h5py compilation.  **"
        echo "**                                      **"
        echo "******************************************"
        echo "******************************************"
    fi
}


echo
echo
echo "========================================================================"
echo
echo "Hi there!  This is the yt installation script.  We're going to download"
echo "some stuff and install it to create a self-contained, isolated"
echo "environment for yt to run within."
echo
echo "Inside the installation script you can set a few variables.  Here's what"
echo "they're currently set to -- you can hit Ctrl-C and edit the values in "
echo "the script if you aren't such a fan."
echo
printf "%-15s = %s so I " "INST_ZLIB" "${INST_ZLIB}"
get_willwont ${INST_ZLIB}
echo "be installing zlib"

printf "%-15s = %s so I " "INST_BZLIB" "${INST_BZLIB}"
get_willwont ${INST_BZLIB}
echo "be installing bzlib"

printf "%-15s = %s so I " "INST_PNG" "${INST_PNG}"
get_willwont ${INST_PNG}
echo "be installing libpng"

printf "%-15s = %s so I " "INST_FTYPE" "${INST_FTYPE}"
get_willwont ${INST_FTYPE}
echo "be installing freetype2"

printf "%-15s = %s so I " "INST_SQLITE3" "${INST_SQLITE3}"
get_willwont ${INST_SQLITE3}
echo "be installing SQLite3"

printf "%-15s = %s so I " "INST_HG" "${INST_HG}"
get_willwont ${INST_HG}
echo "be installing Mercurial"

printf "%-15s = %s so I " "INST_ENZO" "${INST_ENZO}"
get_willwont ${INST_ENZO}
echo "be checking out Enzo"

printf "%-15s = %s so I " "INST_PYX" "${INST_PYX}"
get_willwont ${INST_PYX}
echo "be installing PyX"

printf "%-15s = %s so I " "INST_SCIPY" "${INST_SCIPY}"
get_willwont ${INST_SCIPY}
echo "be installing scipy"

printf "%-15s = %s so I " "INST_0MQ" "${INST_0MQ}"
get_willwont ${INST_0MQ}
echo "be installing ZeroMQ"

echo

if [ -z "$HDF5_DIR" ]
then
    echo "HDF5_DIR is not set, so I will be installing HDF5"
else
    echo "HDF5_DIR=${HDF5_DIR} , so I will not be installing HDF5"
fi

echo
echo "Installation will be to"
echo "  ${DEST_DIR}"
echo
echo "and I'll be logging the installation in"
echo "  ${LOG_FILE}"
echo
echo "I think that about wraps it up.  If you want to continue, hit enter.  "
echo "If you'd rather stop, maybe think things over, even grab a sandwich, "
echo "hit Ctrl-C."
echo
host_specific
echo "========================================================================"
echo
read -p "[hit enter] "
echo
echo "Awesome!  Here we go."
echo

function do_exit
{
    echo "********************************************"
    echo "        FAILURE REPORT:"
    echo "********************************************"
    echo
    tail -n 10 ${LOG_FILE}
    echo
    echo "********************************************"
    echo "********************************************"
    echo "Failure.  Check ${LOG_FILE}.  The last 10 lines are above."
    exit 1
}

function do_setup_py
{
    [ -e $1/done ] && return
    echo "Installing $1 (arguments: '$*')"
    [ ! -e $1/extracted ] && tar xfz $1.tar.gz
    touch $1/extracted
    cd $1
    if [ ! -z `echo $1 | grep h5py` ]
    then
        shift
	( ${DEST_DIR}/bin/python2.7 setup.py build --hdf5=${HDF5_DIR} $* 2>&1 ) 1>> ${LOG_FILE} || do_exit
    else
        shift
        ( ${DEST_DIR}/bin/python2.7 setup.py build   $* 2>&1 ) 1>> ${LOG_FILE} || do_exit
    fi
    ( ${DEST_DIR}/bin/python2.7 setup.py install    2>&1 ) 1>> ${LOG_FILE} || do_exit
    touch done
    cd ..
}

if type -P wget &>/dev/null 
then
    echo "Using wget"
    export GETFILE="wget -nv"
else
    echo "Using curl"
    export GETFILE="curl -sSO"
fi

if type -P sha512sum &> /dev/null
then
    echo "Using sha512sum"
    export SHASUM="sha512sum"
elif type -P shasum &> /dev/null
then
    echo "Using shasum -a 512"
    export SHASUM="shasum -a 512"
else
    echo
    echo "I am unable to locate any shasum-like utility."
    echo "ALL FILE INTEGRITY IS NOT VERIFIABLE."
    echo "THIS IS PROBABLY A BIG DEAL."
    echo
    echo "(I'll hang out for a minute for you to consider this.)"
    sleep 60
fi

function get_ytproject
{
    echo "Downloading $1 from yt-project.org"
    [ -e $1 ] && return
    ${GETFILE} "http://yt-project.org/dependencies/$1" || do_exit
    ( ${SHASUM} -c $1.sha512 2>&1 ) 1>> ${LOG_FILE} || do_exit
}

function get_ytdata
{
    echo "Downloading $1 from yt-project.org"
    [ -e $1 ] && return
    ${GETFILE} "http://yt-project.org/data/$1" || do_exit
    ( ${SHASUM} -c $1.sha512 2>&1 ) 1>> ${LOG_FILE} || do_exit
}

ORIG_PWD=`pwd`

if [ -z "${DEST_DIR}" ]
then
    echo "Edit this script, set the DEST_DIR parameter and re-run."
    exit 1
fi

# Get supplemental data.

mkdir -p ${DEST_DIR}/data
cd ${DEST_DIR}/data
echo 'de6d8c6ea849f0206d219303329a0276b3cce7c051eec34377d42aacbe0a4f47ac5145eb08966a338ecddd2b83c8f787ca9956508ad5c39ee2088ad875166410  xray_emissivity.h5' > xray_emissivity.h5.sha512
get_ytdata xray_emissivity.h5

mkdir -p ${DEST_DIR}/src
cd ${DEST_DIR}/src

# Now we dump all our SHA512 files out.

echo 'eda1b8090e5e21e7e039ef4dd03de186a7b416df9d5a4e4422abeeb4d51383b9a6858e1ac4902d8e5010f661b295bbb2452c43c8738be668379b4eb4835d0f61  Cython-0.17.1.tar.gz' > Cython-0.17.1.tar.gz.sha512
echo '44eea803870a66ff0bab08d13a8b3388b5578ebc1c807d1d9dca0a93e6371e91b15d02917a00b3b20dc67abb5a21dabaf9b6e9257a561f85eeff2147ac73b478  PyX-0.11.1.tar.gz' > PyX-0.11.1.tar.gz.sha512
echo 'b981f8464575bb24c297631c87a3b9172312804a0fc14ce1fa7cb41ce2b0d2fd383cd1c816d6e10c36467d18bf9492d6faf557c81c04ff3b22debfa93f30ad0b  Python-2.7.3.tgz' > Python-2.7.3.tgz.sha512
echo 'c017d3d59dd324ac91af0edc178c76b60a5f90fbb775cf843e39062f95bd846238f2c53705f8890ed3f34bc0e6e75671a73d13875eb0287d6201cb45f0a2d338  bzip2-1.0.5.tar.gz' > bzip2-1.0.5.tar.gz.sha512
echo 'a296dfcaef7e853e58eed4e24b37c4fa29cfc6ac688def048480f4bb384b9e37ca447faf96eec7b378fd764ba291713f03ac464581d62275e28eb2ec99110ab6  reason-js-20120623.zip' > reason-js-20120623.zip.sha512
echo 'b519218f93946400326e9b656669269ecb3e5232b944e18fbc3eadc4fe2b56244d68aae56d6f69042b4c87c58c881ee2aaa279561ea0f0f48d5842155f4de9de  freetype-2.4.4.tar.gz' > freetype-2.4.4.tar.gz.sha512
echo 'b3290c498191684781ca5286ab454eb1bd045e8d894f5b86fb86beb88f174e22ac3ab008fb02d6562051d9fa6a9593920cab433223f6d5473999913223b8e183  h5py-2.1.0.tar.gz' > h5py-2.1.0.tar.gz.sha512
echo 'c68a425bacaa7441037910b9166f25b89e1387776a7749a5350793f89b1690350df5f018060c31d03686e7c3ed2aa848bd2b945c96350dc3b6322e087934783a  hdf5-1.8.9.tar.gz' > hdf5-1.8.9.tar.gz.sha512
echo 'dbefad00fa34f4f21dca0f1e92e95bd55f1f4478fa0095dcf015b4d06f0c823ff11755cd777e507efaf1c9098b74af18f613ec9000e5c3a5cc1c7554fb5aefb8  libpng-1.5.12.tar.gz' > libpng-1.5.12.tar.gz.sha512
<<<<<<< HEAD
echo 'f5ab95c29ef6958096970265a6079f0eb8c43a500924346c4a6c6eb89d9110eeeb6c34a53715e71240e82ded2b76a7b8d5a9b05a07baa000b2926718264ad8ff  matplotlib-1.1.0.tar.gz' > matplotlib-1.1.0.tar.gz.sha512
=======
echo '5b1a0fb52dcb21ca5f0ab71c8a49550e1e8cf633552ec6598dc43f0b32c03422bf5af65b30118c163231ecdddfd40846909336f16da318959106076e80a3fad0  matplotlib-1.2.0.tar.gz' > matplotlib-1.2.0.tar.gz.sha512
>>>>>>> 158e17ee
echo '91693ca5f34934956a7c2c98bb69a5648b2a5660afd2ecf4a05035c5420450d42c194eeef0606d7683e267e4eaaaab414df23f30b34c88219bdd5c1a0f1f66ed  mercurial-2.5.1.tar.gz' > mercurial-2.5.1.tar.gz.sha512
echo 'de3dd37f753614055dcfed910e9886e03688b8078492df3da94b1ec37be796030be93291cba09e8212fffd3e0a63b086902c3c25a996cf1439e15c5b16e014d9  numpy-1.6.1.tar.gz' > numpy-1.6.1.tar.gz.sha512
echo '5ad681f99e75849a5ca6f439c7a19bb51abc73d121b50f4f8e4c0da42891950f30407f761a53f0fe51b370b1dbd4c4f5a480557cb2444c8c7c7d5412b328a474  sqlite-autoconf-3070500.tar.gz' > sqlite-autoconf-3070500.tar.gz.sha512
echo 'edae735960279d92acf58e1f4095c6392a7c2059b8f1d2c46648fc608a0fb06b392db2d073f4973f5762c034ea66596e769b95b3d26ad963a086b9b2d09825f2  zlib-1.2.3.tar.bz2' > zlib-1.2.3.tar.bz2.sha512
echo '05ac335727a2c3036f31a2506fdd2615aa436bfbe2f81799fe6c51bffe2591ad6a8427f3b25c34e7e709fb4e7607a0589dc7a22185c1f9b894e90de6711a88aa  ipython-0.13.1.tar.gz' > ipython-0.13.1.tar.gz.sha512
echo 'fb3cf421b2dc48c31956b3e3ee4ab6ebc743deec3bf626c2238a1996c8c51be87260bd6aa662793a1f0c34dcda9b3146763777bb162dfad6fec4ca7acc403b2e  zeromq-2.2.0.tar.gz' > zeromq-2.2.0.tar.gz.sha512
echo 'd761b492352841cdc125d9f0c99ee6d6c435812472ea234728b7f0fb4ad1048e1eec9b399df2081fbc926566f333f7780fedd0ce23255a6633fe5c60ed15a6af  pyzmq-2.1.11.tar.gz' > pyzmq-2.1.11.tar.gz.sha512
echo '57fa5e57dfb98154a42d2d477f29401c2260ae7ad3a8128a4098b42ee3b35c54367b1a3254bc76b9b3b14b4aab7c3e1135858f68abc5636daedf2f01f9b8a3cf  tornado-2.2.tar.gz' > tornado-2.2.tar.gz.sha512
echo '1332e3d5465ca249c357314cf15d2a4e5e83a941841021b8f6a17a107dce268a7a082838ade5e8db944ecde6bfb111211ab218aa414ee90aafbb81f1491b3b93  Forthon-0.8.10.tar.gz' > Forthon-0.8.10.tar.gz.sha512
echo 'c13116c1f0547000cc565e15774687b9e884f8b74fb62a84e578408a868a84961704839065ae4f21b662e87f2aaedf6ea424ea58dfa9d3d73c06281f806d15dd  nose-1.2.1.tar.gz' > nose-1.2.1.tar.gz.sha512
echo '73de2c99406a38f85273931597525cec4ebef55b93712adca3b0bfea8ca3fc99446e5d6495817e9ad55cf4d48feb7fb49734675c4cc8938db8d4a5225d30eca7  python-hglib-0.2.tar.gz' > python-hglib-0.2.tar.gz.sha512
echo 'ffc602eb346717286b3d0a6770c60b03b578b3cf70ebd12f9e8b1c8c39cdb12ef219ddaa041d7929351a6b02dbb8caf1821b5452d95aae95034cbf4bc9904a7a  sympy-0.7.2.tar.gz' > sympy-0.7.2.tar.gz.sha512
echo '172f2bc671145ebb0add2669c117863db35851fb3bdb192006cd710d4d038e0037497eb39a6d01091cb923f71a7e8982a77b6e80bf71d6275d5d83a363c8d7e5  rockstar-0.99.6.tar.gz' > rockstar-0.99.6.tar.gz.sha512
echo 'd4fdd62f2db5285cd133649bd1bfa5175cb9da8304323abd74e0ef1207d55e6152f0f944da1da75f73e9dafb0f3bb14efba3c0526c732c348a653e0bd223ccfa  scipy-0.11.0.tar.gz' > scipy-0.11.0.tar.gz.sha512
echo '276bd9c061ec9a27d478b33078a86f93164ee2da72210e12e2c9da71dcffeb64767e4460b93f257302b09328eda8655e93c4b9ae85e74472869afbeae35ca71e  blas.tar.gz' > blas.tar.gz.sha512
echo '8770214491e31f0a7a3efaade90eee7b0eb20a8a6ab635c5f854d78263f59a1849133c14ef5123d01023f0110cbb9fc6f818da053c01277914ae81473430a952  lapack-3.4.2.tar.gz' > lapack-3.4.2.tar.gz.sha512
# Individual processes
[ -z "$HDF5_DIR" ] && get_ytproject hdf5-1.8.9.tar.gz
[ $INST_ZLIB -eq 1 ] && get_ytproject zlib-1.2.3.tar.bz2 
[ $INST_BZLIB -eq 1 ] && get_ytproject bzip2-1.0.5.tar.gz
[ $INST_PNG -eq 1 ] && get_ytproject libpng-1.5.12.tar.gz
[ $INST_FTYPE -eq 1 ] && get_ytproject freetype-2.4.4.tar.gz
[ $INST_SQLITE3 -eq 1 ] && get_ytproject sqlite-autoconf-3070500.tar.gz
[ $INST_PYX -eq 1 ] && get_ytproject PyX-0.11.1.tar.gz
[ $INST_0MQ -eq 1 ] && get_ytproject zeromq-2.2.0.tar.gz
[ $INST_0MQ -eq 1 ] && get_ytproject pyzmq-2.1.11.tar.gz
[ $INST_0MQ -eq 1 ] && get_ytproject tornado-2.2.tar.gz
[ $INST_SCIPY -eq 1 ] && get_ytproject scipy-0.11.0.tar.gz
[ $INST_SCIPY -eq 1 ] && get_ytproject blas.tar.gz
[ $INST_SCIPY -eq 1 ] && get_ytproject lapack-3.4.2.tar.gz
get_ytproject Python-2.7.3.tgz
get_ytproject numpy-1.6.1.tar.gz
<<<<<<< HEAD
get_ytproject matplotlib-1.1.0.tar.gz
get_ytproject mercurial-2.5.1.tar.gz
get_ytproject ipython-0.13.tar.gz
get_ytproject h5py-2.0.1.tar.gz
get_ytproject Cython-0.16.tar.gz
=======
get_ytproject matplotlib-1.2.0.tar.gz
get_ytproject mercurial-2.5.1.tar.gz
get_ytproject ipython-0.13.1.tar.gz
get_ytproject h5py-2.1.0.tar.gz
get_ytproject Cython-0.17.1.tar.gz
>>>>>>> 158e17ee
get_ytproject reason-js-20120623.zip
get_ytproject Forthon-0.8.10.tar.gz
get_ytproject nose-1.2.1.tar.gz 
get_ytproject python-hglib-0.2.tar.gz
get_ytproject sympy-0.7.2.tar.gz
get_ytproject rockstar-0.99.6.tar.gz
if [ $INST_BZLIB -eq 1 ]
then
    if [ ! -e bzip2-1.0.5/done ]
    then
        [ ! -e bzip2-1.0.5 ] && tar xfz bzip2-1.0.5.tar.gz
        echo "Installing BZLIB"
        cd bzip2-1.0.5
        if [ `uname` = "Darwin" ] 
        then
            if [ -z "${CC}" ] 
            then
                sed -i.bak 's/soname/install_name/' Makefile-libbz2_so
            else
                sed -i.bak -e 's/soname/install_name/' -e "s/CC=gcc/CC=${CC}/" Makefile-libbz2_so 
            fi
        fi
        ( make install CFLAGS=-fPIC LDFLAGS=-fPIC PREFIX=${DEST_DIR} 2>&1 ) 1>> ${LOG_FILE} || do_exit
        ( make -f Makefile-libbz2_so CFLAGS=-fPIC LDFLAGS=-fPIC PREFIX=${DEST_DIR} 2>&1 ) 1>> ${LOG_FILE} || do_exit
        ( cp -v libbz2.so.1.0.4 ${DEST_DIR}/lib 2>&1 ) 1>> ${LOG_FILE} || do_exit
        touch done
        cd ..
    fi
    BZLIB_DIR=${DEST_DIR}
    export LDFLAGS="${LDFLAGS} -L${BZLIB_DIR}/lib/ -L${BZLIB_DIR}/lib64/"
    LD_LIBRARY_PATH="${LD_LIBRARY_PATH}:${BZLIB_DIR}/lib/"
fi

if [ $INST_ZLIB -eq 1 ]
then
    if [ ! -e zlib-1.2.3/done ]
    then
        [ ! -e zlib-1.2.3 ] && tar xfj zlib-1.2.3.tar.bz2
        echo "Installing ZLIB"
        cd zlib-1.2.3
        ( ./configure --shared --prefix=${DEST_DIR}/ 2>&1 ) 1>> ${LOG_FILE} || do_exit
        ( make install 2>&1 ) 1>> ${LOG_FILE} || do_exit
        ( make clean 2>&1) 1>> ${LOG_FILE} || do_exit
        touch done
        cd ..
    fi
    ZLIB_DIR=${DEST_DIR}
    export LDFLAGS="${LDFLAGS} -L${ZLIB_DIR}/lib/ -L${ZLIB_DIR}/lib64/"
    LD_LIBRARY_PATH="${LD_LIBRARY_PATH}:${ZLIB_DIR}/lib/"
fi

if [ $INST_PNG -eq 1 ]
then
    if [ ! -e libpng-1.5.12/done ]
    then
        [ ! -e libpng-1.5.12 ] && tar xfz libpng-1.5.12.tar.gz
        echo "Installing PNG"
        cd libpng-1.5.12
        ( ./configure CPPFLAGS=-I${DEST_DIR}/include CFLAGS=-I${DEST_DIR}/include --prefix=${DEST_DIR}/ 2>&1 ) 1>> ${LOG_FILE} || do_exit
        ( make install 2>&1 ) 1>> ${LOG_FILE} || do_exit
        ( make clean 2>&1) 1>> ${LOG_FILE} || do_exit
        touch done
        cd ..
    fi
    PNG_DIR=${DEST_DIR}
    export LDFLAGS="${LDFLAGS} -L${PNG_DIR}/lib/ -L${PNG_DIR}/lib64/"
    LD_LIBRARY_PATH="${LD_LIBRARY_PATH}:${PNG_DIR}/lib/"
fi

if [ $INST_FTYPE -eq 1 ]
then
    if [ ! -e freetype-2.4.4/done ]
    then
        [ ! -e freetype-2.4.4 ] && tar xfz freetype-2.4.4.tar.gz
        echo "Installing FreeType2"
        cd freetype-2.4.4
        ( ./configure CFLAGS=-I${DEST_DIR}/include --prefix=${DEST_DIR}/ 2>&1 ) 1>> ${LOG_FILE} || do_exit
        ( make install 2>&1 ) 1>> ${LOG_FILE} || do_exit
        ( make clean 2>&1) 1>> ${LOG_FILE} || do_exit
        touch done
        cd ..
    fi
    FTYPE_DIR=${DEST_DIR}
    export LDFLAGS="${LDFLAGS} -L${FTYPE_DIR}/lib/ -L${FTYPE_DIR}/lib64/"
    LD_LIBRARY_PATH="${LD_LIBRARY_PATH}:${FTYPE_DIR}/lib/"
fi

if [ -z "$HDF5_DIR" ]
then
    if [ ! -e hdf5-1.8.9/done ]
    then
        [ ! -e hdf5-1.8.9 ] && tar xfz hdf5-1.8.9.tar.gz
        echo "Installing HDF5"
        cd hdf5-1.8.9
        ( ./configure --prefix=${DEST_DIR}/ --enable-shared 2>&1 ) 1>> ${LOG_FILE} || do_exit
        ( make ${MAKE_PROCS} install 2>&1 ) 1>> ${LOG_FILE} || do_exit
        ( make clean 2>&1) 1>> ${LOG_FILE} || do_exit
        touch done
        cd ..
    fi
    export HDF5_DIR=${DEST_DIR}
else
    export HDF5_DIR=${HDF5_DIR}
fi
export HDF5_API=16

if [ $INST_SQLITE3 -eq 1 ]
then
    if [ ! -e sqlite-autoconf-3070500/done ]
    then
        [ ! -e sqlite-autoconf-3070500 ] && tar xfz sqlite-autoconf-3070500.tar.gz
        echo "Installing SQLite3"
        cd sqlite-autoconf-3070500
        ( ./configure --prefix=${DEST_DIR}/ 2>&1 ) 1>> ${LOG_FILE} || do_exit
        ( make ${MAKE_PROCS} install 2>&1 ) 1>> ${LOG_FILE} || do_exit
        ( make clean 2>&1) 1>> ${LOG_FILE} || do_exit
        touch done
        cd ..
    fi
fi

if [ ! -e Python-2.7.3/done ]
then
    echo "Installing Python.  This may take a while, but don't worry.  yt loves you."
<<<<<<< HEAD
    [ ! -e Python-2.7.2 ] && tar xfz Python-2.7.2.tgz
    cd Python-2.7.2
    ( ./configure --prefix=${DEST_DIR}/ 2>&1 ) 1>> ${LOG_FILE} || do_exit
=======
    [ ! -e Python-2.7.3 ] && tar xfz Python-2.7.3.tgz
    cd Python-2.7.3
    ( ./configure --prefix=${DEST_DIR}/ ${PYCONF_ARGS} 2>&1 ) 1>> ${LOG_FILE} || do_exit
>>>>>>> 158e17ee

    ( make ${MAKE_PROCS} 2>&1 ) 1>> ${LOG_FILE} || do_exit
    ( make install 2>&1 ) 1>> ${LOG_FILE} || do_exit
    ( ln -sf ${DEST_DIR}/bin/python2.7 ${DEST_DIR}/bin/pyyt 2>&1 ) 1>> ${LOG_FILE}
    ( make clean 2>&1) 1>> ${LOG_FILE} || do_exit
    touch done
    cd ..
fi

export PYTHONPATH=${DEST_DIR}/lib/python2.7/site-packages/

if [ $INST_HG -eq 1 ]
then
    echo "Installing Mercurial."
    do_setup_py mercurial-2.5.1
    export HG_EXEC=${DEST_DIR}/bin/hg
else
    # We assume that hg can be found in the path.
    if type -P hg &>/dev/null 
    then
        export HG_EXEC=hg
    else
        echo "Cannot find mercurial.  Please set INST_HG=1."
        do_exit
    fi
fi

if [ -z "$YT_DIR" ]
then
    if [ -e $ORIG_PWD/yt/mods.py ]
    then
        YT_DIR="$ORIG_PWD"
    elif [ -e $ORIG_PWD/../yt/mods.py ]
    then
        YT_DIR=`dirname $ORIG_PWD`
    elif [ ! -e yt-hg ] 
    then
        YT_DIR="$PWD/yt-hg/"
        ( ${HG_EXEC} --debug clone https://bitbucket.org/yt_analysis/yt-supplemental/ 2>&1 ) 1>> ${LOG_FILE}
        # Recently the hg server has had some issues with timeouts.  In lieu of
        # a new webserver, we are now moving to a three-stage process.
        # First we clone the repo, but only up to r0.
        ( ${HG_EXEC} --debug clone https://bitbucket.org/yt_analysis/yt/ ./yt-hg 2>&1 ) 1>> ${LOG_FILE}
        # Now we update to the branch we're interested in.
        ( ${HG_EXEC} -R ${YT_DIR} up -C ${BRANCH} 2>&1 ) 1>> ${LOG_FILE}
    elif [ -e yt-hg ] 
    then
        YT_DIR="$PWD/yt-hg/"
    fi
    echo Setting YT_DIR=${YT_DIR}
fi

# This fixes problems with gfortran linking.
unset LDFLAGS 

echo "Installing distribute"
( ${DEST_DIR}/bin/python2.7 ${YT_DIR}/distribute_setup.py 2>&1 ) 1>> ${LOG_FILE} || do_exit

echo "Installing pip"
( ${DEST_DIR}/bin/easy_install-2.7 pip 2>&1 ) 1>> ${LOG_FILE} || do_exit

if [ $INST_SCIPY -eq 0 ]
then
    do_setup_py numpy-1.6.1 ${NUMPY_ARGS}
else
    if [ ! -e scipy-0.11.0/done ]
    then
	if [ ! -e BLAS/done ]
	then
	    tar xfz blas.tar.gz
	    echo "Building BLAS"
	    cd BLAS
	    gfortran -O2 -fPIC -fno-second-underscore -c *.f
	    ar r libfblas.a *.o 1>> ${LOG_FILE}
	    ranlib libfblas.a 1>> ${LOG_FILE}
	    rm -rf *.o
	    touch done
	    cd ..
	fi
	if [ ! -e lapack-3.4.2/done ]
	then
	    tar xfz lapack-3.4.2.tar.gz
	    echo "Building LAPACK"
	    cd lapack-3.4.2/
	    cp INSTALL/make.inc.gfortran make.inc
	    make lapacklib OPTS="-fPIC -O2" NOOPT="-fPIC -O0" CFLAGS=-fPIC LDFLAGS=-fPIC 1>> ${LOG_FILE} || do_exit
	    touch done
	    cd ..
	fi
    fi
    export BLAS=$PWD/BLAS/libfblas.a
    export LAPACK=$PWD/lapack-3.4.2/liblapack.a    
    do_setup_py numpy-1.6.1 ${NUMPY_ARGS}
    do_setup_py scipy-0.11.0 ${NUMPY_ARGS}
fi

if [ -n "${MPL_SUPP_LDFLAGS}" ]
then
    OLD_LDFLAGS=${LDFLAGS}
    export LDFLAGS="${MPL_SUPP_LDFLAGS}"
    echo "Setting LDFLAGS ${LDFLAGS}"
fi
if [ -n "${MPL_SUPP_CXXFLAGS}" ]
then
    OLD_CXXFLAGS=${CXXFLAGS}
    export CXXFLAGS="${MPL_SUPP_CXXFLAGS}"
    echo "Setting CXXFLAGS ${CXXFLAGS}"
fi
if [ -n "${MPL_SUPP_CFLAGS}" ]
then
    OLD_CFLAGS=${CFLAGS}
    export CFLAGS="${MPL_SUPP_CFLAGS}"
    echo "Setting CFLAGS ${CFLAGS}"
fi
# Now we set up the basedir for matplotlib:
mkdir -p ${DEST_DIR}/src/matplotlib-1.2.0
echo "[directories]" >> ${DEST_DIR}/src/matplotlib-1.2.0/setup.cfg
echo "basedirlist = ${DEST_DIR}" >> ${DEST_DIR}/src/matplotlib-1.2.0/setup.cfg
do_setup_py matplotlib-1.2.0
if [ -n "${OLD_LDFLAGS}" ]
then
    export LDFLAG=${OLD_LDFLAGS}
fi
[ -n "${OLD_LDFLAGS}" ] && export LDFLAGS=${OLD_LDFLAGS}
[ -n "${OLD_CXXFLAGS}" ] && export CXXFLAGS=${OLD_CXXFLAGS}
[ -n "${OLD_CFLAGS}" ] && export CFLAGS=${OLD_CFLAGS}

# Now we do our IPython installation, which has two optional dependencies.
if [ $INST_0MQ -eq 1 ]
then
    if [ ! -e zeromq-2.2.0/done ]
    then
        [ ! -e zeromq-2.2.0 ] && tar xfz zeromq-2.2.0.tar.gz
        echo "Installing ZeroMQ"
        cd zeromq-2.2.0
        ( ./configure --prefix=${DEST_DIR}/ 2>&1 ) 1>> ${LOG_FILE} || do_exit
        ( make install 2>&1 ) 1>> ${LOG_FILE} || do_exit
        ( make clean 2>&1) 1>> ${LOG_FILE} || do_exit
        touch done
        cd ..
    fi
    do_setup_py pyzmq-2.1.11 --zmq=${DEST_DIR}
    do_setup_py tornado-2.2
fi

do_setup_py ipython-0.13.1
do_setup_py h5py-2.1.0
do_setup_py Cython-0.17.1
do_setup_py Forthon-0.8.10
do_setup_py nose-1.2.1
do_setup_py python-hglib-0.2
do_setup_py sympy-0.7.2
[ $INST_PYX -eq 1 ] && do_setup_py PyX-0.11.1

# Now we build Rockstar and set its environment variable.
if [ $INST_ROCKSTAR -eq 1 ]
then
    if [ ! -e Rockstar/done ]
    then
        [ ! -e Rockstar ] && tar xfz rockstar-0.99.6.tar.gz
        echo "Building Rockstar"
        cd Rockstar
        ( make lib 2>&1 ) 1>> ${LOG_FILE} || do_exit
        cp librockstar.so ${DEST_DIR}/lib
        ROCKSTAR_DIR=${DEST_DIR}/src/Rockstar
        echo $ROCKSTAR_DIR > ${YT_DIR}/rockstar.cfg
        touch done
        cd ..
    fi
fi

echo "Doing yt update, wiping local changes and updating to branch ${BRANCH}"
MY_PWD=`pwd`
cd $YT_DIR
( ${HG_EXEC} pull 2>1 && ${HG_EXEC} up -C 2>1 ${BRANCH} 2>&1 ) 1>> ${LOG_FILE}
<<<<<<< HEAD
=======

echo "Building Fortran kD-tree module."
cd yt/utilities/kdtree
( make 2>&1 ) 1>> ${LOG_FILE}
cd ../../..
>>>>>>> 158e17ee

echo "Installing yt"
echo $HDF5_DIR > hdf5.cfg
[ $INST_PNG -eq 1 ] && echo $PNG_DIR > png.cfg
[ $INST_FTYPE -eq 1 ] && echo $FTYPE_DIR > freetype.cfg
( ${DEST_DIR}/bin/python2.7 setup.py develop 2>&1 ) 1>> ${LOG_FILE} || do_exit
touch done
cd $MY_PWD

if !(${DEST_DIR}/bin/python2.7 -c "import readline" >> ${LOG_FILE})
then
    echo "Installing pure-python readline"
    ${DEST_DIR}/bin/pip install readline 1>> ${LOG_FILE}
fi

if [ $INST_ENZO -eq 1 ]
then
    echo "Cloning a copy of Enzo."
    cd ${DEST_DIR}/src/
    ${HG_EXEC} clone https://bitbucket.org/enzo/enzo-stable ./enzo-hg-stable
    cd $MY_PWD
fi

if [ -e $HOME/.matplotlib/fontList.cache ] && \
   ( grep -q python2.6 $HOME/.matplotlib/fontList.cache )
then
    echo "WARNING WARNING WARNING WARNING WARNING WARNING WARNING"
    echo "*******************************************************"
    echo
    echo "  You likely need to remove your old fontList.cache!"
    echo "  You can do this with this command:"
    echo ""
    echo "  rm $HOME/.matplotlib/fontList.cache"
    echo
    echo "*******************************************************"
fi

# Add the environment scripts
( cp ${YT_DIR}/doc/activate ${DEST_DIR}/bin/activate 2>&1 ) 1>> ${LOG_FILE}
sed -i.bak -e "s,__YT_DIR__,${DEST_DIR}," ${DEST_DIR}/bin/activate
( cp ${YT_DIR}/doc/activate.csh ${DEST_DIR}/bin/activate.csh 2>&1 ) 1>> ${LOG_FILE}
sed -i.bak -e "s,__YT_DIR__,${DEST_DIR}," ${DEST_DIR}/bin/activate.csh

function print_afterword
{
    echo
    echo
    echo "========================================================================"
    echo
    echo "yt is now installed in $DEST_DIR ."
    echo
    echo "To run from this new installation, use the activate script for this "
    echo "environment."
    echo
    echo "    $ source $DEST_DIR/bin/activate"
    echo
    echo "This modifies the environment variables YT_DEST, PATH, PYTHONPATH, and"
    echo "LD_LIBRARY_PATH to match your new yt install.  If you use csh, just"
    echo "append .csh to the above."
    echo
    echo "To get started with yt, check out the orientation:"
    echo
    echo "    http://yt-project.org/doc/orientation/"
    echo
    echo "or just activate your environment and run 'yt serve' to bring up the"
    echo "yt GUI."
    echo
    echo "The source for yt is located at:"
    echo "    $YT_DIR"
    if [ $INST_HG -eq 1 ]
    then
      echo
      echo "Mercurial has also been installed:"
      echo
      echo "$DEST_DIR/bin/hg"
      echo
    fi
    if [ $INST_ENZO -eq 1 ]
    then
      echo "Enzo has also been checked out, but not built."
      echo
      echo "$DEST_DIR/src/enzo-hg-stable"
      echo
      echo "The value of YT_DEST can be used as an HDF5 installation location."
      echo "Questions about Enzo should be directed to the Enzo User List."
      echo
    fi
    echo
    echo "For support, see the website and join the mailing list:"
    echo
    echo "    http://yt-project.org/"
    echo "    http://yt-project.org/data/      (Sample data)"
    echo "    http://yt-project.org/doc/       (Docs)"
    echo
    echo "    http://lists.spacepope.org/listinfo.cgi/yt-users-spacepope.org"
    echo
    echo "========================================================================"
    echo
    echo "Oh, look at me, still talking when there's science to do!"
    echo "Good luck, and email the user list if you run into any problems."
}

print_afterword
print_afterword >> ${LOG_FILE}

echo "yt dependencies were last updated on" > ${DEST_DIR}/.yt_update
date >> ${DEST_DIR}/.yt_update<|MERGE_RESOLUTION|>--- conflicted
+++ resolved
@@ -236,14 +236,6 @@
         echo
         echo "You need to have these packages installed:"
         echo
-<<<<<<< HEAD
-        OSX_VERSION=`sw_vers -productVersion`
-        if [ "${OSX_VERSION##10.8}" != "${OSX_VERSION}" ]
-        then
-            MPL_SUPP_CFLAGS="${MPL_SUPP_CFLAGS} -mmacosx-version-min=10.7"
-            MPL_SUPP_CXXFLAGS="${MPL_SUPP_CXXFLAGS} -mmacosx-version-min=10.7"
-        fi
-=======
         echo "  * devel_C_C++"
         echo "  * libopenssl-devel"
         echo "  * libuuid-devel"
@@ -258,7 +250,6 @@
         echo "I am also setting special configure arguments to Python to"
         echo "specify control lib/lib64 issues."
         PYCONF_ARGS="--libdir=${DEST_DIR}/lib"
->>>>>>> 158e17ee
     fi
     if [ -f /etc/lsb-release ] && [ `grep --count buntu /etc/lsb-release` -gt 0 ]
     then
@@ -272,12 +263,6 @@
         echo "  * libncurses5-dev"
         echo "  * zip"
         echo "  * uuid-dev"
-<<<<<<< HEAD
-        echo
-        echo "You can accomplish this by executing:"
-        echo
-        echo "$ sudo apt-get install libssl-dev build-essential libncurses5 libncurses5-dev zip uuid-dev"
-=======
         echo "  * libfreetype6-dev"
         echo "  * tk-dev"
         echo
@@ -285,7 +270,6 @@
         echo
         echo "$ sudo apt-get install libssl-dev build-essential libncurses5 libncurses5-dev zip uuid-dev libfreetype6-dev tk-dev"
         echo
->>>>>>> 158e17ee
         echo
         echo " Additionally, if you want to put yt's lib dir in your LD_LIBRARY_PATH"
         echo " so you can use yt without the activate script, you might "
@@ -512,11 +496,7 @@
 echo 'b3290c498191684781ca5286ab454eb1bd045e8d894f5b86fb86beb88f174e22ac3ab008fb02d6562051d9fa6a9593920cab433223f6d5473999913223b8e183  h5py-2.1.0.tar.gz' > h5py-2.1.0.tar.gz.sha512
 echo 'c68a425bacaa7441037910b9166f25b89e1387776a7749a5350793f89b1690350df5f018060c31d03686e7c3ed2aa848bd2b945c96350dc3b6322e087934783a  hdf5-1.8.9.tar.gz' > hdf5-1.8.9.tar.gz.sha512
 echo 'dbefad00fa34f4f21dca0f1e92e95bd55f1f4478fa0095dcf015b4d06f0c823ff11755cd777e507efaf1c9098b74af18f613ec9000e5c3a5cc1c7554fb5aefb8  libpng-1.5.12.tar.gz' > libpng-1.5.12.tar.gz.sha512
-<<<<<<< HEAD
-echo 'f5ab95c29ef6958096970265a6079f0eb8c43a500924346c4a6c6eb89d9110eeeb6c34a53715e71240e82ded2b76a7b8d5a9b05a07baa000b2926718264ad8ff  matplotlib-1.1.0.tar.gz' > matplotlib-1.1.0.tar.gz.sha512
-=======
 echo '5b1a0fb52dcb21ca5f0ab71c8a49550e1e8cf633552ec6598dc43f0b32c03422bf5af65b30118c163231ecdddfd40846909336f16da318959106076e80a3fad0  matplotlib-1.2.0.tar.gz' > matplotlib-1.2.0.tar.gz.sha512
->>>>>>> 158e17ee
 echo '91693ca5f34934956a7c2c98bb69a5648b2a5660afd2ecf4a05035c5420450d42c194eeef0606d7683e267e4eaaaab414df23f30b34c88219bdd5c1a0f1f66ed  mercurial-2.5.1.tar.gz' > mercurial-2.5.1.tar.gz.sha512
 echo 'de3dd37f753614055dcfed910e9886e03688b8078492df3da94b1ec37be796030be93291cba09e8212fffd3e0a63b086902c3c25a996cf1439e15c5b16e014d9  numpy-1.6.1.tar.gz' > numpy-1.6.1.tar.gz.sha512
 echo '5ad681f99e75849a5ca6f439c7a19bb51abc73d121b50f4f8e4c0da42891950f30407f761a53f0fe51b370b1dbd4c4f5a480557cb2444c8c7c7d5412b328a474  sqlite-autoconf-3070500.tar.gz' > sqlite-autoconf-3070500.tar.gz.sha512
@@ -549,19 +529,11 @@
 [ $INST_SCIPY -eq 1 ] && get_ytproject lapack-3.4.2.tar.gz
 get_ytproject Python-2.7.3.tgz
 get_ytproject numpy-1.6.1.tar.gz
-<<<<<<< HEAD
-get_ytproject matplotlib-1.1.0.tar.gz
-get_ytproject mercurial-2.5.1.tar.gz
-get_ytproject ipython-0.13.tar.gz
-get_ytproject h5py-2.0.1.tar.gz
-get_ytproject Cython-0.16.tar.gz
-=======
 get_ytproject matplotlib-1.2.0.tar.gz
 get_ytproject mercurial-2.5.1.tar.gz
 get_ytproject ipython-0.13.1.tar.gz
 get_ytproject h5py-2.1.0.tar.gz
 get_ytproject Cython-0.17.1.tar.gz
->>>>>>> 158e17ee
 get_ytproject reason-js-20120623.zip
 get_ytproject Forthon-0.8.10.tar.gz
 get_ytproject nose-1.2.1.tar.gz 
@@ -686,15 +658,9 @@
 if [ ! -e Python-2.7.3/done ]
 then
     echo "Installing Python.  This may take a while, but don't worry.  yt loves you."
-<<<<<<< HEAD
-    [ ! -e Python-2.7.2 ] && tar xfz Python-2.7.2.tgz
-    cd Python-2.7.2
-    ( ./configure --prefix=${DEST_DIR}/ 2>&1 ) 1>> ${LOG_FILE} || do_exit
-=======
     [ ! -e Python-2.7.3 ] && tar xfz Python-2.7.3.tgz
     cd Python-2.7.3
     ( ./configure --prefix=${DEST_DIR}/ ${PYCONF_ARGS} 2>&1 ) 1>> ${LOG_FILE} || do_exit
->>>>>>> 158e17ee
 
     ( make ${MAKE_PROCS} 2>&1 ) 1>> ${LOG_FILE} || do_exit
     ( make install 2>&1 ) 1>> ${LOG_FILE} || do_exit
@@ -870,14 +836,11 @@
 MY_PWD=`pwd`
 cd $YT_DIR
 ( ${HG_EXEC} pull 2>1 && ${HG_EXEC} up -C 2>1 ${BRANCH} 2>&1 ) 1>> ${LOG_FILE}
-<<<<<<< HEAD
-=======
 
 echo "Building Fortran kD-tree module."
 cd yt/utilities/kdtree
 ( make 2>&1 ) 1>> ${LOG_FILE}
 cd ../../..
->>>>>>> 158e17ee
 
 echo "Installing yt"
 echo $HDF5_DIR > hdf5.cfg
