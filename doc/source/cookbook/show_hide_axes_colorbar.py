--- conflicted
+++ resolved
@@ -1,14 +1,8 @@
 import yt
 
-<<<<<<< HEAD
-ds = load("IsolatedGalaxy/galaxy0030/galaxy0030")
-
-slc = SlicePlot(ds, "x", "density")
-=======
 ds = yt.load("IsolatedGalaxy/galaxy0030/galaxy0030")
 
 slc = yt.SlicePlot(ds, "x", "density")
->>>>>>> 3bd624d4
 
 slc.save("default_sliceplot.png")
 
