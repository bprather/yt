--- conflicted
+++ resolved
@@ -151,14 +151,9 @@
     show_colormaps, ProfilePlot, PhasePlot
 
 from yt.visualization.volume_rendering.api import \
-<<<<<<< HEAD
-    volume_render, ColorTransferFunction
-#    off_axis_projection, ColorTransferFunction, \
-#    TransferFunctionHelper
-=======
-    off_axis_projection, ColorTransferFunction, \
+    volume_render, ColorTransferFunction \
     TransferFunctionHelper, TransferFunction, MultiVariateTransferFunction
->>>>>>> 25126df2
+#    off_axis_projection
 
 from yt.utilities.parallel_tools.parallel_analysis_interface import \
     parallel_objects, enable_parallelism, communication_system
