"""
A means of running standalone commands with a shared set of options.

Author: Matthew Turk <matthewturk@gmail.com>
Affiliation: KIPAC/SLAC/Stanford
Homepage: http://yt.enzotools.org/
License:
  Copyright (C) 2008-2009 Matthew Turk.  All Rights Reserved.

  This file is part of yt.

  yt is free software; you can redistribute it and/or modify
  it under the terms of the GNU General Public License as published by
  the Free Software Foundation; either version 3 of the License, or
  (at your option) any later version.

  This program is distributed in the hope that it will be useful,
  but WITHOUT ANY WARRANTY; without even the implied warranty of
  MERCHANTABILITY or FITNESS FOR A PARTICULAR PURPOSE.  See the
  GNU General Public License for more details.

  You should have received a copy of the GNU General Public License
  along with this program.  If not, see <http://www.gnu.org/licenses/>.
"""

from yt.mods import *
from yt.funcs import *
from yt.recipes import _fix_pf
import yt.cmdln as cmdln
import optparse, os, os.path, math

_common_options = dict(
    axis    = dict(short="-a", long="--axis",
                   action="store", type="int",
                   dest="axis", default=4,
                   help="Axis (4 for all three)"),
    log     = dict(short="-l", long="--log",
                   action="store_true",
                   dest="takelog", default=True,
                   help="Take the log of the field?"),
    field   = dict(short="-f", long="--field",
                   action="store", type="string",
                   dest="field", default="Density",
                   help="Field to color by"),
    weight  = dict(short="-g", long="--weight",
                   action="store", type="string",
                   dest="weight", default=None,
                   help="Field to weight projections with"),
    cmap    = dict(short="", long="--colormap",
                   action="store", type="string",
                   dest="cmap", default="jet",
                   help="Colormap name"),
    zlim    = dict(short="-z", long="--zlim",
                   action="store", type="float",
                   dest="zlim", default=None,
                   nargs=2,
                   help="Color limits (min, max)"),
    width   = dict(short="-w", long="--width",
                   action="store", type="float",
                   dest="width", default=1.0,
                   help="Width in specified units"),
    unit    = dict(short="-u", long="--unit",
                   action="store", type="string",
                   dest="unit", default='1',
                   help="Desired units"),
    center  = dict(short="-c", long="--center",
                   action="store", type="float",
                   dest="center", default=None,
                   nargs=3,
                   help="Center (-1,-1,-1 for max)"),
    bn      = dict(short="-b", long="--basename",
                   action="store", type="string",
                   dest="basename", default=None,
                   help="Basename of parameter files"),
    output  = dict(short="-o", long="--output",
                   action="store", type="string",
                   dest="output", default="frames/",
                   help="Folder in which to place output images"),
    outputfn= dict(short="-o", long="--output",
                   action="store", type="string",
                   dest="output", default=None,
                   help="File in which to place output"),
    skip    = dict(short="-s", long="--skip",
                   action="store", type="int",
                   dest="skip", default=1,
                   help="Skip factor for outputs"),
    proj    = dict(short="-p", long="--projection",
                   action="store_true", 
                   dest="projection", default=False,
                   help="Use a projection rather than a slice"),
    maxw    = dict(short="", long="--max-width",
                   action="store", type="float",
                   dest="max_width", default=1.0,
                   help="Maximum width in code units"),
    minw    = dict(short="", long="--min-width",
                   action="store", type="float",
                   dest="min_width", default=50,
                   help="Minimum width in units of smallest dx (default: 50)"),
    nframes = dict(short="-n", long="--nframes",
                   action="store", type="int",
                   dest="nframes", default=100,
                   help="Number of frames to generate"),
    slabw   = dict(short="", long="--slab-width",
                   action="store", type="float",
                   dest="slab_width", default=1.0,
                   help="Slab width in specified units"),
    slabu   = dict(short="-g", long="--slab-unit",
                   action="store", type="string",
                   dest="slab_unit", default='1',
                   help="Desired units for the slab"),
    ptype   = dict(short="", long="--particle-type",
                   action="store", type="int",
                   dest="ptype", default=2,
                   help="Particle type to select"),
    agecut  = dict(short="", long="--age-cut",
                   action="store", type="float",
                   dest="age_filter", default=None,
                   nargs=2,
                   help="Bounds for the field to select"),
    uboxes  = dict(short="", long="--unit-boxes",
                   action="store_true",
                   dest="unit_boxes",
                   help="Display helpful unit boxes"),
    thresh  = dict(short="", long="--threshold",
                   action="store", type="float",
                   dest="threshold", default=None,
                   help="Density threshold"),
    dm_only = dict(short="", long="--all-particles",
                   action="store_false", 
                   dest="dm_only", default=True,
                   help="Use all particles"),
    grids   = dict(short="", long="--show-grids",
                   action="store_true",
                   dest="grids", default=False,
                   help="Show the grid boundaries"),
    )

def _add_options(parser, *options):
    for opt in options:
        oo = _common_options[opt].copy()
        parser.add_option(oo.pop("short"), oo.pop("long"), **oo)

def _get_parser(*options):
    parser = optparse.OptionParser()
    _add_options(parser, *options)
    return parser

def add_cmd_options(options):
    opts = []
    for option in options:
        vals = _common_options[option].copy()
        opts.append(([vals.pop("short"), vals.pop("long")],
                      vals))
    def apply_options(func):
        for args, kwargs in opts:
            func = cmdln.option(*args, **kwargs)(func)
        return func
    return apply_options

def check_args(func):
    @wraps(func)
    def arg_iterate(self, subcmd, opts, *args):
        if len(args) == 1:
            pfs = args
        elif len(args) == 2 and opts.basename is not None:
            pfs = ["%s%04i" % (opts.basename, r)
                   for r in range(int(args[0]), int(args[1]), opts.skip) ]
        else: pfs = args
        for arg in pfs:
            func(self, subcmd, opts, arg)
    return arg_iterate

class YTCommands(cmdln.Cmdln):
    name="yt"

    def __init__(self, *args, **kwargs):
        cmdln.Cmdln.__init__(self, *args, **kwargs)
        cmdln.Cmdln.do_help.aliases.append("h")

    def do_loop(self, subcmd, opts, *args):
        """
        Interactive loop

        ${cmd_option_list}
        """
        self.cmdloop()

    @add_cmd_options(['outputfn','bn','thresh','dm_only','skip'])
    @check_args
    def do_hop(self, subcmd, opts, arg):
        """
        Run HOP on one or more datasets

        ${cmd_option_list}
        """
        pf = _fix_pf(arg)
        kwargs = {'dm_only' : opts.dm_only}
        if opts.threshold is not None: kwargs['threshold'] = opts.threshold
        hop_list = HaloFinder(sp, **kwargs)
        if opts.output is None: fn = "%s.hop" % pf
        else: fn = opts.output
        hop_list.write_out(fn)

    @add_cmd_options(["maxw", "minw", "proj", "axis", "field", "weight",
                      "zlim", "nframes", "output", "cmap", "uboxes"])
    def do_zoomin(self, subcmd, opts, arg):
        """
        Create a set of zoomin frames

        ${cmd_option_list}
        """
        pf = _fix_pf(arg)
        min_width = opts.min_width * pf.h.get_smallest_dx()
        if opts.axis == 4:
            axes = range(3)
        else:
            axes = [opts.axis]
        pc = PlotCollection(pf)
        for ax in axes: 
            if opts.projection: pc.add_projection(opts.field, ax,
                                    weight_field=opts.weight)
            else: pc.add_slice(opts.field, ax)
            if opts.unit_boxes: pc.plots[-1].add_callback(
                    UnitBoundaryCallback(factor=8))
        pc.set_width(opts.max_width,'1')
        # Check the output directory
        if not os.path.isdir(opts.output):
            os.mkdir(opts.output)
        # Figure out our zoom factor
        # Recall that factor^nframes = min_width / max_width
        # so factor = (log(min/max)/log(nframes))
        mylog.info("min_width: %0.3e max_width: %0.3e nframes: %0.3e",
                   min_width, opts.max_width, opts.nframes)
        factor=10**(math.log10(min_width/opts.max_width)/opts.nframes)
        mylog.info("Zoom factor: %0.3e", factor)
        w = 1.0
        for i in range(opts.nframes):
            mylog.info("Setting width to %0.3e", w)
            mylog.info("Saving frame %06i",i)
            pc.set_width(w,"1")
            if opts.zlim: pc.set_zlim(*opts.zlim)
            pc.set_cmap(opts.cmap)
            pc.save(os.path.join(opts.output,"%s_frame%06i" % (pf,i)))
            w *= factor

    @add_cmd_options(["width", "unit", "bn", "proj", "center",
                      "zlim", "axis", "field", "weight", "skip",
                      "cmap", "output", "grids"])
    @check_args
    def do_plot(self, subcmd, opts, arg):
        """
        Create a set of images

        ${cmd_usage}
        ${cmd_option_list}
        """
        pf = _fix_pf(arg)
        pc=raven.PlotCollection(pf)
        center = opts.center
        if opts.center == (-1,-1,-1):
            mylog.info("No center fed in; seeking.")
            v, center = pf.h.find_max("Density")
        center = na.array(center)
        if opts.axis == 4:
            axes = range(3)
        else:
            axes = [opts.axis]
        for ax in axes:
            mylog.info("Adding plot for axis %i", ax)
            if opts.projection: pc.add_projection(opts.field, ax,
                                    weight_field=opts.weight, center=center)
            else: pc.add_slice(opts.field, ax, center=center)
            if opts.grids: pc.plots[-1].modify["grids"]()
        pc.set_width(opts.width, opts.unit)
        pc.set_cmap(opts.cmap)
        if opts.zlim: pc.set_zlim(*opts.zlim)
        pc.save(os.path.join(opts.output,"%s" % (pf)))

<<<<<<< HEAD
    def do_rpdb(self, subcmd, opts, arg):
=======
    def do_vtk(self, subcmd, opts):
        """
        Start the VTK interface (if installed)

        ${cmd_usage}
        ${cmd_option_list}
        """
        import yt.raven.VTKInterface
        yt.raven.VTKInterface.run_vtk()

    def do_rpdb(self, subcmd, opts, task):
>>>>>>> defee152
        """
        Connect to a currently running (on localhost) rpd session.

        Commands run with --rpdb will trigger an rpdb session with any
        uncaught exceptions.

<<<<<<< HEAD
        ${cmd_usage} [TASK_NUMER]
        ${cmd_option_list}
        """
        import rpdb
        rpdb.run_rpdb(int(arg))
=======
        ${cmd_usage} 
        ${cmd_option_list}
        """
        import rpdb
        rpdb.run_rpdb(int(task))


    @cmdln.option("-o", "--output", action="store", type="string",
                  dest="output", default="movie.a5",
                  help="Name of our output file")
    @cmdln.option("", "--always-copy", action="store_true", 
                  dest="always_copy", default=False,
                  help="Should we always copy the data to the new file")
    @cmdln.option("", "--minlevel", action="store", type="int",
                  dest="min_level", default=0,
                  help="The minimum level to extract (chooses first grid at that level)")
    @cmdln.option("", "--maxlevel", action="store", type="int",
                  dest="max_level", default=-1,
                  help="The maximum level to extract (chooses first grid at that level)")
    @cmdln.option("-d","--subtract-time", action="store_true",
                  dest="subtract_time", help="Subtract the physical time of " + \
                  "the first timestep (useful for small delta t)", default=False)
    @cmdln.option("-r","--recenter", action="store_true",
                  dest="recenter", help="Recenter on maximum density in final output")
    @add_cmd_options(["bn","field","skip"])
    def do_amira(self, subcmd, opts, start, stop):
        """
        Export multiple data sets in amira format

        ${cmd_usage} 
        ${cmd_option_list}
        """
        from yt.extensions.HierarchySubset import ExtractedHierarchy
        import tables

        first = int(start)
        last = int(stop)

        # Set up our global metadata
        afile = tables.openFile(opts.output, "w")
        md = afile.createGroup("/", "globalMetaData")
        mda = md._v_attrs
        mda.datatype = 0
        mda.staggering = 1
        mda.fieldtype = 1

        mda.minTimeStep = first
        mda.maxTimeStep = last

        times = []
        # Get our staggering correct based on skip
        timesteps = na.arange(first, last+1, opts.skip, dtype='int32')
        time_offset = None
        t2 = []

        offset = None
        if opts.recenter:
            tpf = _fix_pf("%s%04i" % (opts.basename, timesteps[-1]))
            offset = tpf.h.find_max("Density")[1]
            del tpf

        for n in timesteps:
            # Try super hard to get the right parameter file
            pf = _fix_pf("%s%04i" % (opts.basename, n))
            hh = pf.h
            times.append(pf["InitialTime"] * pf["years"])
            eh = ExtractedHierarchy(pf, opts.min_level, max_level = opts.max_level,
                        offset=offset, always_copy=opts.always_copy)
            eh.export_output(afile, n, opts.field)
            t2.append(pf["InitialTime"])

        # This should be the same
        mda.rootDelta = (pf["unitary"]/pf["TopGridDimensions"]).astype('float64')
        mda.minTime = times[0]
        mda.maxTime = times[-1]
        mda.numTimeSteps = len(timesteps)

        # I think we just want one value here
        rel_times = na.array(times, dtype='float64') - int(opts.subtract_time)*times[0]
        afile.createArray(md, "sorted_times", na.array(rel_times))
        afile.createArray(md, "sorted_timesteps", timesteps)

        afile.close()
        
    @add_cmd_options(['outputfn','bn','skip'])
    @check_args
    def do_stats(self, subcmd, opts, arg):
        """
        Print stats and maximum density for one or more datasets

        ${cmd_option_list}
        """
        pf = _fix_pf(arg)
        pf.h.print_stats()
        v, c = pf.h.find_max("Density")
        print "Maximum density: %0.5e at %s" % (v, c)
        if opts.output is not None:
            t = pf["InitialTime"] * pf['years']
            open(opts.output, "a").write(
                "%s (%0.5e years): %0.5e at %s\n" % (pf, t, v, c))
>>>>>>> defee152

def run_main():
    for co in ["--parallel", "--paste"]:
        if co in sys.argv: del sys.argv[sys.argv.index(co)]
    YT = YTCommands()
    sys.exit(YT.main())

if __name__ == "__main__": run_main()<|MERGE_RESOLUTION|>--- conflicted
+++ resolved
@@ -276,9 +276,6 @@
         if opts.zlim: pc.set_zlim(*opts.zlim)
         pc.save(os.path.join(opts.output,"%s" % (pf)))
 
-<<<<<<< HEAD
-    def do_rpdb(self, subcmd, opts, arg):
-=======
     def do_vtk(self, subcmd, opts):
         """
         Start the VTK interface (if installed)
@@ -290,20 +287,12 @@
         yt.raven.VTKInterface.run_vtk()
 
     def do_rpdb(self, subcmd, opts, task):
->>>>>>> defee152
         """
         Connect to a currently running (on localhost) rpd session.
 
         Commands run with --rpdb will trigger an rpdb session with any
         uncaught exceptions.
 
-<<<<<<< HEAD
-        ${cmd_usage} [TASK_NUMER]
-        ${cmd_option_list}
-        """
-        import rpdb
-        rpdb.run_rpdb(int(arg))
-=======
         ${cmd_usage} 
         ${cmd_option_list}
         """
@@ -404,7 +393,6 @@
             t = pf["InitialTime"] * pf['years']
             open(opts.output, "a").write(
                 "%s (%0.5e years): %0.5e at %s\n" % (pf, t, v, c))
->>>>>>> defee152
 
 def run_main():
     for co in ["--parallel", "--paste"]:
