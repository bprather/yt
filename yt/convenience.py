"""
Some convenience functions, objects, and iterators

Author: Matthew Turk <matthewturk@gmail.com>
Affiliation: KIPAC/SLAC/Stanford
Homepage: http://yt-project.org/
License:
  Copyright (C) 2007-2011 Matthew Turk.  All Rights Reserved.

  This file is part of yt.

  yt is free software; you can redistribute it and/or modify
  it under the terms of the GNU General Public License as published by
  the Free Software Foundation; either version 3 of the License, or
  (at your option) any later version.

  This program is distributed in the hope that it will be useful,
  but WITHOUT ANY WARRANTY; without even the implied warranty of
  MERCHANTABILITY or FITNESS FOR A PARTICULAR PURPOSE.  See the
  GNU General Public License for more details.

  You should have received a copy of the GNU General Public License
  along with this program.  If not, see <http://www.gnu.org/licenses/>.
"""

import glob
import numpy as na
import os, os.path, inspect, types
from functools import wraps

# Named imports
from yt.funcs import *
from yt.config import ytcfg
from yt.utilities.parameter_file_storage import \
    output_type_registry, \
    EnzoRunDatabase

<<<<<<< HEAD
def all_pfs(basedir='.', skip=None, max_depth=1, name_spec="*.hierarchy", **kwargs):
    """
    This function searchs a directory and its sub-directories, up to a
    depth of *max_depth*, for parameter files.  It looks for the
    *name_spec* and then instantiates an EnzoStaticOutput from
    each. You can skip every *skip* parameter files, if *skip* is not
    None; otherwise it will return all files.  All subsequent *kwargs*
    are passed on to the EnzoStaticOutput constructor.
    """
    list_of_names = []
    basedir = os.path.expanduser(basedir)
    for i in range(max_depth):
        bb = list('*' * i) + [name_spec]
        list_of_names += glob.glob(os.path.join(basedir,*bb))
    list_of_names.sort(key=lambda b: os.path.basename(b))
    for fn in list_of_names[::skip]:
        yield load(fn[:-10], **kwargs)

def max_spheres(width, unit, **kwargs):
    """
    This calls :func:`~yt.convenience.all_pfs` and then for each parameter file
    creates a :class:`~yt.data_objects.api.YTSphereBase` for each one,
    centered on the point of highest density, with radius *width* in units of
    *unit*.
    """
    for pf in all_pfs(**kwargs):
        v, c = pf.h.find_max("Density")
        yield pf.h.sphere(c, width/pf[unit])

=======
>>>>>>> 8ada2129
def load(*args ,**kwargs):
    """
    This function attempts to determine the base data type of a filename or
    other set of arguments by calling
    :meth:`yt.data_objects.api.StaticOutput._is_valid` until it finds a
    match, at which point it returns an instance of the appropriate
    :class:`yt.data_objects.api.StaticOutput` subclass.
    """
    if len(args) == 0:
        try:
            import Tkinter, tkFileDialog
        except ImportError:
            raise YTOutputNotIdentified(args, kwargs)
        root = Tkinter.Tk()
        filename = tkFileDialog.askopenfilename(parent=root,title='Choose a file')
        if filename != None:
            return load(filename)
        else:
            raise YTOutputNotIdentified(args, kwargs)
    candidates = []
    args = [os.path.expanduser(arg) if isinstance(arg, types.StringTypes)
            else arg for arg in args]
    valid_file = [os.path.exists(arg) if isinstance(arg, types.StringTypes) 
            else False for arg in args]
    if not any(valid_file):
        mylog.error("None of the arguments provided to load() is a valid file")
        mylog.error("Please check that you have used a correct path")
        raise YTOutputNotIdentified(args, kwargs)
    for n, c in output_type_registry.items():
        if n is None: continue
        if c._is_valid(*args, **kwargs): candidates.append(n)
    if len(candidates) == 1:
        return output_type_registry[candidates[0]](*args, **kwargs)
    if len(candidates) == 0:
        if ytcfg.get("yt", "enzo_db") != '' \
           and len(args) == 1 \
           and isinstance(args[0], types.StringTypes):
            erdb = EnzoRunDatabase()
            fn = erdb.find_uuid(args[0])
            n = "EnzoStaticOutput"
            if n in output_type_registry \
               and output_type_registry[n]._is_valid(fn):
                return output_type_registry[n](fn)
        mylog.error("Couldn't figure out output type for %s", args[0])
        raise YTOutputNotIdentified(args, kwargs)
    mylog.error("Multiple output type candidates for %s:", args[0])
    for c in candidates:
        mylog.error("    Possible: %s", c)
    raise YTOutputNotIdentified(args, kwargs)

def projload(pf, axis, weight_field = None):
    # This is something of a hack, so that we can just get back a projection
    # and not utilize any of the intermediate hierarchy objects.
    class ProjMock(dict):
        pass
    import h5py
    f = h5py.File(os.path.join(pf.fullpath, pf.parameter_filename + ".yt"))
    b = f["/Projections/%s/" % (axis)]
    wf = "weight_field_%s" % weight_field
    if wf not in b: raise KeyError(wf)
    fields = []
    for k in b:
        if k.startswith("weight_field"): continue
        if k.endswith("_%s" % weight_field):
            fields.append(k)
    proj = ProjMock()
    for f in ["px","py","pdx","pdy"]:
        proj[f] = b[f][:]
    for f in fields:
        new_name = f[:-(len(weight_field) + 1)]
        proj[new_name] = b[f][:]
    proj.axis = axis
    proj.pf = pf
    f.close()
    return proj
<|MERGE_RESOLUTION|>--- conflicted
+++ resolved
@@ -35,38 +35,6 @@
     output_type_registry, \
     EnzoRunDatabase
 
-<<<<<<< HEAD
-def all_pfs(basedir='.', skip=None, max_depth=1, name_spec="*.hierarchy", **kwargs):
-    """
-    This function searchs a directory and its sub-directories, up to a
-    depth of *max_depth*, for parameter files.  It looks for the
-    *name_spec* and then instantiates an EnzoStaticOutput from
-    each. You can skip every *skip* parameter files, if *skip* is not
-    None; otherwise it will return all files.  All subsequent *kwargs*
-    are passed on to the EnzoStaticOutput constructor.
-    """
-    list_of_names = []
-    basedir = os.path.expanduser(basedir)
-    for i in range(max_depth):
-        bb = list('*' * i) + [name_spec]
-        list_of_names += glob.glob(os.path.join(basedir,*bb))
-    list_of_names.sort(key=lambda b: os.path.basename(b))
-    for fn in list_of_names[::skip]:
-        yield load(fn[:-10], **kwargs)
-
-def max_spheres(width, unit, **kwargs):
-    """
-    This calls :func:`~yt.convenience.all_pfs` and then for each parameter file
-    creates a :class:`~yt.data_objects.api.YTSphereBase` for each one,
-    centered on the point of highest density, with radius *width* in units of
-    *unit*.
-    """
-    for pf in all_pfs(**kwargs):
-        v, c = pf.h.find_max("Density")
-        yield pf.h.sphere(c, width/pf[unit])
-
-=======
->>>>>>> 8ada2129
 def load(*args ,**kwargs):
     """
     This function attempts to determine the base data type of a filename or
