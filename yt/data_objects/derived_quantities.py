--- conflicted
+++ resolved
@@ -243,17 +243,7 @@
     return [np.sqrt((my_weight * (my_var2 + (my_mean - all_mean)**2)).sum() / 
                     all_weight), all_mean]
 
-<<<<<<< HEAD
-class BulkVelocity(WeightedAverageQuantity):
-    def __call__(self, ftype = "gas"):
-        fields = [(ftype, "velocity_%s" % ax) for ax in 'xyz']
-        weight = (ftype, "cell_mass")
-        return super(BulkVelocity, self).__call__(fields, weight)
-
 class AngularMomentumVector(WeightedAverageQuantity):
-=======
-class AngularMomentumVector(WeightedAverage):
->>>>>>> 1d148c50
     def __call__(self, ftype = "gas"):
         fields = [(ftype, "specific_angular_momentum_%s" % ax)
                   for ax in 'xyz']
