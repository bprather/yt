"""
The basic field info container resides here.  These classes, code specific and
universal, are the means by which we access fields across YT, both derived and
native.

Author: Matthew Turk <matthewturk@gmail.com>
Affiliation: KIPAC/SLAC/Stanford
Homepage: http://yt-project.org/
License:
  Copyright (C) 2008-2011 Matthew Turk.  All Rights Reserved.

  This file is part of yt.

  yt is free software; you can redistribute it and/or modify
  it under the terms of the GNU General Public License as published by
  the Free Software Foundation; either version 3 of the License, or
  (at your option) any later version.

  This program is distributed in the hope that it will be useful,
  but WITHOUT ANY WARRANTY; without even the implied warranty of
  MERCHANTABILITY or FITNESS FOR A PARTICULAR PURPOSE.  See the
  GNU General Public License for more details.

  You should have received a copy of the GNU General Public License
  along with this program.  If not, see <http://www.gnu.org/licenses/>.
"""

import types
import inspect
import copy
import itertools

import numpy as np

from yt.funcs import *
from yt.utilities.units import Unit

class FieldInfoContainer(dict): # Resistance has utility
    """
    This is a generic field container.  It contains a list of potential derived
    fields, all of which know how to act on a data object and return a value.
    This object handles converting units as well as validating the availability
    of a given field.

    """
    fallback = None

    def add_field(self, name, function=None, **kwargs):
        """
        Add a new field, along with supplemental metadata, to the list of
        available fields.  This respects a number of arguments, all of which
        are passed on to the constructor for
        :class:`~yt.data_objects.api.DerivedField`.

        """
        if function == None:
            def create_function(function):
                self[name] = DerivedField(name, function, **kwargs)
                return function
            return create_function
        self[name] = DerivedField(name, function, **kwargs)

    def add_grad(self, field, **kwargs):
        """
        Creates the partial derivative of a given field. This function will
        autogenerate the names of the gradient fields.

        """
        sl = slice(2,None,None)
        sr = slice(None,-2,None)

        def _gradx(f, data):
            grad = data[field][sl,1:-1,1:-1] - data[field][sr,1:-1,1:-1]
            grad /= 2.0*data["dx"].flat[0]
            g = np.zeros(data[field].shape, dtype='float64')
            g[1:-1,1:-1,1:-1] = grad
            return g

        def _grady(f, data):
            grad = data[field][1:-1,sl,1:-1] - data[field][1:-1,sr,1:-1]
            grad /= 2.0*data["dy"].flat[0]
            g = np.zeros(data[field].shape, dtype='float64')
            g[1:-1,1:-1,1:-1] = grad
            return g

        def _gradz(f, data):
            grad = data[field][1:-1,1:-1,sl] - data[field][1:-1,1:-1,sr]
            grad /= 2.0*data["dz"].flat[0]
            g = np.zeros(data[field].shape, dtype='float64')
            g[1:-1,1:-1,1:-1] = grad
            return g

        d_kwargs = kwargs.copy()
        if "display_name" in kwargs: del d_kwargs["display_name"]

        for ax in "xyz":
            if "display_name" in kwargs:
                disp_name = r"%s\_%s" % (kwargs["display_name"], ax)
            else:
                disp_name = r"\partial %s/\partial %s" % (field, ax)
            name = "Grad_%s_%s" % (field, ax)
            self[name] = DerivedField(name, function=eval('_grad%s' % ax),
                         take_log=False, validators=[ValidateSpatial(1,[field])],
                         display_name = disp_name, **d_kwargs)

        def _grad(f, data) :
            a = np.power(data["Grad_%s_x" % field],2)
            b = np.power(data["Grad_%s_y" % field],2)
            c = np.power(data["Grad_%s_z" % field],2)
            norm = np.sqrt(a+b+c)
            return norm

        if "display_name" in kwargs:
            disp_name = kwargs["display_name"]
        else:
            disp_name = r"\Vert\nabla %s\Vert" % (field)
        name = "Grad_%s" % field
        self[name] = DerivedField(name, function=_grad, take_log=False,
                                  display_name = disp_name, **d_kwargs)
        mylog.info("Added new fields: Grad_%s_x, Grad_%s_y, Grad_%s_z, Grad_%s" \
                   % (field, field, field, field))

    def has_key(self, key):
        # This gets used a lot
        if key in self: return True
        if self.fallback is None: return False
        return self.fallback.has_key(key)

    def __missing__(self, key):
        if self.fallback is None:
            raise KeyError("No field named %s" % (key,))
        return self.fallback[key]

    name = ""

    @classmethod
    def create_with_fallback(cls, fallback, name = ""):
        obj = cls()
        obj.fallback = fallback
        obj.name = name
        return obj

    def __contains__(self, key):
        if dict.__contains__(self, key): return True
        if self.fallback is None: return False
        return key in self.fallback

    def __iter__(self):
        for f in dict.__iter__(self):
            yield f
        if self.fallback is not None:
            for f in self.fallback: yield f

    def keys(self):
        keys = dict.keys(self)
        if self.fallback:
            keys += self.fallback.keys()
        return keys

def TranslationFunc(field_name):
    def _TranslationFunc(field, data):
        return data[field_name]
    return _TranslationFunc

def NullFunc(field, data):
    return

FieldInfo = FieldInfoContainer()
FieldInfo.name = id(FieldInfo)
add_field = FieldInfo.add_field
add_grad = FieldInfo.add_grad

def derived_field(**kwargs):
    def inner_decorator(function):
        if 'name' not in kwargs:
            kwargs['name'] = function.func_name
        kwargs['function'] = function
        add_field(**kwargs)
        return function
    return inner_decorator

class ValidationException(Exception):
    pass

class NeedsGridType(ValidationException):
    def __init__(self, ghost_zones = 0, fields=None):
        self.ghost_zones = ghost_zones
        self.fields = fields
    def __str__(self):
        return "(%s, %s)" % (self.ghost_zones, self.fields)

class NeedsOriginalGrid(NeedsGridType):
    def __init__(self):
        self.ghost_zones = 0

class NeedsDataField(ValidationException):
    def __init__(self, missing_fields):
        self.missing_fields = missing_fields
    def __str__(self):
        return "(%s)" % (self.missing_fields)

class NeedsProperty(ValidationException):
    def __init__(self, missing_properties):
        self.missing_properties = missing_properties
    def __str__(self):
        return "(%s)" % (self.missing_properties)

class NeedsParameter(ValidationException):
    def __init__(self, missing_parameters):
        self.missing_parameters = missing_parameters
    def __str__(self):
        return "(%s)" % (self.missing_parameters)

class FieldDetector(defaultdict):
    Level = 1
    NumberOfParticles = 1
    _read_exception = None
    _id_offset = 0

    def __init__(self, nd = 16, pf = None, flat = False):
        self.nd = nd
        self.flat = flat
        self._spatial = not flat
        self.ActiveDimensions = [nd,nd,nd]
        self.shape = tuple(self.ActiveDimensions)
        self.size = np.prod(self.ActiveDimensions)
        self.LeftEdge = [0.0, 0.0, 0.0]
        self.RightEdge = [1.0, 1.0, 1.0]
        self.dds = np.ones(3, "float64")
        self['dx'] = self['dy'] = self['dz'] = np.array([1.0])
        class fake_parameter_file(defaultdict):
            pass

        if pf is None:
            # required attrs
            pf = fake_parameter_file(lambda: 1)
            pf.current_redshift = pf.omega_lambda = pf.omega_matter = \
                pf.cosmological_simulation = 0.0
            pf.hubble_constant = 0.7
            pf.domain_left_edge = np.zeros(3, 'float64')
            pf.domain_right_edge = np.ones(3, 'float64')
            pf.dimensionality = 3
            pf.periodicity = (True, True, True)
        self.pf = pf

        class fake_hierarchy(object):
            class fake_io(object):
                def _read_data_set(io_self, data, field):
                    return self._read_data(field)
                _read_exception = RuntimeError
            io = fake_io()
            def get_smallest_dx(self):
                return 1.0

        self.hierarchy = fake_hierarchy()
        self.requested = []
        self.requested_parameters = []
        if not self.flat:
            defaultdict.__init__(self,
                lambda: np.ones((nd, nd, nd), dtype='float64')
                + 1e-4*np.random.random((nd, nd, nd)))
        else:
            defaultdict.__init__(self,
                lambda: np.ones((nd * nd * nd), dtype='float64')
                + 1e-4*np.random.random((nd * nd * nd)))

    def __missing__(self, item):
        FI = getattr(self.pf, "field_info", FieldInfo)
        if FI.has_key(item) and FI[item]._function.func_name != 'NullFunc':
            try:
                vv = FI[item](self)
            except NeedsGridType as exc:
                ngz = exc.ghost_zones
                nfd = FieldDetector(self.nd + ngz * 2)
                nfd._num_ghost_zones = ngz
                vv = FI[item](nfd)
                if ngz > 0: vv = vv[ngz:-ngz, ngz:-ngz, ngz:-ngz]
                for i in nfd.requested:
                    if i not in self.requested: self.requested.append(i)
                for i in nfd.requested_parameters:
                    if i not in self.requested_parameters:
                        self.requested_parameters.append(i)
            if vv is not None:
                if not self.flat: self[item] = vv
                else: self[item] = vv.ravel()
                return self[item]
        self.requested.append(item)
        return defaultdict.__missing__(self, item)

    def _read_data(self, field_name):
        self.requested.append(field_name)
        FI = getattr(self.pf, "field_info", FieldInfo)
        if FI.has_key(field_name) and FI[field_name].particle_type:
            self.requested.append(field_name)
            return np.ones(self.NumberOfParticles)
        return defaultdict.__missing__(self, field_name)

    def get_field_parameter(self, param, default = None):
        self.requested_parameters.append(param)
        if param in ['bulk_velocity', 'center', 'normal']:
            return np.random.random(3) * 1e-2
        else:
            return 0.0

    _num_ghost_zones = 0
    id = 1

    def has_field_parameter(self, param):
        return True

    def convert(self, item):
        return 1


class FieldUnitsError(Exception):
    pass

    @property
    def fcoords(self):
        fc = np.array(np.mgrid[0:1:self.nd*1j,
                               0:1:self.nd*1j,
                               0:1:self.nd*1j])
        if self.flat:
            fc.shape = (self.nd*self.nd*self.nd, 3)
        else:
            fc = fc.transpose()
        return fc

    @property
    def icoords(self):
        ic = np.mgrid[0:self.nd-1:self.nd*1j,
                      0:self.nd-1:self.nd*1j,
                      0:self.nd-1:self.nd*1j]
        if self.flat:
            ic.shape = (self.nd*self.nd*self.nd, 3)
        else:
            ic = ic.transpose()
        return ic

    @property
    def ires(self):
        ir = np.ones(self.nd**3, dtype="int64")
        if not self.flat:
            ir.shape = (self.nd, self.nd, self.nd)
        return ir

    @property
    def fwidth(self):
        fw = np.ones(self.nd**3, dtype="float64") / self.nd
        if not self.flat:
            fw.shape = (self.nd, self.nd, self.nd)
        return fw

class DerivedField(object):
<<<<<<< HEAD
    def __init__(self, name, function, convert_function=None,
                 particle_convert_function=None, units=None,
                 projected_units=None, take_log=True, validators=None,
                 particle_type=False, vector_field=False, display_field=True,
                 not_in_all=False, display_name=None,
                 projection_conversion="cm"):
        """
        This is the base class used to describe a cell-by-cell derived field.

        :param name: is the name of the field.
        :param function: is a function handle that defines the field
        :param convert_function: must convert to CGS, if it needs to be done
        :param units: is a mathtext-formatted string that describes the field
        :param projected_units: if we display a projection, what should the
                                units be?
        :param take_log: describes whether the field should be logged
        :param validators: is a list of :class:`FieldValidator` objects
        :param particle_type: is this field based on particles?
        :param vector_field: describes the dimensionality of the field
        :param display_field: governs its appearance in the dropdowns in reason
        :param not_in_all: is used for baryon fields from the data that are not
                           in all the grids
        :param display_name: a name used in the plots
        :param projection_conversion: which unit should we multiply by in a
                                      projection?

        """
=======
    """
    This is the base class used to describe a cell-by-cell derived field.

    Parameters
    ----------

    name : str
       is the name of the field.
    function : callable
       A function handle that defines the field.  Should accept
       arguments (field, data)
    convert_function : callable
       A function that converts to CGS, **only if necessary**
    units : str
       A mathtext-formatted string that describes the field
    projected_units : str
       If we display a projection, what should the units be?
    take_log : bool
       Describes whether the field should be logged
    validators : list
       A list of :class:`FieldValidator` objects
    particle_type : bool
       Is this a particle (1D) field?
    vector_field : bool
       Describes the dimensionality of the field.  Currently unused.
    display_field : bool
       Governs its appearance in the dropdowns in Reason
    not_in_all : bool
       Used for baryon fields from the data that are not in all the grids
    display_name : str
       A name used in the plots
    projection_conversion : unit
       which unit should we multiply by in a projection?
    """
    def __init__(self, name, function,
                 convert_function = None,
                 particle_convert_function = None,
                 units = "", projected_units = "",
                 take_log = True, validators = None,
                 particle_type = False, vector_field=False,
                 display_field = True, not_in_all=False,
                 display_name = None, projection_conversion = "cm"):
>>>>>>> 40b67ddf
        self.name = name
        self.take_log = take_log
        self.display_name = display_name
        self.not_in_all = not_in_all
        self.display_field = display_field
        self.particle_type = particle_type
        self.vector_field = vector_field

        self._function = function
        if not convert_function:
            convert_function = lambda a: 1.0
        self._convert_function = convert_function
        self.particle_convert_function = particle_convert_function
        self.projection_conversion = projection_conversion

        if validators:
            self.validators = ensure_list(validators)
        else:
            self.validators = []

        # handle units
        if units is None:
            self.units = ""
        elif isinstance(units, str):
            self.units = units
        elif isinstance(units, Unit):
            self.units = str(units)
        else:
            raise FieldUnitsError("Cannot handle units '%s' (type %s). Please provide a string or Unit object." % (units, type(units)) )

        self._units = self.units

        if projected_units is None:
            self.projected_units = ""
        elif isinstance(projected_units, str):
            self.projected_units = projected_units
        elif isinstance(projected_units, Unit):
            self.projected_units = str(projected_units)
        else:
            raise FieldUnitsError("Cannot handle projected_units '%s' (type %s). Please provide a string or Unit object." % (projected_units, type(projection_units)) )

    def _copy_def(self):
        dd = {}
        dd['name'] = self.name
        dd['convert_function'] = self._convert_function
        dd['particle_convert_function'] = self._particle_convert_function
        dd['units'] = self.units
        dd['projected_units'] = self.projected_units,
        dd['take_log'] = self.take_log
        dd['validators'] = self.validators.copy()
        dd['particle_type'] = self.particle_type
        dd['vector_field'] = self.vector_field
        dd['display_field'] = True
        dd['not_in_all'] = self.not_in_all
        dd['display_name'] = self.display_name
        dd['projection_conversion'] = self.projection_conversion
        return dd

    def check_available(self, data):
        """
        This raises an exception of the appropriate type if the set of
        validation mechanisms are not met, and otherwise returns True.
        """
        for validator in self.validators:
            validator(data)
        # If we don't get an exception, we're good to go
        return True

    def get_dependencies(self, *args, **kwargs):
        """
        This returns a list of names of fields that this field depends on.
        """
        e = FieldDetector(*args, **kwargs)
        if self._function.func_name == '<lambda>':
            e.requested.append(self.name)
        else:
            e[self.name]
        return e

    def __call__(self, data):
        """ Return the value of the field in a given *data* object. """
        ii = self.check_available(data)
        original_fields = data.keys() # Copy
        dd = self._function(self, data)
        if dd is not None:
            dd *= self._convert_function(data)
        for field_name in data.keys():
            if field_name not in original_fields:
                del data[field_name]
        return dd

    def get_source(self):
        """
        Return a string containing the source of the function (if possible.)
        """
        return inspect.getsource(self._function)

    def get_label(self, projected=False):
        """
        Return a data label for the given field, inluding units.
        """
        name = self.name
        if self.display_name is not None:
            name = self.display_name

        # Start with the field name
        data_label = r"$\rm{%s}" % name

        # Grab the correct units
        if projected:
            units = self.projected_units
        else:
            units = self.units
        # Add unit label
        if not units.is_dimensionless:
            data_label += r"\/\/ (%s)" % (units)

        data_label += r"$"
        return data_label

    def particle_convert(self, data):
        if self._particle_convert_function is not None:
            return self._particle_convert_function(data)
        return None

class FieldValidator(object):
    pass

class ValidateParameter(FieldValidator):
    def __init__(self, parameters):
        """
        This validator ensures that the parameter file has a given parameter.
        """
        FieldValidator.__init__(self)
        self.parameters = ensure_list(parameters)
    def __call__(self, data):
        doesnt_have = []
        for p in self.parameters:
            if not data.has_field_parameter(p):
                doesnt_have.append(p)
        if len(doesnt_have) > 0:
            raise NeedsParameter(doesnt_have)
        return True

class ValidateDataField(FieldValidator):
    def __init__(self, field):
        """
        This validator ensures that the output file has a given data field stored
        in it.
        """
        FieldValidator.__init__(self)
        self.fields = ensure_list(field)
    def __call__(self, data):
        doesnt_have = []
        if isinstance(data, FieldDetector): return True
        for f in self.fields:
            if f not in data.hierarchy.field_list:
                doesnt_have.append(f)
        if len(doesnt_have) > 0:
            raise NeedsDataField(doesnt_have)
        return True

class ValidateProperty(FieldValidator):
    def __init__(self, prop):
        """
        This validator ensures that the data object has a given python attribute.
        """
        FieldValidator.__init__(self)
        self.prop = ensure_list(prop)
    def __call__(self, data):
        doesnt_have = []
        for p in self.prop:
            if not hasattr(data,p):
                doesnt_have.append(p)
        if len(doesnt_have) > 0:
            raise NeedsProperty(doesnt_have)
        return True

class ValidateSpatial(FieldValidator):
    def __init__(self, ghost_zones = 0, fields=None):
        """
        This validator ensures that the data handed to the field is of spatial
        nature -- that is to say, 3-D.
        """
        FieldValidator.__init__(self)
        self.ghost_zones = ghost_zones
        self.fields = fields
    def __call__(self, data):
        # When we say spatial information, we really mean
        # that it has a three-dimensional data structure
        #if isinstance(data, FieldDetector): return True
        if not getattr(data, '_spatial', False):
            raise NeedsGridType(self.ghost_zones,self.fields)
        if self.ghost_zones <= data._num_ghost_zones:
            return True
        raise NeedsGridType(self.ghost_zones,self.fields)

class ValidateGridType(FieldValidator):
    def __init__(self):
        """
        This validator ensures that the data handed to the field is an actual
        grid patch, not a covering grid of any kind.
        """
        FieldValidator.__init__(self)
    def __call__(self, data):
        # We need to make sure that it's an actual AMR grid
        if isinstance(data, FieldDetector): return True
        if getattr(data, "_type_name", None) == 'grid': return True
        raise NeedsOriginalGrid()<|MERGE_RESOLUTION|>--- conflicted
+++ resolved
@@ -311,10 +311,6 @@
     def convert(self, item):
         return 1
 
-
-class FieldUnitsError(Exception):
-    pass
-
     @property
     def fcoords(self):
         fc = np.array(np.mgrid[0:1:self.nd*1j,
@@ -351,36 +347,10 @@
             fw.shape = (self.nd, self.nd, self.nd)
         return fw
 
+class FieldUnitsError(Exception):
+    pass
+
 class DerivedField(object):
-<<<<<<< HEAD
-    def __init__(self, name, function, convert_function=None,
-                 particle_convert_function=None, units=None,
-                 projected_units=None, take_log=True, validators=None,
-                 particle_type=False, vector_field=False, display_field=True,
-                 not_in_all=False, display_name=None,
-                 projection_conversion="cm"):
-        """
-        This is the base class used to describe a cell-by-cell derived field.
-
-        :param name: is the name of the field.
-        :param function: is a function handle that defines the field
-        :param convert_function: must convert to CGS, if it needs to be done
-        :param units: is a mathtext-formatted string that describes the field
-        :param projected_units: if we display a projection, what should the
-                                units be?
-        :param take_log: describes whether the field should be logged
-        :param validators: is a list of :class:`FieldValidator` objects
-        :param particle_type: is this field based on particles?
-        :param vector_field: describes the dimensionality of the field
-        :param display_field: governs its appearance in the dropdowns in reason
-        :param not_in_all: is used for baryon fields from the data that are not
-                           in all the grids
-        :param display_name: a name used in the plots
-        :param projection_conversion: which unit should we multiply by in a
-                                      projection?
-
-        """
-=======
     """
     This is the base class used to describe a cell-by-cell derived field.
 
@@ -415,15 +385,12 @@
     projection_conversion : unit
        which unit should we multiply by in a projection?
     """
-    def __init__(self, name, function,
-                 convert_function = None,
-                 particle_convert_function = None,
-                 units = "", projected_units = "",
-                 take_log = True, validators = None,
-                 particle_type = False, vector_field=False,
-                 display_field = True, not_in_all=False,
-                 display_name = None, projection_conversion = "cm"):
->>>>>>> 40b67ddf
+    def __init__(self, name, function, convert_function=None,
+                 particle_convert_function=None, units=None,
+                 projected_units=None, take_log=True, validators=None,
+                 particle_type=False, vector_field=False, display_field=True,
+                 not_in_all=False, display_name=None,
+                 projection_conversion="cm"):
         self.name = name
         self.take_log = take_log
         self.display_name = display_name
