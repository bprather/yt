"""
Python-based grid handler, not to be confused with the SWIG-handler



"""

#-----------------------------------------------------------------------------
# Copyright (c) 2013, yt Development Team.
#
# Distributed under the terms of the Modified BSD License.
#
# The full license is in the file COPYING.txt, distributed with this software.
#-----------------------------------------------------------------------------

import warnings
import weakref
import numpy as np
from six import string_types

from yt.config import ytcfg
from yt.data_objects.data_containers import \
    YTSelectionContainer
from yt.data_objects.field_data import \
    YTFieldData
from yt.funcs import iterable
from yt.geometry.selection_routines import convert_mask_to_indices
import yt.geometry.particle_deposit as particle_deposit
from yt.units.yt_array import YTArray
from yt.utilities.exceptions import \
    YTFieldTypeNotFound, \
    YTParticleDepositionNotImplemented
from yt.utilities.lib.interpolators import \
    ghost_zone_interpolate
from yt.utilities.lib.mesh_utilities import \
    clamp_edges
from yt.utilities.nodal_data_utils import \
    get_nodal_slices

RECONSTRUCT_INDEX = bool(ytcfg.get('yt', 'reconstruct_index'))

class AMRGridPatch(YTSelectionContainer):
    _spatial = True
    _num_ghost_zones = 0
    _grids = None
    _id_offset = 1
    _cache_mask = True

    _type_name = 'grid'
    _skip_add = True
    _con_args = ('id', 'filename')
    _container_fields = (("index", "dx"),
                         ("index", "dy"),
                         ("index", "dz"),
                         ("index", "x"),
                         ("index", "y"),
                         ("index", "z"))
    OverlappingSiblings = None

    def __init__(self, id, filename=None, index=None):
        self.field_data = YTFieldData()
        self.field_parameters = {}
        self.id = id
        self._child_mask = self._child_indices = self._child_index_mask = None
        self.ds = index.dataset
        self._index = weakref.proxy(index)
        self.start_index = None
        self.filename = filename
        self._last_mask = None
        self._last_count = -1
        self._last_selector_id = None
        self._current_particle_type = 'all'
        self._current_fluid_type = self.ds.default_fluid_type

    def get_global_startindex(self):
        """
        Return the integer starting index for each dimension at the current
        level.

        """
        if self.start_index is not None:
            return self.start_index
        if self.Parent is None:
            left = self.LeftEdge.d - self.ds.domain_left_edge.d
            start_index = left / self.dds.d
            return np.rint(start_index).astype('int64').ravel()

        pdx = self.Parent.dds.d
        di = np.rint((self.LeftEdge.d - self.Parent.LeftEdge.d) / pdx)
        start_index = self.Parent.get_global_startindex() + di
        self.start_index = (start_index * self.ds.refine_by).astype('int64').ravel()
        return self.start_index

    def __getitem__(self, key):
        tr = super(AMRGridPatch, self).__getitem__(key)
        try:
            fields = self._determine_fields(key)
        except YTFieldTypeNotFound:
            return tr
        finfo = self.ds._get_field_info(*fields[0])
        if not finfo.particle_type:
            num_nodes = 2**sum(finfo.nodal_flag)
            new_shape = list(self.ActiveDimensions) + [num_nodes]
            return np.squeeze(tr.reshape(new_shape))
        return tr

    def convert(self, datatype):
        """
        This will attempt to convert a given unit to cgs from code units. It
        either returns the multiplicative factor or throws a KeyError.

        """
        return self.ds[datatype]

    @property
    def shape(self):
        return self.ActiveDimensions

    def _reshape_vals(self, arr):
        if len(arr.shape) == 3: return arr
        return arr.reshape(self.ActiveDimensions, order="C")

    def _generate_container_field(self, field):
        if self._current_chunk is None:
            self.index._identify_base_chunk(self)
        if field == ("index", "dx"):
            tr = self._current_chunk.fwidth[:,0]
        elif field == ("index", "dy"):
            tr = self._current_chunk.fwidth[:,1]
        elif field == ("index", "dz"):
            tr = self._current_chunk.fwidth[:,2]
        elif field == ("index", "x"):
            tr = self._current_chunk.fcoords[:,0]
        elif field == ("index", "y"):
            tr = self._current_chunk.fcoords[:,1]
        elif field == ("index", "z"):
            tr = self._current_chunk.fcoords[:,2]
        return self._reshape_vals(tr)

    def _setup_dx(self):
        # So first we figure out what the index is.  We don't assume
        # that dx=dy=dz, at least here.  We probably do elsewhere.
        id = self.id - self._id_offset
        ds = self.ds
        index = self.index
        if self.Parent is not None:
            if not hasattr(self.Parent, 'dds'):
                self.Parent._setup_dx()
            self.dds = self.Parent.dds.d / self.ds.refine_by
        else:
            LE, RE = (index.grid_left_edge[id, :].d,
                      index.grid_right_edge[id, :].d)
            self.dds = (RE - LE) / self.ActiveDimensions
        if self.ds.dimensionality < 3:
            self.dds[2] = ds.domain_right_edge[2] - ds.domain_left_edge[2]
        elif self.ds.dimensionality < 2:
            self.dds[1] = ds.domain_right_edge[1] - ds.domain_left_edge[1]
        self.dds = self.dds.view(YTArray)
        self.dds.units = self.index.grid_left_edge.units

    def __repr__(self):
        return "AMRGridPatch_%04i" % (self.id)

    def __int__(self):
        return self.id

    def clear_data(self):
        """
        Clear out the following things: child_mask, child_indices, all fields,
        all field parameters.

        """
        super(AMRGridPatch, self).clear_data()
        self._setup_dx()

    def _prepare_grid(self):
        """ Copies all the appropriate attributes from the index. """
        # This is definitely the slowest part of generating the index
        # Now we give it pointers to all of its attributes
        # Note that to keep in line with Enzo, we have broken PEP-8
        h = self.index # cache it
        my_ind = self.id - self._id_offset
        self.ActiveDimensions = h.grid_dimensions[my_ind]
        self.LeftEdge = h.grid_left_edge[my_ind]
        self.RightEdge = h.grid_right_edge[my_ind]
        # This can be expensive so we allow people to disable this behavior
        # via a config option
        if RECONSTRUCT_INDEX:
            if iterable(self.Parent) and len(self.Parent) > 0:
                p = self.Parent[0]
            else:
                p = self.Parent
            if p is not None and p != []:
                # clamp grid edges to an integer multiple of the parent cell
                # width
                clamp_edges(self.LeftEdge, p.LeftEdge, p.dds)
                clamp_edges(self.RightEdge, p.RightEdge, p.dds)
        h.grid_levels[my_ind, 0] = self.Level
        # This might be needed for streaming formats
        #self.Time = h.gridTimes[my_ind,0]
        self.NumberOfParticles = h.grid_particle_count[my_ind, 0]

    def get_position(self, index):
        """ Returns center position of an *index*. """
        pos = (index + 0.5) * self.dds + self.LeftEdge
        return pos

    def _fill_child_mask(self, child, mask, tofill, dlevel = 1):
        rf = self.ds.refine_by
        if dlevel != 1:
            rf = rf**dlevel
        gi, cgi = self.get_global_startindex(), child.get_global_startindex()
        startIndex = np.maximum(0, cgi // rf - gi)
        endIndex = np.minimum((cgi + child.ActiveDimensions) // rf - gi,
                              self.ActiveDimensions)
        endIndex += (startIndex == endIndex)
        mask[startIndex[0]:endIndex[0],
             startIndex[1]:endIndex[1],
             startIndex[2]:endIndex[2]] = tofill

    @property
    def child_mask(self):
        """
        Generates self.child_mask, which is zero where child grids exist (and
        thus, where higher resolution data is available).

        """
        child_mask = np.ones(self.ActiveDimensions, 'bool')
        for child in self.Children:
            self._fill_child_mask(child, child_mask, 0)
        for sibling in self.OverlappingSiblings or []:
            self._fill_child_mask(sibling, child_mask, 0)
        return child_mask

    @property
    def child_indices(self):
        return (self.child_mask == 0)

    @property
    def child_index_mask(self):
        """
        Generates self.child_index_mask, which is -1 where there is no child,
        and otherwise has the ID of the grid that resides there.

        """
        child_index_mask = np.zeros(self.ActiveDimensions, 'int32') - 1
        for child in self.Children:
            self._fill_child_mask(child, child_index_mask, child.id)
        for sibling in self.OverlappingSiblings or []:
            self._fill_child_mask(sibling, child_index_mask, sibling.id)
        return child_index_mask

    def retrieve_ghost_zones(self, n_zones, fields, all_levels=False,
                             smoothed=False):
        # We will attempt this by creating a datacube that is exactly bigger
        # than the grid by nZones*dx in each direction
        nl = self.get_global_startindex() - n_zones
        new_left_edge = nl * self.dds + self.ds.domain_left_edge

        # Something different needs to be done for the root grid, though
        level = self.Level
        if all_levels:
            level = self.index.max_level + 1
        kwargs = {'dims': self.ActiveDimensions + 2*n_zones,
                  'num_ghost_zones':n_zones,
                  'use_pbar':False, 'fields':fields}
        # This should update the arguments to set the field parameters to be
        # those of this grid.
        field_parameters = {}
        field_parameters.update(self.field_parameters)
        if smoothed:
            cube = self.ds.smoothed_covering_grid(
                level, new_left_edge,
                field_parameters = field_parameters,
                **kwargs)
        else:
            cube = self.ds.covering_grid(level, new_left_edge,
                field_parameters = field_parameters,
                **kwargs)
        cube._base_grid = self
        return cube

    def get_vertex_centered_data(self, fields, smoothed=True, no_ghost=False):
        _old_api = isinstance(fields, (string_types, tuple))
        if _old_api:
            message = (
                'get_vertex_centered_data() requires list of fields, rather than '
                'a single field as an argument.'
            )
            warnings.warn(message, DeprecationWarning, stacklevel=2)
            fields = [fields]

        # Make sure the field list has only unique entries
        fields = list(set(fields))
        new_fields = {}
        for field in fields:
<<<<<<< HEAD
            new_fields[field] = np.zeros(self.ActiveDimensions + 1, dtype='float64')

=======
            finfo = self.ds._get_field_info(field)
            new_fields[field] = self.ds.arr(
                np.zeros(self.ActiveDimensions + 1), finfo.output_units)
>>>>>>> 7ef69331
        if no_ghost:
            for field in fields:
                # Ensure we have the native endianness in this array.  Avoid making
                # a copy if possible.
                old_field = np.asarray(self[field], dtype="=f8")
                # We'll use the ghost zone routine, which will naturally
                # extrapolate here.
                input_left = np.array([0.5, 0.5, 0.5], dtype="float64")
                output_left = np.array([0.0, 0.0, 0.0], dtype="float64")
                # rf = 1 here
                ghost_zone_interpolate(1, old_field, input_left,
                                       new_fields[field], output_left)
        else:
            cg = self.retrieve_ghost_zones(1, fields, smoothed=smoothed)
            for field in fields:
                np.add(new_fields[field], cg[field][1: ,1: ,1: ], new_fields[field])
                np.add(new_fields[field], cg[field][:-1,1: ,1: ], new_fields[field])
                np.add(new_fields[field], cg[field][1: ,:-1,1: ], new_fields[field])
                np.add(new_fields[field], cg[field][1: ,1: ,:-1], new_fields[field])
                np.add(new_fields[field], cg[field][:-1,1: ,:-1], new_fields[field])
                np.add(new_fields[field], cg[field][1: ,:-1,:-1], new_fields[field])
                np.add(new_fields[field], cg[field][:-1,:-1,1: ], new_fields[field])
                np.add(new_fields[field], cg[field][:-1,:-1,:-1], new_fields[field])
                np.multiply(new_fields[field], 0.125, new_fields[field])

        if _old_api:
            return new_fields[fields[0]]
        return new_fields

    def select_icoords(self, dobj):
        mask = self._get_selector_mask(dobj.selector)
        if mask is None: return np.empty((0,3), dtype='int64')
        coords = convert_mask_to_indices(mask, self._last_count)
        coords += self.get_global_startindex()[None, :]
        return coords

    def select_fcoords(self, dobj):
        mask = self._get_selector_mask(dobj.selector)
        if mask is None: return np.empty((0,3), dtype='float64')
        coords = convert_mask_to_indices(mask, self._last_count).astype("float64")
        coords += 0.5
        coords *= self.dds[None, :]
        coords += self.LeftEdge[None, :]
        return coords

    def select_fwidth(self, dobj):
        count = self.count(dobj.selector)
        if count == 0: return np.empty((0,3), dtype='float64')
        coords = np.empty((count, 3), dtype='float64')
        for axis in range(3):
            coords[:,axis] = self.dds[axis]
        return coords

    def select_ires(self, dobj):
        mask = self._get_selector_mask(dobj.selector)
        if mask is None: return np.empty(0, dtype='int64')
        coords = np.empty(self._last_count, dtype='int64')
        coords[:] = self.Level
        return coords

    def select_tcoords(self, dobj):
        dt, t = dobj.selector.get_dt(self)
        return dt, t

    def smooth(self, *args, **kwargs):
        raise NotImplementedError

    def particle_operation(self, *args, **kwargs):
        raise NotImplementedError

    def deposit(self, positions, fields = None, method = None,
                kernel_name = 'cubic'):
        # Here we perform our particle deposition.
        cls = getattr(particle_deposit, "deposit_%s" % method, None)
        if cls is None:
            raise YTParticleDepositionNotImplemented(method)
        # We allocate number of zones, not number of octs. Everything inside
        # this is Fortran ordered because of the ordering in the octree deposit
        # routines, so we reverse it here to match the convention there
        op = cls(tuple(self.ActiveDimensions[::-1]), kernel_name)
        op.initialize()
        op.process_grid(self, positions, fields)
        vals = op.finalize()
        if vals is None: return
        # Fortran-ordered, so transpose.
        return vals.transpose()

    def select_blocks(self, selector):
        mask = self._get_selector_mask(selector)
        yield self, mask

    def _get_selector_mask(self, selector):
        if self._cache_mask and hash(selector) == self._last_selector_id:
            mask = self._last_mask
        else:
            mask = selector.fill_mask(self)
            if self._cache_mask:
                self._last_mask = mask
            self._last_selector_id = hash(selector)
            if mask is None:
                self._last_count = 0
            else:
                self._last_count = mask.sum()
        return mask

    def select(self, selector, source, dest, offset):
        mask = self._get_selector_mask(selector)
        count = self.count(selector)
        if count == 0: return 0
        nodal_flag = source.shape - self.ActiveDimensions
        if sum(nodal_flag) == 0:
            dest[offset:offset+count] = source[mask]
        else:
            slices = get_nodal_slices(source.shape, nodal_flag)
            for i , sl in enumerate(slices):
                dest[offset:offset+count, i] = source[sl][mask]
        return count

    def count(self, selector):
        mask = self._get_selector_mask(selector)
        if mask is None: return 0
        return self._last_count

    def count_particles(self, selector, x, y, z):
        # We don't cache the selector results
        count = selector.count_points(x,y,z, 0.0)
        return count

    def select_particles(self, selector, x, y, z):
        mask = selector.select_points(x,y,z, 0.0)
        return mask<|MERGE_RESOLUTION|>--- conflicted
+++ resolved
@@ -294,14 +294,9 @@
         fields = list(set(fields))
         new_fields = {}
         for field in fields:
-<<<<<<< HEAD
-            new_fields[field] = np.zeros(self.ActiveDimensions + 1, dtype='float64')
-
-=======
             finfo = self.ds._get_field_info(field)
             new_fields[field] = self.ds.arr(
                 np.zeros(self.ActiveDimensions + 1), finfo.output_units)
->>>>>>> 7ef69331
         if no_ghost:
             for field in fields:
                 # Ensure we have the native endianness in this array.  Avoid making
