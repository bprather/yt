"""
Profile classes, to deal with generating and obtaining profiles



"""

#-----------------------------------------------------------------------------
# Copyright (c) 2013, yt Development Team.
#
# Distributed under the terms of the Modified BSD License.
#
# The full license is in the file COPYING.txt, distributed with this software.
#-----------------------------------------------------------------------------

import h5py
import numpy as np

from yt.funcs import *

from yt.data_objects.data_containers import YTFieldData
from yt.utilities.lib import bin_profile1d, bin_profile2d, bin_profile3d
from yt.utilities.lib import new_bin_profile1d, new_bin_profile2d, \
                             new_bin_profile3d
from yt.utilities.parallel_tools.parallel_analysis_interface import \
    ParallelAnalysisInterface, parallel_objects

def preserve_source_parameters(func):
    def save_state(*args, **kwargs):
        # Temporarily replace the 'field_parameters' for a
        # grid with the 'field_parameters' for the data source
        prof = args[0]
        source = args[1]
        if hasattr(source, 'field_parameters'):
            old_params = source.field_parameters
            source.field_parameters = prof._data_source.field_parameters
            tr = func(*args, **kwargs)
            source.field_parameters = old_params
        else:
            tr = func(*args, **kwargs)
        return tr
    return save_state

# Note we do not inherit from EnzoData.
# We could, but I think we instead want to deal with the root datasource.
class BinnedProfile(ParallelAnalysisInterface):
    def __init__(self, data_source):
        ParallelAnalysisInterface.__init__(self)
        self._data_source = data_source
        self.pf = data_source.pf
        self.field_data = YTFieldData()
<<<<<<< HEAD
        self._pdata = {}
=======
        self._lazy_reader = lazy_reader
>>>>>>> 6ab1cdb3

    @property
    def hierarchy(self):
        return self.pf.hierarchy

    def _get_dependencies(self, fields):
        return ParallelAnalysisInterface._get_dependencies(
                    self, fields + self._get_bin_fields())

    def add_fields(self, fields, weight = "CellMassMsun", accumulation = False, fractional=False):
        """
        We accept a list of *fields* which will be binned if *weight* is not
        None and otherwise summed.  *accumulation* determines whether or not
        they will be accumulated from low to high along the appropriate axes.
        """
        # Note that the specification has to be the same for all of these
        fields = ensure_list(fields)
        data = {}         # final results will go here
        weight_data = {}  # we need to track the weights as we go
        std_data = {}
        for field in fields:
            data[field] = self._get_empty_field()
            weight_data[field] = self._get_empty_field()
            std_data[field] = self._get_empty_field()
        used = self._get_empty_field().astype('bool')
        chunk_fields = fields[:]
        if weight is not None: chunk_fields += [weight]
        #pbar = get_pbar('Binning grids', len(self._data_source._grids))
        for ds in self._data_source.chunks(chunk_fields, chunking_style = "io"):
            try:
<<<<<<< HEAD
                args = self._get_bins(ds, check_cut=True)
            except EmptyProfileData:
=======
                args = self._get_bins(grid, check_cut=True)
            except YTEmptyProfileData:
>>>>>>> 6ab1cdb3
                # No bins returned for this grid, so forget it!
                continue
            for field in fields:
                # We get back field values, weight values, used bins
                f, w, q, u = self._bin_field(ds, field, weight, accumulation,
                                          args=args, check_cut=True)
                data[field] += f        # running total
                weight_data[field] += w # running total
                used |= u       # running 'or'
                std_data[field][u] += w[u] * (q[u]/w[u] + \
                    (f[u]/w[u] -
                     data[field][u]/weight_data[field][u])**2) # running total
        for key in data:
            data[key] = self.comm.mpi_allreduce(data[key], op='sum')
        for key in weight_data:
            weight_data[key] = self.comm.mpi_allreduce(weight_data[key], op='sum')
        used = self.comm.mpi_allreduce(used, op='sum')
        # When the loop completes the parallel finalizer gets called
        #pbar.finish()
        ub = np.where(used)
        for field in fields:
            if weight: # Now, at the end, we divide out.
                data[field][ub] /= weight_data[field][ub]
                std_data[field][ub] /= weight_data[field][ub]
            self[field] = data[field]
            #self["%s_std" % field] = np.sqrt(std_data[field])
        self["UsedBins"] = used

        if fractional:
            for field in fields:
                self.field_data[field] /= self.field_data[field].sum()

    def keys(self):
        return self.field_data.keys()

    def __getitem__(self, key):
        # This raises a KeyError if it doesn't exist
        # This is because we explicitly want to add all fields
        return self.field_data[key]

    def __setitem__(self, key, value):
        self.field_data[key] = value

    def _get_field(self, source, field, check_cut):
        # This is where we will iterate to get all contributions to a field
        # which is how we will implement hybrid particle/cell fields
        # but...  we default to just the field.
        data = []
<<<<<<< HEAD
        for field in _field_mapping.get(this_field, (this_field,)):
            data.append(source[field].astype('float64'))
=======
        pointI = None
        if check_cut:
            # This conditional is so that we can have variable-length
            # particle fields.  Note that we can't apply the
            # is_fully_enclosed to baryon fields, because child cells get
            # in the way.
            if field in self.pf.field_info \
                and self.pf.field_info[field].particle_type:
                if not self._data_source._is_fully_enclosed(source):
                    pointI = self._data_source._get_particle_indices(source)
            else:
                pointI = self._data_source._get_point_indices(source)
        data.append(source[field][pointI].ravel().astype('float64'))
>>>>>>> 6ab1cdb3
        return np.concatenate(data, axis=0)

    def _fix_pickle(self):
        if isinstance(self._data_source, tuple):
            self._data_source = self._data_source[1]

# @todo: Fix accumulation with overriding
class BinnedProfile1D(BinnedProfile):
    """
    A 'Profile' produces either a weighted (or unweighted) average or a
    straight sum of a field in a bin defined by another field.  In the case
    of a weighted average, we have: p_i = sum( w_i * v_i ) / sum(w_i)

    We accept a *data_source*, which will be binned into *n_bins*
    by the field *bin_field* between the *lower_bound* and the
    *upper_bound*.  These bins may or may not be equally divided
    in *log_space*, and the *lazy_reader* flag controls whether we
    use a memory conservative approach. If *end_collect* is True,
    take all values outside the given bounds and store them in the
    0 and *n_bins*-1 values.
    """
    def __init__(self, data_source, n_bins, bin_field,
                 lower_bound, upper_bound,
                 log_space = True, 
                 end_collect=False):
        BinnedProfile.__init__(self, data_source)
        self.bin_field = bin_field
        self._x_log = log_space
        self.end_collect = end_collect
        self.n_bins = n_bins

        # Get our bins
        if log_space:
            if lower_bound <= 0.0 or upper_bound <= 0.0:
                raise YTIllDefinedBounds(lower_bound, upper_bound)
            func = np.logspace
            lower_bound, upper_bound = np.log10(lower_bound), np.log10(upper_bound)
        else:
            func = np.linspace

        # These are the bin *edges*
        self._bins = func(lower_bound, upper_bound, n_bins + 1)

        # These are the bin *left edges*.  These are the x-axis values
        # we plot in the PlotCollection
        self[bin_field] = self._bins

        # If we are not being memory-conservative, grab all the bins
        # and the inverse indices right now.

    def _get_empty_field(self):
        return np.zeros(self[self.bin_field].size, dtype='float64')

    @preserve_source_parameters
    def _bin_field(self, source, field, weight, accumulation,
                   args, check_cut=False):
        mi, inv_bin_indices = args # Args has the indices to use as input
        # check_cut is set if source != self._data_source
        source_data = self._get_field(source, field, check_cut)
        if weight: weight_data = self._get_field(source, weight, check_cut)
        else: weight_data = np.ones(source_data.shape, dtype='float64')
        self.total_stuff = source_data.sum()
        binned_field = self._get_empty_field()
        weight_field = self._get_empty_field()
        m_field = self._get_empty_field()
        q_field = self._get_empty_field()
        used_field = self._get_empty_field()
        mi = args[0]
        bin_indices_x = args[1].ravel().astype('int64')
        source_data = source_data[mi]
        weight_data = weight_data[mi]
        bin_profile1d(bin_indices_x, weight_data, source_data,
                      weight_field, binned_field,
                      m_field, q_field, used_field)
        # Fix for laziness, because at the *end* we will be
        # summing up all of the histograms and dividing by the
        # weights.  Accumulation likely doesn't work with weighted
        # average fields.
        if accumulation: 
            binned_field = np.add.accumulate(binned_field)
        return binned_field, weight_field, q_field, \
            used_field.astype("bool")

    @preserve_source_parameters
    def _get_bins(self, source, check_cut=False):
        source_data = self._get_field(source, self.bin_field, check_cut)
        if source_data.size == 0: # Nothing for us here.
            raise YTEmptyProfileData()
        # Truncate at boundaries.
        if self.end_collect:
            mi = np.ones_like(source_data).astype('bool')
        else:
            mi = ((source_data > self._bins.min())
               &  (source_data < self._bins.max()))
        sd = source_data[mi]
        if sd.size == 0:
            raise YTEmptyProfileData()
        # Stick the bins into our fixed bins, set at initialization
        bin_indices = np.digitize(sd, self._bins)
        if self.end_collect: #limit the range of values to 0 and n_bins-1
            bin_indices = np.clip(bin_indices, 0, self.n_bins - 1)
        else: #throw away outside values
            bin_indices -= 1
          
        return (mi, bin_indices)

    def choose_bins(self, bin_style):
        # Depending on the bin_style, choose from bin edges 0...N either:
        # both: 0...N, left: 0...N-1, right: 1...N 
        # center: N bins that are the average (both in linear or log
        # space) of each pair of left/right edges
        x = self.field_data[self.bin_field]
        if bin_style is 'both': pass
        elif bin_style is 'left': x = x[:-1]
        elif bin_style is 'right': x = x[1:]
        elif bin_style is 'center':
            if self._x_log: x=np.log10(x)
            x = 0.5*(x[:-1] + x[1:])
            if self._x_log: x=10**x
        else:
            mylog.error('Did not recognize bin_style')
            raise ValueError
        return x

    def write_out(self, filename, format="%0.16e", bin_style='left'):
        ''' 
        Write out data in ascii file, using *format* and
        *bin_style* (left, right, center, both).
        '''
        fid = open(filename,"w")
        fields = [field for field in sorted(self.field_data.keys()) if field != "UsedBins"]
        fields.remove(self.bin_field)
        fid.write("\t".join(["#"] + [self.bin_field] + fields + ["\n"]))

        field_data = np.array(self.choose_bins(bin_style)) 
        if bin_style is 'both':
            field_data = np.append([field_data], np.array([self.field_data[field] for field in fields]), axis=0)
        else: 
            field_data = np.append([field_data], np.array([self.field_data[field][:-1] for field in fields]), axis=0)
        
        for line in range(field_data.shape[1]):
            field_data[:,line].tofile(fid, sep="\t", format=format)
            fid.write("\n")
        fid.close()

    def write_out_h5(self, filename, group_prefix=None, bin_style='left'):
        """
        Write out data in an hdf5 file *filename*.  Each profile is
        put into a group, named by the axis fields.  Optionally a
        *group_prefix* can be prepended to the group name.  If the
        group already exists, it will delete and replace.  However,
        due to hdf5 functionality, in only unlinks the data, so an
        h5repack may be necessary to conserve space.  Axes values are
        saved in group attributes.  Bins will be saved based on
        *bin_style* (left, right, center, both).
        """
        fid = h5py.File(filename)
        fields = [field for field in sorted(self.field_data.keys()) if (field != "UsedBins" and field != self.bin_field)]
        if group_prefix is None:
            name = "%s-1d" % (self.bin_field)
        else:
            name = "%s-%s-1d" % (group_prefix, self.bin_field)
            
        if name in fid: 
            mylog.info("Profile file is getting larger since you are attempting to overwrite a profile. You may want to repack")
            del fid[name] 
        group = fid.create_group(name)
        group.attrs["x-axis-%s" % self.bin_field] = self.choose_bins(bin_style)
        for field in fields:
            dset = group.create_dataset("%s" % field, data=self.field_data[field][:-1])
        fid.close()

    def _get_bin_fields(self):
        return [self.bin_field]

class BinnedProfile2D(BinnedProfile):
    """
    A 'Profile' produces either a weighted (or unweighted) average
    or a straight sum of a field in a bin defined by two other
    fields.  In the case of a weighted average, we have: p_i =
    sum( w_i * v_i ) / sum(w_i)

    We accept a *data_source*, which will be binned into
    *x_n_bins* by the field *x_bin_field* between the
    *x_lower_bound* and the *x_upper_bound* and then again binned
    into *y_n_bins* by the field *y_bin_field* between the
    *y_lower_bound* and the *y_upper_bound*.  These bins may or
    may not be equally divided in log-space as specified by
    *x_log* and *y_log*, and the *lazy_reader* flag controls
    whether we use a memory conservative approach. If
    *end_collect* is True, take all values outside the given
    bounds and store them in the 0 and *n_bins*-1 values.
    """
    def __init__(self, data_source,
                 x_n_bins, x_bin_field, x_lower_bound, x_upper_bound, x_log,
                 y_n_bins, y_bin_field, y_lower_bound, y_upper_bound, y_log,
                 end_collect=False):
        BinnedProfile.__init__(self, data_source)
        self.x_bin_field = x_bin_field
        self.y_bin_field = y_bin_field
        self._x_log = x_log
        self._y_log = y_log
        self.end_collect = end_collect
        self.x_n_bins = x_n_bins
        self.y_n_bins = y_n_bins

        func = {True:np.logspace, False:np.linspace}[x_log]
        bounds = fix_bounds(x_lower_bound, x_upper_bound, x_log)
        self._x_bins = func(bounds[0], bounds[1], x_n_bins + 1)
        self[x_bin_field] = self._x_bins

        func = {True:np.logspace, False:np.linspace}[y_log]
        bounds = fix_bounds(y_lower_bound, y_upper_bound, y_log)
        self._y_bins = func(bounds[0], bounds[1], y_n_bins + 1)
        self[y_bin_field] = self._y_bins

        if np.any(np.isnan(self[x_bin_field])) \
            or np.any(np.isnan(self[y_bin_field])):
            mylog.error("Your min/max values for x, y have given me a nan.")
            mylog.error("Usually this means you are asking for log, with a zero bound.")
            raise ValueError

    def _get_empty_field(self):
        return np.zeros((self[self.x_bin_field].size,
                         self[self.y_bin_field].size), dtype='float64')

    @preserve_source_parameters
    def _bin_field(self, source, field, weight, accumulation,
                   args, check_cut=False):
        source_data = self._get_field(source, field, check_cut)
        if weight: weight_data = self._get_field(source, weight, check_cut)
        else: weight_data = np.ones(source_data.shape, dtype='float64')
        self.total_stuff = source_data.sum()
        binned_field = self._get_empty_field()
        weight_field = self._get_empty_field()
        m_field = self._get_empty_field()
        q_field = self._get_empty_field()
        used_field = self._get_empty_field()
        mi = args[0]
        bin_indices_x = args[1].ravel().astype('int64')
        bin_indices_y = args[2].ravel().astype('int64')
        source_data = source_data[mi]
        weight_data = weight_data[mi]
        nx = bin_indices_x.size
        #mylog.debug("Binning %s / %s times", source_data.size, nx)
        bin_profile2d(bin_indices_x, bin_indices_y, weight_data, source_data,
                      weight_field, binned_field, m_field, q_field, used_field)
        if accumulation: # Fix for laziness
            if not iterable(accumulation):
                raise SyntaxError("Accumulation needs to have length 2")
            if accumulation[0]:
                binned_field = np.add.accumulate(binned_field, axis=0)
            if accumulation[1]:
                binned_field = np.add.accumulate(binned_field, axis=1)
        return binned_field, weight_field, q_field, \
            used_field.astype("bool")

    @preserve_source_parameters
    def _get_bins(self, source, check_cut=False):
        source_data_x = self._get_field(source, self.x_bin_field, check_cut)
        source_data_y = self._get_field(source, self.y_bin_field, check_cut)
        if source_data_x.size == 0:
            raise YTEmptyProfileData()

        if self.end_collect:
            mi = np.arange(source_data_x.size)
        else:
            mi = np.where( (source_data_x > self._x_bins.min())
                           & (source_data_x < self._x_bins.max())
                           & (source_data_y > self._y_bins.min())
                           & (source_data_y < self._y_bins.max()))
        sd_x = source_data_x[mi]
        sd_y = source_data_y[mi]
        if sd_x.size == 0 or sd_y.size == 0:
            raise YTEmptyProfileData()

        bin_indices_x = np.digitize(sd_x, self._x_bins) - 1
        bin_indices_y = np.digitize(sd_y, self._y_bins) - 1
        if self.end_collect:
            bin_indices_x = np.minimum(np.maximum(1, bin_indices_x), self.x_n_bins) - 1
            bin_indices_y = np.minimum(np.maximum(1, bin_indices_y), self.y_n_bins) - 1

        # Now we set up our inverse bin indices
        return (mi, bin_indices_x, bin_indices_y)

    def choose_bins(self, bin_style):
        # Depending on the bin_style, choose from bin edges 0...N either:
        # both: 0...N, left: 0...N-1, right: 1...N 
        # center: N bins that are the average (both in linear or log
        # space) of each pair of left/right edges

        x = self.field_data[self.x_bin_field]
        y = self.field_data[self.y_bin_field]
        if bin_style is 'both':
            pass
        elif bin_style is 'left':
            x = x[:-1]
            y = y[:-1]
        elif bin_style is 'right':
            x = x[1:]
            y = y[1:]
        elif bin_style is 'center':
            if self._x_log: x=np.log10(x)
            if self._y_log: y=np.log10(y)
            x = 0.5*(x[:-1] + x[1:])
            y = 0.5*(y[:-1] + y[1:])
            if self._x_log: x=10**x
            if self._y_log: y=10**y
        else:
            mylog.error('Did not recognize bin_style')
            raise ValueError

        return x,y

    def write_out(self, filename, format="%0.16e", bin_style='left'):
        """
        Write out the values of x,y,v in ascii to *filename* for every
        field in the profile.  Optionally a *format* can be specified.
        Bins will be saved based on *bin_style* (left, right, center,
        both).
        """
        fid = open(filename,"w")
        fields = [field for field in sorted(self.field_data.keys()) if field != "UsedBins"]
        fid.write("\t".join(["#"] + [self.x_bin_field, self.y_bin_field]
                          + fields + ["\n"]))
        x,y = self.choose_bins(bin_style)
        x,y = np.meshgrid(x,y)
        field_data = [x.ravel(), y.ravel()]
        if bin_style is not 'both':
            field_data += [self.field_data[field][:-1,:-1].ravel() for field in fields
                           if field not in [self.x_bin_field, self.y_bin_field]]
        else:
            field_data += [self.field_data[field].ravel() for field in fields
                           if field not in [self.x_bin_field, self.y_bin_field]]

        field_data = np.array(field_data)
        for line in range(field_data.shape[1]):
            field_data[:,line].tofile(fid, sep="\t", format=format)
            fid.write("\n")
        fid.close()

    def write_out_h5(self, filename, group_prefix=None, bin_style='left'):
        """
        Write out data in an hdf5 file.  Each profile is put into a
        group, named by the axis fields.  Optionally a group_prefix
        can be prepended to the group name.  If the group already
        exists, it will delete and replace.  However, due to hdf5
        functionality, in only unlinks the data, so an h5repack may be
        necessary to conserve space.  Axes values are saved in group
        attributes. Bins will be saved based on *bin_style* (left,
        right, center, both).
        """
        fid = h5py.File(filename)
        fields = [field for field in sorted(self.field_data.keys()) if (field != "UsedBins" and field != self.x_bin_field and field != self.y_bin_field)]
        if group_prefix is None:
            name = "%s-%s-2d" % (self.y_bin_field, self.x_bin_field)
        else:
            name = "%s-%s-%s-2d" % (group_prefix, self.y_bin_field, self.x_bin_field)
        if name in fid: 
            mylog.info("Profile file is getting larger since you are attempting to overwrite a profile. You may want to repack")
            del fid[name] 
        group = fid.create_group(name)

        xbins, ybins = self.choose_bins(bin_style)
        group.attrs["x-axis-%s" % self.x_bin_field] = xbins
        group.attrs["y-axis-%s" % self.y_bin_field] = ybins
        for field in fields:
            dset = group.create_dataset("%s" % field, data=self.field_data[field][:-1,:-1])
        fid.close()

    def _get_bin_fields(self):
        return [self.x_bin_field, self.y_bin_field]

def fix_bounds(upper, lower, logit):
    if logit:
        if lower <= 0.0 or upper <= 0.0:
            raise YTIllDefinedBounds(lower, upper)
        return np.log10(upper), np.log10(lower)
    return upper, lower

<<<<<<< HEAD
class BinnedProfile2DInlineCut(BinnedProfile2D):
    def __init__(self, data_source,
                 x_n_bins, x_bin_field, x_lower_bound, x_upper_bound, x_log,
                 y_n_bins, y_bin_field, y_lower_bound, y_upper_bound, y_log,
                 end_collect=False):
        self.indices = data_source["Ones"].astype("bool")
        BinnedProfile2D.__init__(self, data_source,
                 x_n_bins, x_bin_field, x_lower_bound, x_upper_bound, x_log,
                 y_n_bins, y_bin_field, y_lower_bound, y_upper_bound, y_log,
                 end_collect)

    @preserve_source_parameters
    def _bin_field(self, source, field, weight, accumulation,
                   args, check_cut=False):
        source_data = self._get_field(source, field, check_cut)
        if weight: weight_data = self._get_field(source, weight, check_cut)
        else: weight_data = np.ones(source_data.shape, dtype='float64')
        self.total_stuff = source_data.sum()
        binned_field = self._get_empty_field()
        weight_field = self._get_empty_field()
        m_field = self._get_empty_field()
        q_field = self._get_empty_field()
        used_field = self._get_empty_field()
        mi = args[0]
        bin_indices_x = args[1][self.indices].ravel().astype('int64')
        bin_indices_y = args[2][self.indices].ravel().astype('int64')
        source_data = source_data[mi][self.indices]
        weight_data = weight_data[mi][self.indices]
        nx = bin_indices_x.size
        #mylog.debug("Binning %s / %s times", source_data.size, nx)
        bin_profile2d(bin_indices_x, bin_indices_y, weight_data, source_data,
                      weight_field, binned_field, m_field, q_field, used_field)
        if accumulation: # Fix for laziness
            if not iterable(accumulation):
                raise SyntaxError("Accumulation needs to have length 2")
            if accumulation[0]:
                binned_field = np.add.accumulate(binned_field, axis=0)
            if accumulation[1]:
                binned_field = np.add.accumulate(binned_field, axis=1)
        return binned_field, weight_field, used_field.astype('bool')

        
=======
>>>>>>> 6ab1cdb3
class BinnedProfile3D(BinnedProfile):
    """
    A 'Profile' produces either a weighted (or unweighted) average
    or a straight sum of a field in a bin defined by two other
    fields.  In the case of a weighted average, we have: p_i =
    sum( w_i * v_i ) / sum(w_i)
    
    We accept a *data_source*, which will be binned into
    *(x,y,z)_n_bins* by the field *(x,y,z)_bin_field* between the
    *(x,y,z)_lower_bound* and the *(x,y,z)_upper_bound*.  These bins may or
    may not be equally divided in log-space as specified by *(x,y,z)_log*. 
    If *end_collect* is True, take all values outside the given bounds and
    store them in the 0 and *n_bins*-1 values.
    """
    def __init__(self, data_source,
                 x_n_bins, x_bin_field, x_lower_bound, x_upper_bound, x_log,
                 y_n_bins, y_bin_field, y_lower_bound, y_upper_bound, y_log,
                 z_n_bins, z_bin_field, z_lower_bound, z_upper_bound, z_log,
                 end_collect=False):
        BinnedProfile.__init__(self, data_source)
        self.x_bin_field = x_bin_field
        self.y_bin_field = y_bin_field
        self.z_bin_field = z_bin_field
        self._x_log = x_log
        self._y_log = y_log
        self._z_log = z_log
        self.end_collect = end_collect
        self.x_n_bins = x_n_bins
        self.y_n_bins = y_n_bins
        self.z_n_bins = z_n_bins

        func = {True:np.logspace, False:np.linspace}[x_log]
        bounds = fix_bounds(x_lower_bound, x_upper_bound, x_log)
        self._x_bins = func(bounds[0], bounds[1], x_n_bins + 1)
        self[x_bin_field] = self._x_bins

        func = {True:np.logspace, False:np.linspace}[y_log]
        bounds = fix_bounds(y_lower_bound, y_upper_bound, y_log)
        self._y_bins = func(bounds[0], bounds[1], y_n_bins + 1)
        self[y_bin_field] = self._y_bins

        func = {True:np.logspace, False:np.linspace}[z_log]
        bounds = fix_bounds(z_lower_bound, z_upper_bound, z_log)
        self._z_bins = func(bounds[0], bounds[1], z_n_bins + 1)
        self[z_bin_field] = self._z_bins

        if np.any(np.isnan(self[x_bin_field])) \
            or np.any(np.isnan(self[y_bin_field])) \
            or np.any(np.isnan(self[z_bin_field])):
            mylog.error("Your min/max values for x, y or z have given me a nan.")
            mylog.error("Usually this means you are asking for log, with a zero bound.")
            raise ValueError

    def _get_empty_field(self):
        return np.zeros((self[self.x_bin_field].size,
                         self[self.y_bin_field].size,
                         self[self.z_bin_field].size), dtype='float64')

    @preserve_source_parameters
    def _bin_field(self, source, field, weight, accumulation,
                   args, check_cut=False):
        source_data = self._get_field(source, field, check_cut)
        weight_data = np.ones(source_data.shape).astype('float64')
        if weight: weight_data = self._get_field(source, weight, check_cut)
        else: weight_data = np.ones(source_data.shape).astype('float64')
        self.total_stuff = source_data.sum()
        binned_field = self._get_empty_field()
        weight_field = self._get_empty_field()
        m_field = self._get_empty_field()
        q_field = self._get_empty_field()
        used_field = self._get_empty_field()
        mi = args[0]
        bin_indices_x = args[1].ravel().astype('int64')
        bin_indices_y = args[2].ravel().astype('int64')
        bin_indices_z = args[3].ravel().astype('int64')
        source_data = source_data[mi]
        weight_data = weight_data[mi]
        bin_profile3d(bin_indices_x, bin_indices_y, bin_indices_z,
                      weight_data, source_data, weight_field, binned_field,
                      m_field, q_field, used_field)
        if accumulation: # Fix for laziness
            if not iterable(accumulation):
                raise SyntaxError("Accumulation needs to have length 2")
            if accumulation[0]:
                binned_field = np.add.accumulate(binned_field, axis=0)
            if accumulation[1]:
                binned_field = np.add.accumulate(binned_field, axis=1)
            if accumulation[2]:
                binned_field = np.add.accumulate(binned_field, axis=2)
        return binned_field, weight_field, q_field, \
            used_field.astype("bool")

    @preserve_source_parameters
    def _get_bins(self, source, check_cut=False):
        source_data_x = self._get_field(source, self.x_bin_field, check_cut)
        source_data_y = self._get_field(source, self.y_bin_field, check_cut)
        source_data_z = self._get_field(source, self.z_bin_field, check_cut)
        if source_data_x.size == 0:
            raise YTEmptyProfileData()
        if self.end_collect:
            mi = np.arange(source_data_x.size)
        else:
            mi = ( (source_data_x > self._x_bins.min())
                 & (source_data_x < self._x_bins.max())
                 & (source_data_y > self._y_bins.min())
                 & (source_data_y < self._y_bins.max())
                 & (source_data_z > self._z_bins.min())
                 & (source_data_z < self._z_bins.max()))
        sd_x = source_data_x[mi]
        sd_y = source_data_y[mi]
        sd_z = source_data_z[mi]
        if sd_x.size == 0 or sd_y.size == 0 or sd_z.size == 0:
            raise YTEmptyProfileData()

        bin_indices_x = np.digitize(sd_x, self._x_bins) - 1
        bin_indices_y = np.digitize(sd_y, self._y_bins) - 1
        bin_indices_z = np.digitize(sd_z, self._z_bins) - 1
        if self.end_collect:
            bin_indices_x = np.minimum(np.maximum(1, bin_indices_x), self.x_n_bins) - 1
            bin_indices_y = np.minimum(np.maximum(1, bin_indices_y), self.y_n_bins) - 1
            bin_indices_z = np.minimum(np.maximum(1, bin_indices_z), self.z_n_bins) - 1

        # Now we set up our inverse bin indices
        return (mi, bin_indices_x, bin_indices_y, bin_indices_z)

    def choose_bins(self, bin_style):
        # Depending on the bin_style, choose from bin edges 0...N either:
        # both: 0...N, left: 0...N-1, right: 1...N 
        # center: N bins that are the average (both in linear or log
        # space) of each pair of left/right edges

        x = self.field_data[self.x_bin_field]
        y = self.field_data[self.y_bin_field]
        z = self.field_data[self.z_bin_field]
        if bin_style is 'both':
            pass
        elif bin_style is 'left':
            x = x[:-1]
            y = y[:-1]
            z = z[:-1]
        elif bin_style is 'right':
            x = x[1:]
            y = y[1:]
            z = z[1:]
        elif bin_style is 'center':
            if self._x_log: x=np.log10(x)
            if self._y_log: y=np.log10(y)
            if self._z_log: z=np.log10(z)
            x = 0.5*(x[:-1] + x[1:])
            y = 0.5*(y[:-1] + y[1:])
            z = 0.5*(z[:-1] + z[1:])
            if self._x_log: x=10**x
            if self._y_log: y=10**y
            if self._z_log: y=10**z
        else:
            mylog.error('Did not recognize bin_style')
            raise ValueError

        return x,y,z

    def write_out(self, filename, format="%0.16e"):
        pass # Will eventually dump HDF5

    def write_out_h5(self, filename, group_prefix=None, bin_style='left'):
        """
        Write out data in an hdf5 file.  Each profile is put into a
        group, named by the axis fields.  Optionally a group_prefix
        can be prepended to the group name.  If the group already
        exists, it will delete and replace.  However, due to hdf5
        functionality, in only unlinks the data, so an h5repack may be
        necessary to conserve space.  Axes values are saved in group
        attributes.
        """
        fid = h5py.File(filename)
        fields = [field for field in sorted(self.field_data.keys()) 
                  if (field != "UsedBins" and field != self.x_bin_field and field != self.y_bin_field and field != self.z_bin_field)]
        if group_prefix is None:
            name = "%s-%s-%s-3d" % (self.z_bin_field, self.y_bin_field, self.x_bin_field)
        else:
            name = "%s-%s-%s-%s-3d" % (group_prefix,self.z_bin_field, self.y_bin_field, self.x_bin_field)

        if name in fid: 
            mylog.info("Profile file is getting larger since you are attempting to overwrite a profile. You may want to repack")
            del fid[name]
        group = fid.create_group(name)

        xbins, ybins, zbins= self.choose_bins(bin_style)
        group.attrs["x-axis-%s" % self.x_bin_field] = xbins
        group.attrs["y-axis-%s" % self.y_bin_field] = ybins
        group.attrs["z-axis-%s" % self.z_bin_field] = zbins
        
        for field in fields:
            dset = group.create_dataset("%s" % field, data=self.field_data[field][:-1,:-1,:-1])
        fid.close()


    def _get_bin_fields(self):
        return [self.x_bin_field, self.y_bin_field, self.z_bin_field]

    def store_profile(self, name, force=False):
        """
        By identifying the profile with a fixed, user-input *name* we can
        store it in the serialized data section of the hierarchy file.  *force*
        governs whether or not an existing profile with that name will be
        overwritten.
        """
        # First we get our data in order
        order = []
        set_attr = {'x_bin_field':self.x_bin_field,
                    'y_bin_field':self.y_bin_field,
                    'z_bin_field':self.z_bin_field,
                    'x_bin_values':self[self.x_bin_field],
                    'y_bin_values':self[self.y_bin_field],
                    'z_bin_values':self[self.z_bin_field],
                    '_x_log':self._x_log,
                    '_y_log':self._y_log,
                    '_z_log':self._z_log,
                    'shape': (self[self.x_bin_field].size,
                              self[self.y_bin_field].size,
                              self[self.z_bin_field].size),
                    'field_order':order }
        values = []
        for field in self.field_data:
            if field in set_attr.values(): continue
            order.append(field)
            values.append(self[field].ravel())
        values = np.array(values).transpose()
        self._data_source.hierarchy.save_data(values, "/Profiles", name,
                                              set_attr, force=force)

class ProfileFieldAccumulator(object):
    def __init__(self, n_fields, size):
        shape = size + (n_fields,)
        self.values = np.zeros(shape, dtype="float64")
        self.mvalues = np.zeros(shape, dtype="float64")
        self.qvalues = np.zeros(shape, dtype="float64")
        self.used = np.zeros(size, dtype='bool')
        self.weight_values = np.zeros(size, dtype="float64")

class ProfileND(ParallelAnalysisInterface):
    def __init__(self, data_source, weight_field = None):
        self.data_source = data_source
        self.pf = data_source.pf
        self.field_data = YTFieldData()
        self.weight_field = weight_field

    def add_fields(self, fields):
        fields = ensure_list(fields)
        temp_storage = ProfileFieldAccumulator(len(fields), self.size)
        for g in parallel_objects(self.data_source._grids):
            self._bin_grid(g, fields, temp_storage)
        self._finalize_storage(fields, temp_storage)

    def _finalize_storage(self, fields, temp_storage):
        # We use our main comm here
        # This also will fill _field_data
        # FIXME: Add parallelism and combining std stuff
        if self.weight_field is not None:
            temp_storage.values /= temp_storage.weight_values[...,None]
        blank = ~temp_storage.used
        for i, field in enumerate(fields):
            self.field_data[field] = temp_storage.values[...,i]
            self.field_data[field][blank] = 0.0
        
    def _bin_grid(self, grid, fields, storage):
        raise NotImplementedError

    def _filter(self, bin_fields, cut_points):
        # cut_points is initially just the points inside our region
        # we also want to apply a filtering based on min/max
        filter = np.zeros(bin_fields[0].shape, dtype='bool')
        filter[cut_points] = True
        for (mi, ma), data in zip(self.bounds, bin_fields):
            filter &= (data > mi)
            filter &= (data < ma)
        return filter, [data[filter] for data in bin_fields]
        
    def _get_data(self, grid, fields):
        # Save the values in the grid beforehand.
        old_params = grid.field_parameters
        old_keys = grid.field_data.keys()
        grid.field_parameters = self.data_source.field_parameters
        # Now we ask our source which values to include
        pointI = self.data_source._get_point_indices(grid)
        bin_fields = [grid[bf] for bf in self.bin_fields]
        # We want to make sure that our fields are within the bounds of the
        # binning
        filter, bin_fields = self._filter(bin_fields, pointI)
        if not np.any(filter): return None
        arr = np.zeros((bin_fields[0].size, len(fields)), dtype="float64")
        for i, field in enumerate(fields):
            arr[:,i] = grid[field][filter]
        if self.weight_field is not None:
            weight_data = grid[self.weight_field]
        else:
            weight_data = np.ones(grid.ActiveDimensions, dtype="float64")
        weight_data = weight_data[filter]
        # So that we can pass these into 
        grid.field_parameters = old_params
        grid.field_data = YTFieldData( [(k, grid.field_data[k]) for k in old_keys] )
        return arr, weight_data, bin_fields

    def __getitem__(self, key):
        return self.field_data[key]

    def __iter__(self):
        return sorted(self.field_data.items())

    def _get_bins(self, mi, ma, n, take_log):
        if take_log:
            return np.logspace(np.log10(mi), np.log10(ma), n+1)
        else:
            return np.linspace(mi, ma, n+1)

class Profile1D(ProfileND):
    def __init__(self, data_source, x_field, x_n, x_min, x_max, x_log,
                 weight_field = None):
        super(Profile1D, self).__init__(data_source, weight_field)
        self.x_field = x_field
        self.x_log = x_log
        self.x_bins = self._get_bins(x_min, x_max, x_n, x_log)

        self.size = (self.x_bins.size - 1,)
        self.bin_fields = (self.x_field,)
        self.bounds = ((self.x_bins[0], self.x_bins[-1]),)
        self.x = self.x_bins

    def _bin_grid(self, grid, fields, storage):
        gd = self._get_data(grid, fields)
        if gd is None: return
        fdata, wdata, (bf_x,) = gd
        bin_ind = np.digitize(bf_x, self.x_bins) - 1
        new_bin_profile1d(bin_ind, wdata, fdata,
                      storage.weight_values, storage.values,
                      storage.mvalues, storage.qvalues,
                      storage.used)
        # We've binned it!

class Profile2D(ProfileND):
    def __init__(self, data_source,
                 x_field, x_n, x_min, x_max, x_log,
                 y_field, y_n, y_min, y_max, y_log,
                 weight_field = None):
        super(Profile2D, self).__init__(data_source, weight_field)
        self.x_field = x_field
        self.x_log = x_log
        self.x_bins = self._get_bins(x_min, x_max, x_n, x_log)
        self.y_field = y_field
        self.y_log = y_log
        self.y_bins = self._get_bins(y_min, y_max, y_n, y_log)

        self.size = (self.x_bins.size - 1, self.y_bins.size - 1)

        self.bin_fields = (self.x_field, self.y_field)
        self.bounds = ((self.x_bins[0], self.x_bins[-1]),
                       (self.y_bins[0], self.y_bins[-1]))
        self.x = self.x_bins
        self.y = self.y_bins

    def _bin_grid(self, grid, fields, storage):
        rv = self._get_data(grid, fields)
        if rv is None: return
        fdata, wdata, (bf_x, bf_y) = rv
        bin_ind_x = np.digitize(bf_x, self.x_bins) - 1
        bin_ind_y = np.digitize(bf_y, self.y_bins) - 1
        new_bin_profile2d(bin_ind_x, bin_ind_y, wdata, fdata,
                      storage.weight_values, storage.values,
                      storage.mvalues, storage.qvalues,
                      storage.used)
        # We've binned it!

class Profile3D(ProfileND):
    def __init__(self, data_source,
                 x_field, x_n, x_min, x_max, x_log,
                 y_field, y_n, y_min, y_max, y_log,
                 z_field, z_n, z_min, z_max, z_log,
                 weight_field = None):
        super(Profile3D, self).__init__(data_source, weight_field)
        # X
        self.x_field = x_field
        self.x_log = x_log
        self.x_bins = self._get_bins(x_min, x_max, x_n, x_log)
        # Y
        self.y_field = y_field
        self.y_log = y_log
        self.y_bins = self._get_bins(y_min, y_max, y_n, y_log)
        # Z
        self.z_field = z_field
        self.z_log = z_log
        self.z_bins = self._get_bins(z_min, z_max, z_n, z_log)

        self.size = (self.x_bins.size - 1,
                     self.y_bins.size - 1,
                     self.z_bins.size - 1)

        self.bin_fields = (self.x_field, self.y_field, self.z_field)
        self.bounds = ((self.x_bins[0], self.x_bins[-1]),
                       (self.y_bins[0], self.y_bins[-1]),
                       (self.z_bins[0], self.z_bins[-1]))

        self.x = self.x_bins
        self.y = self.y_bins
        self.z = self.z_bins

    def _bin_grid(self, grid, fields, storage):
        rv = self._get_data(grid, fields)
        if rv is None: return
        fdata, wdata, (bf_x, bf_y, bf_z) = rv
        bin_ind_x = np.digitize(bf_x, self.x_bins) - 1
        bin_ind_y = np.digitize(bf_y, self.y_bins) - 1
        bin_ind_z = np.digitize(bf_z, self.z_bins) - 1
        new_bin_profile3d(bin_ind_x, bin_ind_y, bin_ind_z, wdata, fdata,
                      storage.weight_values, storage.values,
                      storage.mvalues, storage.qvalues,
                      storage.used)
        # We've binned it!

def create_profile(data_source, bin_fields, n = 64, 
                   weight_field = "CellMass", fields = None,
                   accumulation = False, fractional = False):
    r"""
    Create a 1, 2, or 3D profile object.

    The dimensionality of the profile object is chosen by the number of 
    fields given in the bin_fields argument.

    Parameters
    ----------
    data_source : AMR3DData Object
        The data object to be profiled.
    bin_fields : list of strings
        List of the binning fields for profiling.
    n : int or list of ints
        The number of bins in each dimension.  If None, 64 bins for 
        each bin are used for each bin field.
        Default: 64.
    weight_field : str
        The weight field for computing weighted average for the profile 
        values.  If None, the profile values are sums of the data in 
        each bin.
    fields : list of strings
        The fields to be profiled.
    accumulation : bool or list of bools
        If True, the profile values for a bin n are the cumulative sum of 
        all the values from bin 0 to n.  If -True, the sum is reversed so 
        that the value for bin n is the cumulative sum from bin N (total bins) 
        to n.  If the profile is 2D or 3D, a list of values can be given to 
        control the summation in each dimension independently.
        Default: False.
    fractional : If True the profile values are divided by the sum of all 
        the profile data such that the profile represents a probability 
        distribution function.

    Examples
    --------

    Create a 1d profile.  Access bin field from profile.x and field 
    data from profile.field_data.

    >>> pf = load("DD0046/DD0046")
    >>> ad = pf.h.all_data()
    >>> profile = create_profile(ad, ["Density"],
    ...                          fields=["Temperature", "x-velocity"]))
    >>> print profile.x
    >>> print profile.field_data["Temperature"]
    
    """
    if len(bin_fields) == 1:
        cls = Profile1D
    elif len(bin_fields) == 2:
        cls = Profile2D
    elif len(bin_fields) == 3:
        cls = Profile3D
    else:
        raise NotImplementedError
    if not iterable(n):
        n = [n] * len(bin_fields)
    if not iterable(accumulation):
        accumulation = [accumulation] * len(bin_fields)
    logs = [data_source.pf.field_info[f].take_log for f in bin_fields]
    ex = [data_source.quantities["Extrema"](f, non_zero=l)[0] \
          for f, l in zip(bin_fields, logs)]
    args = [data_source]
    for f, n, (mi, ma), l in zip(bin_fields, n, ex, logs):
        args += [f, n, mi, ma, l] 
    obj = cls(*args, weight_field = weight_field)
    setattr(obj, "accumulation", accumulation)
    setattr(obj, "fractional", fractional)
    if fields is not None:
        obj.add_fields(fields)
    for field in fields:
        if fractional:
            obj.field_data[field] /= obj.field_data[field].sum()
        for axis, acc in enumerate(accumulation):
            if not acc: continue
            temp = obj.field_data[field]
            temp = np.rollaxis(temp, axis)
            if acc < 0:
                temp = temp[::-1]
            temp = temp.cumsum(axis=0)
            if acc < 0:
                temp = temp[::-1]
            temp = np.rollaxis(temp, axis)
            obj.field_data[field] = temp
            
    return obj
<|MERGE_RESOLUTION|>--- conflicted
+++ resolved
@@ -49,11 +49,6 @@
         self._data_source = data_source
         self.pf = data_source.pf
         self.field_data = YTFieldData()
-<<<<<<< HEAD
-        self._pdata = {}
-=======
-        self._lazy_reader = lazy_reader
->>>>>>> 6ab1cdb3
 
     @property
     def hierarchy(self):
@@ -84,13 +79,8 @@
         #pbar = get_pbar('Binning grids', len(self._data_source._grids))
         for ds in self._data_source.chunks(chunk_fields, chunking_style = "io"):
             try:
-<<<<<<< HEAD
                 args = self._get_bins(ds, check_cut=True)
             except EmptyProfileData:
-=======
-                args = self._get_bins(grid, check_cut=True)
-            except YTEmptyProfileData:
->>>>>>> 6ab1cdb3
                 # No bins returned for this grid, so forget it!
                 continue
             for field in fields:
@@ -138,26 +128,7 @@
         # This is where we will iterate to get all contributions to a field
         # which is how we will implement hybrid particle/cell fields
         # but...  we default to just the field.
-        data = []
-<<<<<<< HEAD
-        for field in _field_mapping.get(this_field, (this_field,)):
-            data.append(source[field].astype('float64'))
-=======
-        pointI = None
-        if check_cut:
-            # This conditional is so that we can have variable-length
-            # particle fields.  Note that we can't apply the
-            # is_fully_enclosed to baryon fields, because child cells get
-            # in the way.
-            if field in self.pf.field_info \
-                and self.pf.field_info[field].particle_type:
-                if not self._data_source._is_fully_enclosed(source):
-                    pointI = self._data_source._get_particle_indices(source)
-            else:
-                pointI = self._data_source._get_point_indices(source)
-        data.append(source[field][pointI].ravel().astype('float64'))
->>>>>>> 6ab1cdb3
-        return np.concatenate(data, axis=0)
+        return source[field].astype('float64')
 
     def _fix_pickle(self):
         if isinstance(self._data_source, tuple):
@@ -537,51 +508,6 @@
         return np.log10(upper), np.log10(lower)
     return upper, lower
 
-<<<<<<< HEAD
-class BinnedProfile2DInlineCut(BinnedProfile2D):
-    def __init__(self, data_source,
-                 x_n_bins, x_bin_field, x_lower_bound, x_upper_bound, x_log,
-                 y_n_bins, y_bin_field, y_lower_bound, y_upper_bound, y_log,
-                 end_collect=False):
-        self.indices = data_source["Ones"].astype("bool")
-        BinnedProfile2D.__init__(self, data_source,
-                 x_n_bins, x_bin_field, x_lower_bound, x_upper_bound, x_log,
-                 y_n_bins, y_bin_field, y_lower_bound, y_upper_bound, y_log,
-                 end_collect)
-
-    @preserve_source_parameters
-    def _bin_field(self, source, field, weight, accumulation,
-                   args, check_cut=False):
-        source_data = self._get_field(source, field, check_cut)
-        if weight: weight_data = self._get_field(source, weight, check_cut)
-        else: weight_data = np.ones(source_data.shape, dtype='float64')
-        self.total_stuff = source_data.sum()
-        binned_field = self._get_empty_field()
-        weight_field = self._get_empty_field()
-        m_field = self._get_empty_field()
-        q_field = self._get_empty_field()
-        used_field = self._get_empty_field()
-        mi = args[0]
-        bin_indices_x = args[1][self.indices].ravel().astype('int64')
-        bin_indices_y = args[2][self.indices].ravel().astype('int64')
-        source_data = source_data[mi][self.indices]
-        weight_data = weight_data[mi][self.indices]
-        nx = bin_indices_x.size
-        #mylog.debug("Binning %s / %s times", source_data.size, nx)
-        bin_profile2d(bin_indices_x, bin_indices_y, weight_data, source_data,
-                      weight_field, binned_field, m_field, q_field, used_field)
-        if accumulation: # Fix for laziness
-            if not iterable(accumulation):
-                raise SyntaxError("Accumulation needs to have length 2")
-            if accumulation[0]:
-                binned_field = np.add.accumulate(binned_field, axis=0)
-            if accumulation[1]:
-                binned_field = np.add.accumulate(binned_field, axis=1)
-        return binned_field, weight_field, used_field.astype('bool')
-
-        
-=======
->>>>>>> 6ab1cdb3
 class BinnedProfile3D(BinnedProfile):
     """
     A 'Profile' produces either a weighted (or unweighted) average
