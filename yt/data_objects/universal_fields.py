--- conflicted
+++ resolved
@@ -3,33 +3,8 @@
 universal, are the means by which we access fields across YT, both derived and
 native.
 
-<<<<<<< HEAD
-Author: Matthew Turk <matthewturk@gmail.com>
-Affiliation: KIPAC/SLAC/Stanford
-Author: Chris Moody <chrisemoody@gmail.com>
-Affiliation: UCSC
-Homepage: http://yt-project.org/
-License:
-  Copyright (C) 2008-2011 Matthew Turk.  All Rights Reserved.
-
-  This file is part of yt.
-
-  yt is free software; you can redistribute it and/or modify
-  it under the terms of the GNU General Public License as published by
-  the Free Software Foundation; either version 3 of the License, or
-  (at your option) any later version.
-
-  This program is distributed in the hope that it will be useful,
-  but WITHOUT ANY WARRANTY; without even the implied warranty of
-  MERCHANTABILITY or FITNESS FOR A PARTICULAR PURPOSE.  See the
-  GNU General Public License for more details.
-
-  You should have received a copy of the GNU General Public License
-  along with this program.  If not, see <http://www.gnu.org/licenses/>.
-=======
-
-
->>>>>>> 0dec1a49
+
+
 """
 
 #-----------------------------------------------------------------------------
