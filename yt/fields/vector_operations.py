import numpy as np

from .derived_field import \
    ValidateParameter, \
    ValidateSpatial, \
    NeedsParameter

from yt.utilities.math_utils import \
    get_sph_r_component, \
    get_sph_theta_component, \
    get_sph_phi_component, \
    get_cyl_r_component, \
    get_cyl_z_component, \
    get_cyl_theta_component

from yt.funcs import just_one, iterable

from yt.geometry.geometry_handler import \
    is_curvilinear

from yt.utilities.lib.misc_utilities import obtain_relative_velocity_vector

def get_bulk(data, basename, unit):
    if data.has_field_parameter("bulk_%s" % basename):
        bulk = data.get_field_parameter("bulk_%s" % basename)
    else:
        bulk = [0, 0, 0]*unit
    return bulk


def create_magnitude_field(registry, basename, field_units,
                           ftype="gas", slice_info=None,
                           validators=None, sampling_type=None):

    axis_order = registry.ds.coordinates.axis_order

    field_components = [(ftype, "%s_%s" % (basename, ax)) for ax in axis_order]

    if sampling_type is None:
        sampling_type = 'local'

    def _magnitude(field, data):
        fn = field_components[0]
        if data.has_field_parameter('bulk_%s' % basename):
            fn = (fn[0], 'relative_%s' % fn[1])
        d = data[fn]
        mag = (d)**2
        for idim in range(1, registry.ds.dimensionality):
            fn = field_components[idim]
            if data.has_field_parameter('bulk_%s' % basename):
                fn = (fn[0], 'relative_%s' % fn[1])
            mag += (data[fn])**2
        return np.sqrt(mag)

    registry.add_field((ftype, "%s_magnitude" % basename),
                       sampling_type=sampling_type,
                       function=_magnitude,
                       units=field_units,
                       validators=validators)

def create_relative_field(registry, basename, field_units, ftype='gas',
                          slice_info=None, validators=None):

    axis_order = registry.ds.coordinates.axis_order

    field_components = [(ftype, "%s_%s" % (basename, ax)) for ax in axis_order]

    def relative_vector(ax):
        def _relative_vector(field, data):
            iax = axis_order.index(ax)
            d = data[field_components[iax]]
            bulk = get_bulk(data, basename, d.unit_quantity)
            return d - bulk[iax]
        return _relative_vector

    for d in axis_order:
        registry.add_field((ftype, "relative_%s_%s" % (basename, d)),
                           sampling_type='local',
                           function=relative_vector(d),
                           units=field_units,
                           validators=validators)

<<<<<<< HEAD
=======
def create_los_field(registry, basename, field_units, 
                     ftype='gas', slice_info=None):
    axis_order = registry.ds.coordinates.axis_order

    validators = [ValidateParameter('bulk_%s' % basename),
                  ValidateParameter("axis", {'axis': [0, 1, 2]})]

    field_comps = [(ftype, "%s_%s" % (basename, ax)) for ax in axis_order]

    def _los_field(field, data):
        if data.has_field_parameter('bulk_%s' % basename):
            fns = [(fc[0], "relative_%s" % fc[1]) for fc in field_comps]
        else:
            fns = field_comps
        ax = data.get_field_parameter("axis")
        if iterable(ax):
            # Make sure this is a unit vector
            ax /= np.sqrt(np.dot(ax, ax))
            ret = data[fns[0]]*ax[0] + \
                  data[fns[1]]*ax[1] + \
                  data[fns[2]]*ax[2]
        elif ax in [0, 1, 2]:
            ret = data[fns[ax]]
        else:
            raise NeedsParameter(["axis"])
        return ret

    registry.add_field((ftype, "%s_los" % basename),
                       sampling_type='local',
                       function=_los_field,
                       units=field_units,
                       validators=validators)
>>>>>>> 25efd2a6

def create_squared_field(registry, basename, field_units,
                         ftype="gas", slice_info=None,
                         validators=None):

    axis_order = registry.ds.coordinates.axis_order

    field_components = [(ftype, "%s_%s" % (basename, ax)) for ax in axis_order]

    def _squared(field, data):
        fn = field_components[0]
        if data.has_field_parameter('bulk_%s' % basename):
            fn = (fn[0], 'relative_%s' % fn[1])
        squared = data[fn] * data[fn]
        for idim in range(1, registry.ds.dimensionality):
            fn = field_components[idim]
            squared += data[fn] * data[fn]
        return squared

    registry.add_field((ftype, "%s_squared" % basename), sampling_type="local",
                       function=_squared, units=field_units,
                       validators=validators)

def create_vector_fields(registry, basename, field_units,
                         ftype="gas", slice_info=None):
    from yt.units.unit_object import Unit
    # slice_info would be the left, the right, and the factor.
    # For example, with the old Enzo-ZEUS fields, this would be:
    # slice(None, -2, None)
    # slice(1, -1, None)
    # 1.0
    # Otherwise, we default to a centered difference.
    if slice_info is None:
        sl_left = slice(None, -2, None)
        sl_right = slice(2, None, None)
        div_fac = 2.0
    else:
        sl_left, sl_right, div_fac = slice_info

    xn, yn, zn = [(ftype, "%s_%s" % (basename, ax)) for ax in 'xyz']

    # Is this safe?
    if registry.ds.dimensionality < 3:
        zn = ("index", "zeros")
    if registry.ds.dimensionality < 2:
        yn = ("index", "zeros")

    create_relative_field(
        registry, basename, field_units, ftype=ftype, slice_info=slice_info,
        validators=[ValidateParameter('bulk_%s' % basename)])

    create_magnitude_field(
        registry, basename, field_units, ftype=ftype, slice_info=slice_info,
        validators=[ValidateParameter('bulk_%s' % basename)])

<<<<<<< HEAD
    if not is_curvilinear(registry.ds.geometry):

        # The following fields are invalid for curvilinear geometries
        def _spherical_radius_component(field, data):
            """The spherical radius component of the vector field

            Relative to the coordinate system defined by the *normal* vector,
            *center*, and *bulk_* field parameters.
            """
            normal = data.get_field_parameter("normal")
            vectors = obtain_relative_velocity_vector(
                data, (xn, yn, zn), "bulk_%s" % basename)
            theta = data['index', 'spherical_theta']
            phi = data['index', 'spherical_phi']
            rv = get_sph_r_component(vectors, theta, phi, normal)
            # Now, anywhere that radius is in fact zero, we want to zero out our
            # return values.
            rv[np.isnan(theta)] = 0.0
            return rv

        registry.add_field((ftype, "%s_spherical_radius" % basename),
                           sampling_type="local",
                           function=_spherical_radius_component,
                           units=field_units,
                           validators=[ValidateParameter("normal"),
                                       ValidateParameter("center"),
                                       ValidateParameter("bulk_%s" % basename)])
=======
    create_los_field(
        registry, basename, field_units, ftype=ftype, slice_info=slice_info)

    def _spherical_radius_component(field, data):
        """The spherical radius component of the vector field

        Relative to the coordinate system defined by the *normal* vector,
        *center*, and *bulk_* field parameters.
        """
        normal = data.get_field_parameter("normal")
        vectors = obtain_relative_velocity_vector(
            data, (xn, yn, zn), "bulk_%s" % basename)
        theta = data['index', 'spherical_theta']
        phi = data['index', 'spherical_phi']
        rv = get_sph_r_component(vectors, theta, phi, normal)
        # Now, anywhere that radius is in fact zero, we want to zero out our
        # return values.
        rv[np.isnan(theta)] = 0.0
        return rv

    registry.add_field((ftype, "%s_spherical_radius" % basename),
                       sampling_type="local",
                       function=_spherical_radius_component,
                       units=field_units,
                       validators=[ValidateParameter("normal"),
                                   ValidateParameter("center"),
                                   ValidateParameter("bulk_%s" % basename)])
>>>>>>> 25efd2a6

        def _radial(field, data):
            return data[ftype, "%s_spherical_radius" % basename]

        def _radial_absolute(field, data):
            return np.abs(data[ftype, "%s_spherical_radius" % basename])

        def _tangential(field, data):
            return np.sqrt(data[ftype, "%s_spherical_theta" % basename]**2.0 +
                           data[ftype, "%s_spherical_phi" % basename]**2.0)

        registry.add_field((ftype, "radial_%s" % basename),
                           sampling_type="local",
                           function=_radial,
                           units=field_units,
                           validators=[ValidateParameter("normal"),
                                       ValidateParameter("center")])

        registry.add_field((ftype, "radial_%s_absolute" % basename),
                           sampling_type="local",
                           function=_radial_absolute,
                           units=field_units)

        registry.add_field((ftype, "tangential_%s" % basename),
                           sampling_type="local",
                           function=_tangential,
                           units=field_units)

        def _spherical_theta_component(field, data):
            """The spherical theta component of the vector field

            Relative to the coordinate system defined by the *normal* vector,
            *center*, and *bulk_* field parameters.
            """
            normal = data.get_field_parameter("normal")
            vectors = obtain_relative_velocity_vector(
                data, (xn, yn, zn), "bulk_%s" % basename)
            theta = data["index", "spherical_theta"]
            phi = data["index", "spherical_phi"]
            return get_sph_theta_component(vectors, theta, phi, normal)

        registry.add_field((ftype, "%s_spherical_theta" % basename),
                           sampling_type="local",
                           function=_spherical_theta_component,
                           units=field_units,
                           validators=[ValidateParameter("normal"),
                                       ValidateParameter("center"),
                                       ValidateParameter("bulk_%s" % basename)])

        def _spherical_phi_component(field, data):
            """The spherical phi component of the vector field

            Relative to the coordinate system defined by the *normal* vector,
            *center*, and *bulk_* field parameters.
            """
            normal = data.get_field_parameter("normal")
            vectors = obtain_relative_velocity_vector(
                data, (xn, yn, zn), "bulk_%s" % basename)
            phi = data["index", "spherical_phi"]
            return get_sph_phi_component(vectors, phi, normal)

        registry.add_field((ftype, "%s_spherical_phi" % basename),
                           sampling_type="local",
                           function=_spherical_phi_component,
                           units=field_units,
                           validators=[ValidateParameter("normal"),
                                       ValidateParameter("center"),
                                       ValidateParameter("bulk_%s" % basename)])

        def _cp_vectors(ax):
            def _cp_val(field, data):
                vec = data.get_field_parameter("cp_%s_vec" % (ax))
                tr  = data[xn[0], 'relative_%s' % xn[1]] * vec.d[0]
                tr += data[yn[0], 'relative_%s' % yn[1]] * vec.d[1]
                tr += data[zn[0], 'relative_%s' % zn[1]] * vec.d[2]
                return tr
            return _cp_val

        for ax in 'xyz':
            registry.add_field((ftype, "cutting_plane_%s_%s" % (basename, ax)),
                               sampling_type="local",
                               function=_cp_vectors(ax),
                               units=field_units)

        def _divergence(field, data):
            ds = div_fac * just_one(data["index", "dx"])
            f  = data[xn[0], 'relative_%s' % xn[1]][sl_right,1:-1,1:-1]/ds
            f -= data[xn[0], 'relative_%s' % xn[1]][sl_left ,1:-1,1:-1]/ds
            ds = div_fac * just_one(data["index", "dy"])
            f += data[yn[0], 'relative_%s' % yn[1]][1:-1,sl_right,1:-1]/ds
            f -= data[yn[0], 'relative_%s' % yn[1]][1:-1,sl_left ,1:-1]/ds
            ds = div_fac * just_one(data["index", "dz"])
            f += data[zn[0], 'relative_%s' % zn[1]][1:-1,1:-1,sl_right]/ds
            f -= data[zn[0], 'relative_%s' % zn[1]][1:-1,1:-1,sl_left ]/ds
            new_field = data.ds.arr(
                np.zeros(data[xn].shape, dtype=np.float64), f.units)
            new_field[1:-1,1:-1,1:-1] = f
            return new_field

        def _divergence_abs(field, data):
            return np.abs(data[ftype, "%s_divergence" % basename])

        field_units = Unit(field_units, registry=registry.ds.unit_registry)
        div_units = field_units / registry.ds.unit_system["length"]

        registry.add_field((ftype, "%s_divergence" % basename),
                           sampling_type="local",
                           function=_divergence,
                           units=div_units,
                           validators=[ValidateSpatial(1),
                                       ValidateParameter('bulk_%s' % basename)])

        registry.add_field((ftype, "%s_divergence_absolute" % basename),
                           sampling_type="local",
                           function=_divergence_abs,
                           units=div_units)

        def _tangential_over_magnitude(field, data):
            tr = (data[ftype, "tangential_%s" % basename] /
                  data[ftype, '%s_magnitude' % basename])
            return np.abs(tr)
        registry.add_field((ftype, "tangential_over_%s_magnitude" % basename),
                           sampling_type="local",
                           function=_tangential_over_magnitude,
                           take_log=False)

        def _cylindrical_radius_component(field, data):
            """The cylindrical radius component of the vector field

            Relative to the coordinate system defined by the *normal* vector,
            *center*, and *bulk_* field parameters.
            """
            normal = data.get_field_parameter("normal")
            vectors = obtain_relative_velocity_vector(
                data, (xn, yn, zn), "bulk_%s" % basename)
            theta = data["index", 'cylindrical_theta']
            return get_cyl_r_component(vectors, theta, normal)

        registry.add_field((ftype, "%s_cylindrical_radius" % basename),
                           sampling_type="local",
                           function=_cylindrical_radius_component,
                           units=field_units,
                           validators=[ValidateParameter("normal")])

        def _cylindrical_radial(field, data):
            """This field is deprecated and will be removed in a future version"""
            return data[ftype, '%s_cylindrical_radius' % basename]

        registry.add_field((ftype, "cylindrical_radial_%s" % basename),
                           sampling_type="local",
                           function=_cylindrical_radial,
                           units=field_units)

        def _cylindrical_radial_absolute(field, data):
            """This field is deprecated and will be removed in a future version"""
            return np.abs(data[ftype, '%s_cylindrical_radius' % basename])

        registry.add_field((ftype, "cylindrical_radial_%s_absolute" % basename),
                           sampling_type="local",
                           function=_cylindrical_radial_absolute,
                           units=field_units,
                           validators=[ValidateParameter("normal")])

        def _cylindrical_theta_component(field, data):
            """The cylindrical theta component of the vector field

            Relative to the coordinate system defined by the *normal* vector,
            *center*, and *bulk_* field parameters.
            """
            normal = data.get_field_parameter("normal")
            vectors = obtain_relative_velocity_vector(
                data, (xn, yn, zn), "bulk_%s" % basename)
            theta = data["index", 'cylindrical_theta'].copy()
            theta = np.tile(theta, (3,) + (1,)*len(theta.shape))
            return get_cyl_theta_component(vectors, theta, normal)

        registry.add_field((ftype, "%s_cylindrical_theta" % basename),
                           sampling_type="local",
                           function=_cylindrical_theta_component,
                           units=field_units,
                           validators=[ValidateParameter("normal"),
                                       ValidateParameter("center"),
                                       ValidateParameter("bulk_%s" % basename)])

        def _cylindrical_tangential(field, data):
            """This field is deprecated and will be removed in a future release"""
            return data[ftype, "%s_cylindrical_theta" % basename]

        def _cylindrical_tangential_absolute(field, data):
            """This field is deprecated and will be removed in a future release"""
            return np.abs(data[ftype, 'cylindrical_tangential_%s' % basename])

        registry.add_field((ftype, "cylindrical_tangential_%s" % basename),
                           sampling_type="local",
                           function=_cylindrical_tangential,
                           units=field_units)

        registry.add_field(
            (ftype, "cylindrical_tangential_%s_absolute" % basename),
            sampling_type="local",
            function=_cylindrical_tangential_absolute,
            units=field_units)

        def _cylindrical_z_component(field, data):
            """The cylindrical z component of the vector field

            Relative to the coordinate system defined by the *normal* vector,
            *center*, and *bulk_* field parameters.
            """
            normal = data.get_field_parameter("normal")
            vectors = obtain_relative_velocity_vector(
                data, (xn, yn, zn), "bulk_%s" % basename)
            return get_cyl_z_component(vectors, normal)

        registry.add_field((ftype, "%s_cylindrical_z" % basename),
                           sampling_type="local",
                           function=_cylindrical_z_component,
                           units=field_units,
                           validators=[ValidateParameter("normal"),
                                       ValidateParameter("center"),
                                       ValidateParameter("bulk_%s" % basename)])

    else: # Create Cartesian fields for curvilinear coordinates

        def _cartesian_x(field,data):

          if registry.ds.geometry is "polar":

            return data["%s_r" % basename] * np.cos(data["theta"])

          elif registry.ds.geometry == "cylindrical":

            if data.ds.dimensionality==2:
              return data["%s_r" % basename]
            elif data.ds.dimensionality==3:
              return (data["%s_r" % basename] * np.cos(data["theta"]) -
                      data["%s_theta" % basename] * np.sin(data["theta"]))

          elif registry.ds.geometry == "spherical":

            if data.ds.dimensionality==2:
              return (data["%s_r" % basename] * np.sin(data["theta"]) +
                      data["%s_theta" % basename] * np.cos(data["theta"]))
            elif data.ds.dimensionality==3:
              return (data["%s_r" % basename] * np.sin(data["theta"]) * np.cos(data["phi"]) +
                      data["%s_theta" % basename] * np.cos(data["theta"]) * np.cos(["phi"]) -
                      data["%s_phi" % basename] * np.sin(data["phi"]))

        # it's redundant to define a cartesian x field for 1D data
        if registry.ds.dimensionality > 1:
          registry.add_field((ftype, "%s_cartesian_x" % basename), sampling_type="local", 
                             function=_cartesian_x,
                             units=field_units,
                             display_field=True)

        def _cartesian_y(field,data):

          if registry.ds.geometry=="polar":

            return data["%s_r" % basename] * np.sin(data["theta"])

          elif registry.ds.geometry == "cylindrical":

            if data.ds.dimensionality==2:
              return data["%s_z" % basename]
            elif data.ds.dimensionality==3:
              return (data["%s_r" % basename] * np.sin(data["theta"]) +
                      data["%s_theta" % basename] * np.cos(data["theta"]))

          elif registry.ds.geometry == "spherical":

            if data.ds.dimensionality==2:
              return (data["%s_r" % basename] * np.cos(data["theta"]) -
                     data["%s_theta" % basename] * np.sin(data["theta"]))
            elif data.ds.dimensionality==3:
              return (data["%s_r" % basename] * np.sin(data["theta"]) * np.sin(data["phi"]) +
                      data["%s_theta" % basename] * np.cos(data["theta"]) * np.sin(["phi"]) +
                      data["%s_phi" % basename] * np.cos(data["phi"]))

        if registry.ds.dimensionality >= 2:
          registry.add_field((ftype, "%s_cartesian_y" % basename), sampling_type="local", 
                             function=_cartesian_y,
                             units=field_units,
                             display_field=True)

        def _cartesian_z(field,data):

          if registry.ds.geometry == "cylindrical":
            return data["%s_z" % basename]
          elif registry.ds.geometry == "spherical":
            return (data["%s_r" % basename] * np.cos(data["theta"]) -
                    data["%s_theta" % basename] * np.sin(data["theta"]))

        if registry.ds.dimensionality == 3:
          registry.add_field((ftype, "%s_cartesian_z" % basename), sampling_type="local", 
                             function=_cartesian_z,
                             units=field_units,
                             display_field=True)


def create_averaged_field(registry, basename, field_units, ftype="gas",
                          slice_info=None, validators=None,
                          weight="mass"):

    if validators is None:
        validators = []
    validators += [ValidateSpatial(1, [(ftype, basename)])]

    def _averaged_field(field, data):
        nx, ny, nz = data[(ftype, basename)].shape
        new_field = data.ds.arr(np.zeros((nx-2, ny-2, nz-2), dtype=np.float64),
                                (just_one(data[(ftype, basename)]) *
                                 just_one(data[(ftype, weight)])).units)
        weight_field = data.ds.arr(np.zeros((nx-2, ny-2, nz-2),
                                            dtype=np.float64),
                                   data[(ftype, weight)].units)
        i_i, j_i, k_i = np.mgrid[0:3, 0:3, 0:3]

        for i, j, k in zip(i_i.ravel(), j_i.ravel(), k_i.ravel()):
            sl = (slice(i, nx-(2-i)), slice(j, ny-(2-j)), slice(k, nz-(2-k)))
            new_field += data[(ftype, basename)][sl] * data[(ftype, weight)][sl]
            weight_field += data[(ftype, weight)][sl]

        # Now some fancy footwork
        new_field2 = data.ds.arr(np.zeros((nx, ny, nz)), 
                                 data[(ftype, basename)].units)
        new_field2[1:-1, 1:-1, 1:-1] = new_field / weight_field
        return new_field2

    registry.add_field((ftype, "averaged_%s" % basename),
                       sampling_type="cell",
                       function=_averaged_field,
                       units=field_units,
                       validators=validators)<|MERGE_RESOLUTION|>--- conflicted
+++ resolved
@@ -80,8 +80,6 @@
                            units=field_units,
                            validators=validators)
 
-<<<<<<< HEAD
-=======
 def create_los_field(registry, basename, field_units, 
                      ftype='gas', slice_info=None):
     axis_order = registry.ds.coordinates.axis_order
@@ -114,7 +112,6 @@
                        function=_los_field,
                        units=field_units,
                        validators=validators)
->>>>>>> 25efd2a6
 
 def create_squared_field(registry, basename, field_units,
                          ftype="gas", slice_info=None,
@@ -170,7 +167,6 @@
         registry, basename, field_units, ftype=ftype, slice_info=slice_info,
         validators=[ValidateParameter('bulk_%s' % basename)])
 
-<<<<<<< HEAD
     if not is_curvilinear(registry.ds.geometry):
 
         # The following fields are invalid for curvilinear geometries
@@ -198,35 +194,8 @@
                            validators=[ValidateParameter("normal"),
                                        ValidateParameter("center"),
                                        ValidateParameter("bulk_%s" % basename)])
-=======
     create_los_field(
         registry, basename, field_units, ftype=ftype, slice_info=slice_info)
-
-    def _spherical_radius_component(field, data):
-        """The spherical radius component of the vector field
-
-        Relative to the coordinate system defined by the *normal* vector,
-        *center*, and *bulk_* field parameters.
-        """
-        normal = data.get_field_parameter("normal")
-        vectors = obtain_relative_velocity_vector(
-            data, (xn, yn, zn), "bulk_%s" % basename)
-        theta = data['index', 'spherical_theta']
-        phi = data['index', 'spherical_phi']
-        rv = get_sph_r_component(vectors, theta, phi, normal)
-        # Now, anywhere that radius is in fact zero, we want to zero out our
-        # return values.
-        rv[np.isnan(theta)] = 0.0
-        return rv
-
-    registry.add_field((ftype, "%s_spherical_radius" % basename),
-                       sampling_type="local",
-                       function=_spherical_radius_component,
-                       units=field_units,
-                       validators=[ValidateParameter("normal"),
-                                   ValidateParameter("center"),
-                                   ValidateParameter("bulk_%s" % basename)])
->>>>>>> 25efd2a6
 
         def _radial(field, data):
             return data[ftype, "%s_spherical_radius" % basename]
