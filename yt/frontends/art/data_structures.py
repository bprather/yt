--- conflicted
+++ resolved
@@ -26,42 +26,25 @@
 import numpy as na
 import stat
 import weakref
+import cPickle
+import os
 import struct
 
-<<<<<<< HEAD
-import os
-import os.path
-
-
-=======
->>>>>>> 8ada2129
 from yt.funcs import *
 from yt.data_objects.grid_patch import \
       AMRGridPatch
-from yt.geometry.oct_geometry_handler import \
-    OctreeGeometryHandler
-from yt.geometry.geometry_handler import \
-    GeometryHandler, YTDataChunk
+from yt.data_objects.hierarchy import \
+      AMRHierarchy
 from yt.data_objects.static_output import \
-    StaticOutput
-
-from .fields import ARTFieldInfo, KnownARTFields
-from .definitions import ART_header
+      StaticOutput
+from yt.data_objects.field_info_container import \
+    FieldInfoContainer, NullFunc
+from .fields import \
+    ARTFieldInfo, add_art_field, KnownARTFields
 from yt.utilities.definitions import \
     mpc_conversion
-from yt.utilities.amr_utils import \
-    get_box_grids_level
 from yt.utilities.io_handler import \
     io_registry
-<<<<<<< HEAD
-from yt.data_objects.field_info_container import \
-    FieldInfoContainer, NullFunc
-import yt.utilities.fortran_utils as fpu
-from yt.geometry.oct_container import \
-    RAMSESOctreeContainer
-
-from yt.frontends.art.definitions import * 
-=======
 import yt.utilities.lib as amr_utils
 
 try:
@@ -74,7 +57,6 @@
     
 from yt.frontends.art.definitions import art_particle_field_names
 
->>>>>>> 8ada2129
 from yt.frontends.art.io import _read_child_mask_level
 from yt.frontends.art.io import read_particles
 from yt.frontends.art.io import read_stars
@@ -88,42 +70,6 @@
 from yt.frontends.art.io import _read_struct
 from yt.frontends.art.io import b2t
 
-<<<<<<< HEAD
-#Model these classes after the RAMSES data structures, 
-#but we don't have domains
-
-class ARTFile(object):
-    def __init__(self,file_amr,discover_particles=True,
-                 file_amr_template="10MpcBox_csf512_%s.d",
-                 file_particle_header_template="PMcrd%s.DAT",
-                 file_particle_data_template="PMcrs0%s.DAT",
-                 file_star_data_template="stars_%s.dat",
-                 file_particle_header=None, 
-                 file_particle_data=None,
-                 file_star_data=None,
-                 limit_level = na.inf):
-        """Discover all of the necesary files. Using the supplied
-           file_amr the '%s' in file_amr_template is found and, 
-           when supplied template file names, particle files
-           are found.
-        
-        Arguments:
-        file_amr -- The file holding the hydro octree
-
-        Keyword arguments:
-        discover_particles   -- If True, tries to find particle files
-        file_amr_template    -- This glob is used to discover other files
-        file_*template       -- Particle filename conventions
-        file_particle_header -- Particle header file location
-        file_particle_data   -- Particle data file location
-        file_star_data       -- Star data file location
-        limit_level          -- Ignore AMR past this level,
-                                good for faster testing
-
-        """ 
-        if limit_level is None:
-            self.limit_level = na.inf
-=======
 def num_deep_inc(f):
     def wrap(self, *args, **kwargs):
         self.num_deep += 1
@@ -157,175 +103,41 @@
         id = self.id - self._id_offset
         if len(self.Parent) > 0:
             self.dds = self.Parent[0].dds / self.pf.refine_by
->>>>>>> 8ada2129
         else:
-            mylog.info("Using maximum level: %i",limit_level)
-            self.limit_level = limit_level
-        
-        amr_prefix  = file_amr_template[:file_amr_template.find('%s')]
-        amr_postfix = file_amr_template[file_amr_template.find('%s')+1:]
-        file_uid    = file_amr.replace(amr_prefix,'').replace(amr_postfix,'')
-        dirn = os.path.dirname(amr_filename)
-        base = os.path.basename(amr_filename)
-        
-        self.file_amr= file_amr
-        self.file_particle_header = file_particle_header
-        self.file_particle_data = file_particle_data
-        self.file_star_data = file_star_data
-
-        if discover_particles:
-            if file_particle_header is None:
-                loc = dirn+file_particle_header_template%file_uid
-                if os.path.exists(loc):
-                    self.file_particle_header = loc
-                    mylog.info("Discovered particle header: %s",
-                            os.path.basename(loc))
-            if file_particle_data is None:
-                loc = dirn+file_particle_data_template%file_uid
-                if os.path.exists(loc):
-                    self.file_particle_data = loc
-                    mylog.info("Discovered particle data:   %s",
-                                os.path.basename(loc))
-            if file_star_data is None:
-                loc = dirn+file_star_data_template%file_uid
-                if os.path.exists(loc):
-                    self.file_star_data = loc
-                    mylog.info("Discovered stellar data:    %s",
-                                os.path.basename(loc))
-
-    def _read_amr_header(self):
-        """Read the ART header into the self.parameters dictionary"""
-        f = open(self.file_amr,'rb')
-        self.parameters = {}
-        for format,name in  amr_header_struct.iteritems():
-            size = struct.calcsize(format)
-            output = struct.unpac(format,f.read(size))[0]
-            self.parameters[name] = output
-        for k,v in parameters:
-            self.parameters[k]=v
-        for to_skip in ['tl','dtl','tlold','dtlold','iSO']:
-            _skip_record(f)
-        
-        #file info structural variables
-        self.ncell, = struct.unpack('>l', _read_record(f))
-        self.root_grid_mask_offset = f.tell()
-        self.domain_dimensions  = na.ones(3,dtype='int64')
-        self.domain_dimensions *= na.rint(self.ncell**(1./3.))
-        
-        root_cells = self.domain_dimensions.prod()
-        self.root_iOctCh = _read_frecord(f,'>i')[:root_cells]
-        self.root_iOctCh = self.root_iOctCh.reshape(self.domain_dimensions,
-                                                    order='F')
-        self.root_grid_offset = f.tell()
-        _skip_record(f) # hvar
-        _skip_record(f) # var
-        self.iOctFree, self.nOct = struct.unpack('>ii', _read_record(f))
-        self.child_grid_offset = f.tell()
-        
-        f.close()
-        self._update_parameters()
-        
-    def _read_amr(self, oct_handler):
-        """Open the oct file, read in octs level-by-level.
-           For each oct, only the position, index, level and domain 
-           are needed - it's position in the octree is found automatically.
-           The most important is finding all the information to feed
-           oct_handler.add
+            LE, RE = self.hierarchy.grid_left_edge[id,:], \
+                     self.hierarchy.grid_right_edge[id,:]
+            self.dds = na.array((RE-LE)/self.ActiveDimensions)
+        if self.pf.dimensionality < 2: self.dds[1] = 1.0
+        if self.pf.dimensionality < 3: self.dds[2] = 1.0
+        self.field_data['dx'], self.field_data['dy'], self.field_data['dz'] = self.dds
+
+    def get_global_startindex(self):
         """
-        f = open(self.file_amr, "rb")
-        mylog.debug("Reading AMR file %s"%self.file_amr)
-        
-        (self.nhydro_vars, self.level_info,
-        self.level_oct_offsets, 
-        self.level_offsets) = \
-                         _count_art_octs(f, 
-                          self.child_grid_offset,
-                          self.min_level, self.max_level)
-        self.level_info = na.array(self.level_info)        
-        self.level_info[0]=self.ncell
-        self.level_offsets = na.array(self.level_offsets, dtype='int64')
-        self.level_offsets[0] = self.root_grid_offset
-
-        #iterate over all of the level, skip the root grid
-        for level in xrange(1,len(self.level_info)):
-            if self.level_info[level]==0:
-                continue
-            if level > self.limit_level: 
-                mylog.debug("Reached the level limit")
-                continue
-
-            if level == 0:
-                #create the root grid a priori
-                nd = self.domain_dimensions[0]
-                nocts = nd.prod()
-                indices = na.arange(nocts,dtype='int64')
-                #put the indices in fortran order
-                #matching that of hydrovars read off disk
-                indices = na.reshape(indices,(nd**3,3),order='F') 
-                indices = na.ravel(indices)
-                left_index = na.mgrid[0:nd,0:nd,0:nd] 
-                left_index = na.reshape(left_index.T,(nd**3,3),order='F')
-            else: 
-                #find the LE for every oct
-                left_index, file_loc, nocts = \
-                        _read_art_level_info(f,self.level_oct_offsets,level)
-
-            #the first arg is the domain ID, which for RAMSES is separated
-            #by CPU  boundaries. It's always zero for us.
-            cpu_map = na.empty((nocts,8),dtype="int64")
-            oct_handler.add(0,level,nocts,left_index,indices,cpu_map)
-        f.close()
-
-    def _update_parameters(self):
-        """Update the parameters, fill in the expected properties"""
-        self.parameters = update_parameters(self.parameters)
-
-        self.current_redshift = self.parameters['aexpn']**-1.0-1.0
-        self.current_time = self.parameters['t']
-        self.omega_lambda = self.parameters['Oml0']
-        self.omega_matter = self.parameters['Om0']
-        self.hubble_constant = header_vals['hubble']
-        self.min_level = header_vals['min_level']
-        self.max_level = header_vals['max_level']
-        self.hubble_time  = 1.0/(self.hubble_constant*100/3.08568025e19)
-        self.current_time = b2t(self.parameters['t'])        
-
-class ARTGeometryHandler(OctreeGeometryHandler):
-
-    def __init__(self,pf,data_style="art"):
+        Return the integer starting index for each dimension at the current
+        level.
+        """
+        if self.start_index != None:
+            return self.start_index
+        if len(self.Parent) == 0:
+            start_index = self.LeftEdge / self.dds
+            return na.rint(start_index).astype('int64').ravel()
+        pdx = self.Parent[0].dds
+        start_index = (self.Parent[0].get_global_startindex()) + \
+                       na.rint((self.LeftEdge - self.Parent[0].LeftEdge)/pdx)
+        self.start_index = (start_index*self.pf.refine_by).astype('int64').ravel()
+        return self.start_index
+
+    def __repr__(self):
+        return "ARTGrid_%04i (%s)" % (self.id, self.ActiveDimensions)
+
+class ARTHierarchy(AMRHierarchy):
+
+    grid = ARTGrid
+    _handle = None
+    
+    def __init__(self, pf, data_style='art'):
         self.data_style = data_style
         self.parameter_file = weakref.proxy(pf)
-<<<<<<< HEAD
-        self.pf= weakref.proxy(pf)
-        self.hierarchy_filename = self.parameter_file.file_amr
-        self.directory = os.path.dirname(self.hiearchy_filename) 
-
-        #initializes octs, reads in tree
-        super(ARTGeometryHandler,self).__init__(pf,data_style)
-
-        #read in particles & headers
-
-    def _initialize_oct_handler(self):
-        self.amr = ARTFile(self.pf) 
-        
-        self.amr._read_amr_header()
-        self.amr._update_parameters()
-        nocts = self.amr.level_info.sum()
-        
-        #allocate octs
-        mylog.debug("Allocating %s octs", nocts)
-        le = na.array([0.,0.,0.]) #left edge
-        re = self.amr.domain_dimensions #right edge
-        dx = self.amr.domain_dimensions[0] #number of cells on root side
-        self.oct_handler = RAMSESOctreeContainer(dx,le,re,nocts)
-        
-        #this actually reads every oct and loads it into the octree
-        self.amr._read_amr(self.oct_handler)
-
-    def _detect_fields(self):
-        self.field_list = field_list #imported from definitions
-    
-=======
         #for now, the hierarchy file is the parameter file!
         self.hierarchy_filename = self.parameter_file.parameter_filename
         self.directory = os.path.dirname(self.hierarchy_filename)
@@ -345,51 +157,11 @@
              'PotentialNew','PotentialOld']
         self.field_list += art_particle_field_names
 
->>>>>>> 8ada2129
     def _setup_classes(self):
         dd = self._get_data_reader_dict()
-        super(ARTGeometryHandler, self)._setup_classes(dd)
+        AMRHierarchy._setup_classes(self, dd)
         self.object_types.sort()
 
-<<<<<<< HEAD
-    def _count_selection(self, dobj, mask = None, oct_indices = None):
-        if mask is None:
-            mask = dobj.selector.select_octs(self.oct_handler)
-        if oct_indices is None:
-            oct_indices = self.oct_handler.count(mask, split = True) 
-        domains = getattr(dobj, "_domains", None)
-        if domains is None:
-            count = [i.size for i in oct_indices]
-            nocts = sum(count)
-            domains = [dom for dom in self.domains
-                       if count[dom.domain_id - 1] > 0]
-        count = self.oct_handler.count_cells(dobj.selector, mask)
-        return count
-
-    def _identify_base_chunk(self, dobj):
-        if getattr(dobj, "_domains", None) is None:
-            mask = dobj.selector.select_octs(self.oct_handler)
-            indices = self.oct_handler.count(mask, split = True) 
-            count = [i.size for i in indices]
-            nocts = sum(count)
-            domains = [dom for dom in self.domains
-                       if count[dom.domain_id - 1] > 0]
-            dobj._grids = na.array(domains, dtype='object')
-            dobj.size = self._count_selection(dobj, mask, indices)
-            dobj.shape = (dobj.size,)
-        dobj._current_chunk = list(self._chunk_all(dobj))[0]
-
-    def _chunk_all(self, dobj):
-        oobjs = getattr(dobj._current_chunk, "objs", dobj._domains)
-        yield YTDataChunk(dobj, "all", oobjs, dobj.size)
-
-    def _chunk_spatial(self, dobj, ngz):
-        raise NotImplementedError
-
-    def _chunk_io(self, dobj):
-        pass
-
-=======
     def _count_grids(self):
         LEVEL_OF_EDGE = 7
         MAX_EDGE = (2 << (LEVEL_OF_EDGE- 1))
@@ -817,21 +589,13 @@
             self.pf.nhydro_vars,
             self.pf.level_info,
             self.pf.level_offsets)
->>>>>>> 8ada2129
 
 class ARTStaticOutput(StaticOutput):
-    _hierarchy_class = ARTGeometryHandler
+    _hierarchy_class = ARTHierarchy
     _fieldinfo_fallback = ARTFieldInfo
     _fieldinfo_known = KnownARTFields
+    _handle = None
     
-<<<<<<< HEAD
-    def __init__(self, filename, data_style='ramses',
-                 storage_filename = None):
-        # Here we want to initiate a traceback, if the reader is not built.
-        StaticOutput.__init__(self, filename, data_style)
-        self.storage_filename = storage_filename
-
-=======
     def __init__(self, filename, data_style='art',
                  storage_filename = None, 
                  file_particle_header=None, 
@@ -893,7 +657,6 @@
         self.storage_filename = storage_filename
         
         
->>>>>>> 8ada2129
     def __repr__(self):
         return self.basename.rsplit(".", 1)[0]
         
@@ -905,28 +668,9 @@
         self.time_units = {}
         if len(self.parameters) == 0:
             self._parse_parameter_file()
-        self._setup_nounits_units()
         self.conversion_factors = defaultdict(lambda: 1.0)
-        self.time_units['1'] = 1
         self.units['1'] = 1.0
         self.units['unitary'] = 1.0 / (self.domain_right_edge - self.domain_left_edge).max()
-<<<<<<< HEAD
-        seconds = self.parameters['unit_t']
-        self.time_units['years'] = seconds / (365*3600*24.0)
-        self.time_units['days']  = seconds / (3600*24.0)
-        self.time_units['Myr'] = self.time_units['years'] / 1.0e6
-        self.time_units['Gyr']  = self.time_units['years'] / 1.0e9
-        self.conversion_factors["Density"] = self.parameters['unit_d']
-        vel_u = self.parameters['unit_l'] / self.parameters['unit_t']
-        self.conversion_factors["x-velocity"] = vel_u
-        self.conversion_factors["y-velocity"] = vel_u
-        self.conversion_factors["z-velocity"] = vel_u
-
-    def _setup_nounits_units(self):
-        for unit in mpc_conversion.keys():
-            self.units[unit] = self.parameters['unit_l'] * mpc_conversion[unit] / mpc_conversion["cm"]
-
-=======
         
         
         z = self.current_redshift
@@ -992,35 +736,13 @@
         #self.current_time = b2t(self.current_time,n=1)
         
     
->>>>>>> 8ada2129
     def _parse_parameter_file(self):
-        self.dimensionality = 3
-        self.refine_by = 2
-        self.parameters["HydroMethod"] = 'art'
-        self.parameters["Time"] = 1. # default unit is 1...
-
+        # We set our domain to run from 0 .. 1 since we are otherwise
+        # unconstrained.
+        self.domain_left_edge = na.zeros(3, dtype="float64")
+        self.domain_right_edge = na.ones(3, dtype="float64")
         self.unique_identifier = \
             int(os.stat(self.parameter_filename)[stat.ST_CTIME])
-<<<<<<< HEAD
-        self.current_time = self.parameters['time'] * self.parameters['unit_t']
-        self.domain_right_edge = na.ones(3, dtype='float64') \
-                                           * rheader['boxlen']
-        self.domain_left_edge = na.zeros(3, dtype='float64')
-        self.domain_dimensions = na.ones(3, dtype='int32') * 2
-        self.cosmological_simulation = 1
-        self.current_redshift = (1.0 / rheader["aexp"]) - 1.0
-        self.omega_lambda = rheader["omega_l"]
-        self.omega_matter = rheader["omega_m"]
-        self.hubble_constant = rheader["H0"]
-
-    @classmethod
-    def _is_valid(self, *args, **kwargs):
-        fn = args[0]
-        if not (fn.starts_with("10MpcBox") and fn.endswith(".d")):
-            return False
-        return os.path.exists(fn)
-
-=======
         self.parameters = {}
 
         header_struct = [
@@ -1157,13 +879,10 @@
         self.root_grid_offset = f.tell()
         _skip_record(f) # hvar
         _skip_record(f) # var
->>>>>>> 8ada2129
-
-
-<<<<<<< HEAD
-
-        
-=======
+
+        self.iOctFree, self.nOct = struct.unpack('>ii', _read_record(f))
+        self.child_grid_offset = f.tell()
+
         f.close()
         
         if self.file_particle_header is not None:
@@ -1231,5 +950,4 @@
     @classmethod
     def _is_valid(self, *args, **kwargs):
         return False # We make no effort to auto-detect ART data
->>>>>>> 8ada2129
-
+
