"""
ART-specific IO



"""

#-----------------------------------------------------------------------------
# Copyright (c) 2013, yt Development Team.
#
# Distributed under the terms of the Modified BSD License.
#
# The full license is in the file COPYING.txt, distributed with this software.
#-----------------------------------------------------------------------------


import numpy as np
import struct
import os
import os.path

from yt.funcs import *
from yt.utilities.io_handler import \
    BaseIOHandler
from yt.utilities.fortran_utils import *
from yt.utilities.logger import ytLogger as mylog
from yt.frontends.art.definitions import *
from yt.utilities.physical_constants import sec_per_year


class IOHandlerART(BaseIOHandler):
    _dataset_type = "art"
    tb, ages = None, None
    cache = None
    masks = None
    caching = True

    def __init__(self, *args, **kwargs):
        self.cache = {}
        self.masks = {}
        super(IOHandlerART, self).__init__(*args, **kwargs)

    def _read_fluid_selection(self, chunks, selector, fields, size):
        # Chunks in this case will have affiliated domain subset objects
        # Each domain subset will contain a hydro_offset array, which gives
        # pointers to level-by-level hydro information
        tr = defaultdict(list)
        cp = 0
        for chunk in chunks:
            for subset in chunk.objs:
                # Now we read the entire thing
                f = open(subset.domain.pf._file_amr, "rb")
                # This contains the boundary information, so we skim through
                # and pick off the right vectors
                rv = subset.fill(f, fields, selector)
                for ft, f in fields:
                    d = rv.pop(f)
                    mylog.debug("Filling %s with %s (%0.3e %0.3e) (%s:%s)",
                                f, d.size, d.min(), d.max(),
                                cp, cp+d.size)
                    tr[(ft, f)].append(d)
                cp += d.size
        d = {}
        for field in fields:
            d[field] = np.concatenate(tr.pop(field))
        return d

    def _get_mask(self, selector, ftype):
        key = (selector, ftype)
        if key in self.masks.keys() and self.caching:
            return self.masks[key]
        pf = self.pf
        ptmax = self.ws[-1]
        pbool, idxa, idxb = _determine_field_size(pf, ftype, self.ls, ptmax)
        pstr = 'particle_position_%s'
        x,y,z = [self._get_field((ftype, pstr % ax)) for ax in 'xyz']
        mask = selector.select_points(x, y, z)
        if self.caching:
            self.masks[key] = mask
            return self.masks[key]
        else:
            return mask

    def _get_field(self,  field):
        if field in self.cache.keys() and self.caching:
            mylog.debug("Cached %s", str(field))
            return self.cache[field]
        mylog.debug("Reading %s", str(field))
        tr = {}
        ftype, fname = field
        ptmax = self.ws[-1]
        pbool, idxa, idxb = _determine_field_size(self.pf, ftype, 
                                                  self.ls, ptmax)
        npa = idxb - idxa
        sizes = np.diff(np.concatenate(([0], self.ls)))
        rp = lambda ax: read_particles(
            self.file_particle, self.Nrow, idxa=idxa,
            idxb=idxb, fields=ax)
        for i, ax in enumerate('xyz'):
            if fname.startswith("particle_position_%s" % ax):
                dd = self.pf.domain_dimensions[0]
                off = 1.0/dd
                tr[field] = rp([ax])[0]/dd - off
            if fname.startswith("particle_velocity_%s" % ax):
                tr[field], = rp(['v'+ax])
        if fname == "particle_mass":
            a = 0
            data = np.zeros(npa, dtype='f8')
            for ptb, size, m in zip(pbool, sizes, self.ws):
                if ptb:
                    data[a:a+size] = m
                    a += size
            tr[field] = data
        elif fname == "particle_index":
            tr[field] = np.arange(idxa, idxb)
        elif fname == "particle_type":
            a = 0
            data = np.zeros(npa, dtype='int')
            for i, (ptb, size) in enumerate(zip(pbool, sizes)):
                if ptb:
                    data[a: a + size] = i
                    a += size
            tr[field] = data
        if pbool[-1] and fname in particle_star_fields:
            data = read_star_field(self.file_stars, field=fname)
            temp = tr.get(field, np.zeros(npa, 'f8'))
            nstars = self.ls[-1]-self.ls[-2]
            if nstars > 0:
                temp[-nstars:] = data
            tr[field] = temp
        if fname == "particle_creation_time":
            self.tb, self.ages, data = interpolate_ages(
                tr[field][-nstars:],
                self.file_stars,
                self.tb,
                self.ages,
                self.pf.current_time)
            temp = tr.get(field, np.zeros(npa, 'f8'))
            temp[-nstars:] = data
            tr[field] = temp
            del data
        if tr == {}:
            tr = dict((f, np.array([])) for f in fields)
        if self.caching:
            self.cache[field] = tr[field]
            return self.cache[field]
        else:
            return tr[field]

    def _read_particle_selection(self, chunks, selector, fields):
        chunk = chunks.next()
        self.pf = chunk.objs[0].domain.pf
        self.ws = self.pf.parameters["wspecies"]
        self.ls = self.pf.parameters["lspecies"]
        self.file_particle = self.pf._file_particle_data
        self.file_stars = self.pf._file_particle_stars
        self.Nrow = self.pf.parameters["Nrow"]
        data = {f:np.array([]) for f in fields}
        for f in fields:
            ftype, fname = f
            mask = self._get_mask(selector, ftype)
            arr = self._get_field(f)[mask].astype('f8')
            data[f] = np.concatenate((arr, data[f]))
        return data

def _determine_field_size(pf, field, lspecies, ptmax):
    pbool = np.zeros(len(lspecies), dtype="bool")
    idxas = np.concatenate(([0, ], lspecies[:-1]))
    idxbs = lspecies
    if "specie" in field:
        index = int(field.replace("specie", ""))
        pbool[index] = True
    elif field == "stars":
        pbool[-1] = True
    elif field == "darkmatter":
        pbool[0:-1] = True
    else:
        pbool[:] = True
    idxa, idxb = idxas[pbool][0], idxbs[pbool][-1]
    return pbool, idxa, idxb


def interpolate_ages(data, file_stars, interp_tb=None, interp_ages=None,
                     current_time=None):
    if interp_tb is None:
        tdum, adum = read_star_field(file_stars,
                                     field="tdum")
        # timestamp of file should match amr timestamp
        if current_time:
            tdiff = b2t(tdum)-current_time/(sec_per_year*1e9)
            if np.abs(tdiff) < 1e-4:
                mylog.info("Timestamp mismatch in star " +
                           "particle header")
        mylog.info("Interpolating ages")
        interp_tb, interp_ages = b2t(data)
    temp = np.interp(data, interp_tb, interp_ages)
    temp *= 1.0e9*sec_per_year
    return interp_tb, interp_ages, temp


<<<<<<< HEAD
def _count_art_octs(f, offset,
                    MinLev, MaxLevelNow):
    level_oct_offsets = [0, ]
    level_child_offsets = [0, ]
    f.seek(offset)
    nchild, ntot = 8, 0
    Level = np.zeros(MaxLevelNow+1 - MinLev, dtype='int64')
    iNOLL = np.zeros(MaxLevelNow+1 - MinLev, dtype='int64')
    iHOLL = np.zeros(MaxLevelNow+1 - MinLev, dtype='int64')
    for Lev in xrange(MinLev + 1, MaxLevelNow+1):
        level_oct_offsets.append(f.tell())

        # Get the info for this level, skip the rest
        # print "Reading oct tree data for level", Lev
        # print 'offset:',f.tell()
        Level[Lev], iNOLL[Lev], iHOLL[Lev] = read_vector(f, 'i', '>')
        # print 'Level %i : '%Lev, iNOLL
        # print 'offset after level record:',f.tell()
        iOct = iHOLL[Lev] - 1
        nLevel = iNOLL[Lev]
        nLevCells = nLevel * nchild
        ntot = ntot + nLevel

        # Skip all the oct index data
        ns = peek_record_size(f, endian='>')
        size = struct.calcsize('>i') + ns + struct.calcsize('>i')
        f.seek(f.tell()+size * nLevel)

        level_child_offsets.append(f.tell())
        # Skip the child vars data
        ns = peek_record_size(f, endian='>')
        size = struct.calcsize('>i') + ns + struct.calcsize('>i')
        f.seek(f.tell()+size * nLevel*nchild)

        # find nhydrovars
        nhydrovars = 8+2
    f.seek(offset)
    return nhydrovars, iNOLL, level_oct_offsets, level_child_offsets

=======
>>>>>>> 5f3c1b88

def _read_art_level_info(f, level_oct_offsets, level, coarse_grid=128,
                         ncell0=None, root_level=None):
    pos = f.tell()
    f.seek(level_oct_offsets[level])
    # Get the info for this level, skip the rest
    junk, nLevel, iOct = read_vector(f, 'i', '>')

    # fortran indices start at 1

    # Skip all the oct index data
    le = np.zeros((nLevel, 3), dtype='int64')
    fl = np.ones((nLevel, 6), dtype='int64')
    iocts = np.zeros(nLevel+1, dtype='int64')
    idxa, idxb = 0, 0
    chunk = long(1e6)  # this is ~111MB for 15 dimensional 64 bit arrays
    left = nLevel
    while left > 0:
        this_chunk = min(chunk, left)
        idxb = idxa+this_chunk
        data = np.fromfile(f, dtype='>i', count=this_chunk*15)
        data = data.reshape(this_chunk, 15)
        left -= this_chunk
        le[idxa:idxb, :] = data[:, 1:4]
        fl[idxa:idxb, 1] = np.arange(idxa, idxb)
        # pad byte is last, LL2, then ioct right before it
        iocts[idxa:idxb] = data[:, -3]
        idxa = idxa+this_chunk
    del data

    # emulate fortran code
    #     do ic1 = 1 , nLevel
    #       read(19) (iOctPs(i,iOct),i=1,3),(iOctNb(i,iOct),i=1,6),
    #&                iOctPr(iOct), iOctLv(iOct), iOctLL1(iOct),
    #&                iOctLL2(iOct)
    #       iOct = iOctLL1(iOct)

    # ioct always represents the index of the next variable
    # not the current, so shift forward one index
    # the last index isn't used
    ioctso = iocts.copy()
    iocts[1:] = iocts[:-1]  # shift
    iocts = iocts[:nLevel]  # chop off the last, unused, index
    iocts[0] = iOct  # starting value

    # now correct iocts for fortran indices start @ 1
    iocts = iocts-1

    assert np.unique(iocts).shape[0] == nLevel

    # left edges are expressed as if they were on
    # level 15, so no matter what level max(le)=2**15
    # correct to the yt convention
    # le = le/2**(root_level-1-level)-1

    # try to find the root_level first
    def cfc(root_level, level, le):
        d_x = 1.0/(2.0**(root_level-level+1))
        fc = (d_x * le) - 2**(level-1)
        return fc
    if root_level is None:
        root_level = np.floor(np.log2(le.max()*1.0/coarse_grid))
        root_level = root_level.astype('int64')
        for i in range(10):
            fc = cfc(root_level, level, le)
            go = np.diff(np.unique(fc)).min() < 1.1
            if go:
                break
            root_level += 1
    else:
        fc = cfc(root_level, level, le)
    unitary_center = fc/(coarse_grid*2.0**(level-1))
    assert np.all(unitary_center < 1.0)

    # again emulate the fortran code
    # This is all for calculating child oct locations
    # iC_ = iC + nbshift
    # iO = ishft ( iC_ , - ndim )
    # id = ishft ( 1, MaxLevel - iOctLv(iO) )
    # j  = iC_ + 1 - ishft( iO , ndim )
    # Posx   = d_x * (iOctPs(1,iO) + sign ( id , idelta(j,1) ))
    # Posy   = d_x * (iOctPs(2,iO) + sign ( id , idelta(j,2) ))
    # Posz   = d_x * (iOctPs(3,iO) + sign ( id , idelta(j,3) ))
    # idelta = [[-1,  1, -1,  1, -1,  1, -1,  1],
              #[-1, -1,  1,  1, -1, -1,  1,  1],
              #[-1, -1, -1, -1,  1,  1,  1,  1]]
    # idelta = np.array(idelta)
    # if ncell0 is None:
        # ncell0 = coarse_grid**3
    # nchild = 8
    # ndim = 3
    # nshift = nchild -1
    # nbshift = nshift - ncell0
    # iC = iocts #+ nbshift
    # iO = iC >> ndim #possibly >>
    # id = 1 << (root_level - level)
    # j = iC + 1 - ( iO << 3)
    # delta = np.abs(id)*idelta[:,j-1]

    # try without the -1
    # le = le/2**(root_level+1-level)
    # now read the hvars and vars arrays
    # we are looking for iOctCh
    # we record if iOctCh is >0, in which it is subdivided
    # iOctCh  = np.zeros((nLevel+1,8),dtype='bool')
    f.seek(pos)
    return unitary_center, fl, iocts, nLevel, root_level

def get_ranges(skip, count, field, words=6, real_size=4, np_per_page=4096**2, 
                  num_pages=1):
    #translate every particle index into a file position ranges
    ranges = []
    arr_size = np_per_page * real_size
    page_size = words * np_per_page * real_size
    idxa, idxb = 0, 0
    posa, posb = 0, 0
    left = count
    for page in range(num_pages):
        idxb += np_per_page
        for i, fname in enumerate(['x', 'y', 'z', 'vx', 'vy', 'vz']):
            posb += arr_size
            if i == field or fname == field:
                if skip < np_per_page and count > 0:
                    left_in_page = np_per_page - skip
                    this_count = min(left_in_page, count)
                    count -= this_count
                    start = posa + skip * real_size
                    end = posa + this_count * real_size
                    ranges.append((start, this_count))
                    skip = 0
                    assert end <= posb
                else:
                    skip -= np_per_page
            posa += arr_size
        idxa += np_per_page
    assert count == 0
    return ranges


def read_particles(file, Nrow, idxa, idxb, fields):
    words = 6  # words (reals) per particle: x,y,z,vx,vy,vz
    real_size = 4  # for file_particle_data; not always true?
    np_per_page = Nrow**2  # defined in ART a_setup.h, # of particles/page
    num_pages = os.path.getsize(file)/(real_size*words*np_per_page)
    fh = open(file, 'r')
    skip, count = idxa, idxb - idxa
    kwargs = dict(words=words, real_size=real_size, 
                  np_per_page=np_per_page, num_pages=num_pages)
    arrs = []
    for field in fields:
        ranges = get_ranges(skip, count, field, **kwargs)
        data = None
        for seek, this_count in ranges:
            fh.seek(seek)
            temp = np.fromfile(fh, count=this_count, dtype='>f4')
            if data is None:
                data = temp
            else:
                data = np.concatenate((data, temp))
        arrs.append(data.astype('f8'))
    fh.close()
    return arrs


def read_star_field(file, field=None):
    data = {}
    with open(file, 'rb') as fh:
        for dtype, variables in star_struct:
            found = field in variables or field == variables
            if found:
                data[field] = read_vector(fh, dtype[1], dtype[0])
            else:
                skip(fh, endian='>')
    return data.pop(field)


def _read_child_mask_level(f, level_child_offsets, level, nLevel, nhydro_vars):
    f.seek(level_child_offsets[level])
    nvals = nLevel * (nhydro_vars + 6)  # 2 vars, 2 pads
    ioctch = np.zeros(nLevel, dtype='uint8')
    idc = np.zeros(nLevel, dtype='int32')

    chunk = long(1e6)
    left = nLevel
    width = nhydro_vars+6
    a, b = 0, 0
    while left > 0:
        chunk = min(chunk, left)
        b += chunk
        arr = np.fromfile(f, dtype='>i', count=chunk*width)
        arr = arr.reshape((width, chunk), order="F")
        assert np.all(arr[0, :] == arr[-1, :])  # pads must be equal
        idc[a:b] = arr[1, :]-1  # fix fortran indexing
        ioctch[a:b] = arr[
            2, :] == 0  # if it is above zero, then refined available
        # zero in the mask means there is refinement available
        a = b
        left -= chunk
    assert left == 0
    return idc, ioctch

nchem = 8+2
dtyp = np.dtype(">i4,>i8,>i8"+",>%sf4" % (nchem) +
                ",>%sf4" % (2)+",>i4")


def _read_child_level(
    f, level_child_offsets, level_oct_offsets, level_info, level,
    fields, domain_dimensions, ncell0, nhydro_vars=10, nchild=8,
        noct_range=None):
    # emulate the fortran code for reading cell data
    # read ( 19 ) idc, iOctCh(idc), (hvar(i,idc),i=1,nhvar),
    #    &                 (var(i,idc), i=2,3)
    # contiguous 8-cell sections are for the same oct;
    # ie, we don't write out just the 0 cells, then the 1 cells
    # optionally, we only read noct_range to save memory
    left_index, fl, octs, nocts, root_level = _read_art_level_info(f,
                                                                   level_oct_offsets, level, coarse_grid=domain_dimensions[0])
    if noct_range is None:
        nocts = level_info[level]
        ncells = nocts*8
        f.seek(level_child_offsets[level])
        arr = np.fromfile(f, dtype=hydro_struct, count=ncells)
        assert np.all(arr['pad1'] == arr['pad2'])  # pads must be equal
        # idc = np.argsort(arr['idc']) #correct fortran indices
        # translate idc into icell, and then to iOct
        icell = (arr['idc'] >> 3) << 3
        iocts = (icell-ncell0)/nchild  # without a F correction, theres a +1
        # assert that the children are read in the same order as the octs
        assert np.all(octs == iocts[::nchild])
    else:
        start, end = noct_range
        nocts = min(end-start, level_info[level])
        end = start + nocts
        ncells = nocts*8
        skip = np.dtype(hydro_struct).itemsize*start*8
        f.seek(level_child_offsets[level]+skip)
        arr = np.fromfile(f, dtype=hydro_struct, count=ncells)
        assert np.all(arr['pad1'] == arr['pad2'])  # pads must be equal
    source = {}
    for field in fields:
        sh = (nocts, 8)
        source[field] = np.reshape(arr[field], sh, order='C').astype('float64')
    return source


def _read_root_level(f, level_offsets, level_info, nhydro_vars=10):
    nocts = level_info[0]
    f.seek(level_offsets[0])  # Ditch the header
    hvar = read_vector(f, 'f', '>')
    var = read_vector(f, 'f', '>')
    hvar = hvar.reshape((nhydro_vars, nocts*8), order="F")
    var = var.reshape((2, nocts*8), order="F")
    arr = np.concatenate((hvar, var))
    return arr

# All of these functions are to convert from hydro time var to
# proper time
sqrt = np.sqrt
sign = np.sign


def find_root(f, a, b, tol=1e-6):
    c = (a+b)/2.0
    last = -np.inf
    assert(sign(f(a)) != sign(f(b)))
    while np.abs(f(c)-last) > tol:
        last = f(c)
        if sign(last) == sign(f(b)):
            b = c
        else:
            a = c
        c = (a+b)/2.0
    return c


def quad(fintegrand, xmin, xmax, n=1e4):
    spacings = np.logspace(np.log10(xmin), np.log10(xmax), n)
    integrand_arr = fintegrand(spacings)
    val = np.trapz(integrand_arr, dx=np.diff(spacings))
    return val


def a2b(at, Om0=0.27, Oml0=0.73, h=0.700):
    def f_a2b(x):
        val = 0.5*sqrt(Om0) / x**3.0
        val /= sqrt(Om0/x**3.0 + Oml0 + (1.0 - Om0-Oml0)/x**2.0)
        return val
    # val, err = si.quad(f_a2b,1,at)
    val = quad(f_a2b, 1, at)
    return val


def b2a(bt, **kwargs):
    # converts code time into expansion factor
    # if Om0 ==1and OmL == 0 then b2a is (1 / (1-td))**2
    # if bt < -190.0 or bt > -.10:  raise 'bt outside of range'
    f_b2a = lambda at: a2b(at, **kwargs)-bt
    return find_root(f_b2a, 1e-4, 1.1)
    # return so.brenth(f_b2a,1e-4,1.1)
    # return brent.brent(f_b2a)


def a2t(at, Om0=0.27, Oml0=0.73, h=0.700):
    integrand = lambda x: 1./(x*sqrt(Oml0+Om0*x**-3.0))
    # current_time,err = si.quad(integrand,0.0,at,epsabs=1e-6,epsrel=1e-6)
    current_time = quad(integrand, 1e-4, at)
    # spacings = np.logspace(-5,np.log10(at),1e5)
    # integrand_arr = integrand(spacings)
    # current_time = np.trapz(integrand_arr,dx=np.diff(spacings))
    current_time *= 9.779/h
    return current_time


def b2t(tb, n=1e2, logger=None, **kwargs):
    tb = np.array(tb)
    if isinstance(tb, type(1.1)):
        return a2t(b2a(tb))
    if tb.shape == ():
        return a2t(b2a(tb))
    if len(tb) < n:
        n = len(tb)
    age_min = a2t(b2a(tb.max(), **kwargs), **kwargs)
    age_max = a2t(b2a(tb.min(), **kwargs), **kwargs)
    tbs = -1.*np.logspace(np.log10(-tb.min()),
                          np.log10(-tb.max()), n)
    ages = []
    for i, tbi in enumerate(tbs):
        ages += a2t(b2a(tbi)),
        if logger:
            logger(i)
    ages = np.array(ages)
    return tbs, ages<|MERGE_RESOLUTION|>--- conflicted
+++ resolved
@@ -198,49 +198,6 @@
     return interp_tb, interp_ages, temp
 
 
-<<<<<<< HEAD
-def _count_art_octs(f, offset,
-                    MinLev, MaxLevelNow):
-    level_oct_offsets = [0, ]
-    level_child_offsets = [0, ]
-    f.seek(offset)
-    nchild, ntot = 8, 0
-    Level = np.zeros(MaxLevelNow+1 - MinLev, dtype='int64')
-    iNOLL = np.zeros(MaxLevelNow+1 - MinLev, dtype='int64')
-    iHOLL = np.zeros(MaxLevelNow+1 - MinLev, dtype='int64')
-    for Lev in xrange(MinLev + 1, MaxLevelNow+1):
-        level_oct_offsets.append(f.tell())
-
-        # Get the info for this level, skip the rest
-        # print "Reading oct tree data for level", Lev
-        # print 'offset:',f.tell()
-        Level[Lev], iNOLL[Lev], iHOLL[Lev] = read_vector(f, 'i', '>')
-        # print 'Level %i : '%Lev, iNOLL
-        # print 'offset after level record:',f.tell()
-        iOct = iHOLL[Lev] - 1
-        nLevel = iNOLL[Lev]
-        nLevCells = nLevel * nchild
-        ntot = ntot + nLevel
-
-        # Skip all the oct index data
-        ns = peek_record_size(f, endian='>')
-        size = struct.calcsize('>i') + ns + struct.calcsize('>i')
-        f.seek(f.tell()+size * nLevel)
-
-        level_child_offsets.append(f.tell())
-        # Skip the child vars data
-        ns = peek_record_size(f, endian='>')
-        size = struct.calcsize('>i') + ns + struct.calcsize('>i')
-        f.seek(f.tell()+size * nLevel*nchild)
-
-        # find nhydrovars
-        nhydrovars = 8+2
-    f.seek(offset)
-    return nhydrovars, iNOLL, level_oct_offsets, level_child_offsets
-
-=======
->>>>>>> 5f3c1b88
-
 def _read_art_level_info(f, level_oct_offsets, level, coarse_grid=128,
                          ncell0=None, root_level=None):
     pos = f.tell()
