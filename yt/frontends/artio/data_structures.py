--- conflicted
+++ resolved
@@ -314,13 +314,9 @@
     _field_info_class = ARTIOFieldInfo
 
     def __init__(self, filename, dataset_type='artio',
-<<<<<<< HEAD
                  storage_filename=None, max_range = 1024,
                  units_override=None):
-=======
-                 storage_filename=None, max_range = 1024):
         from sys import version
->>>>>>> 81ba862c
         if self._handle is not None:
             return
         self.max_range = max_range
