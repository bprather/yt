"""
Athena-specific fields



"""

#-----------------------------------------------------------------------------
# Copyright (c) 2013, yt Development Team.
#
# Distributed under the terms of the Modified BSD License.
#
# The full license is in the file COPYING.txt, distributed with this software.
#-----------------------------------------------------------------------------

import numpy as np
from yt.data_objects.field_info_container import \
    FieldInfoContainer, \
    FieldInfo, \
    ValidateParameter, \
    ValidateDataField, \
    ValidateProperty, \
    ValidateSpatial, \
    ValidateGridType, \
    NullFunc, \
    TranslationFunc
from yt.utilities.physical_constants import \
    kboltz,mh
import yt.data_objects.universal_fields

AthenaFieldInfo = FieldInfoContainer.create_with_fallback(FieldInfo)
add_field = AthenaFieldInfo.add_field

KnownAthenaFields = FieldInfoContainer()
add_athena_field = KnownAthenaFields.add_field

add_athena_field("density", function=NullFunc, take_log=False)

add_athena_field("pressure", function=NullFunc, take_log=False)

add_athena_field("velocity_x", function=NullFunc, take_log=False)

add_athena_field("velocity_y", function=NullFunc, take_log=False)

add_athena_field("velocity_z", function=NullFunc, take_log=False)

add_athena_field("momentum_x", function=NullFunc, take_log=False,
                 units=r"")

add_athena_field("momentum_y", function=NullFunc, take_log=False,
                 units=r"")

add_athena_field("momentum_z", function=NullFunc, take_log=False,
                 units=r"")

add_athena_field("cell_centered_B_x", function=NullFunc, take_log=False,
                 display_name=r"$\rm{cell\/centered\/B_x}$")

add_athena_field("cell_centered_B_y", function=NullFunc, take_log=False,
                 display_name=r"$\rm{cell\/centered\/B_y}$")

add_athena_field("cell_centered_B_z", function=NullFunc, take_log=False,
                 display_name=r"$\rm{cell\/centered\/B_z}$")

# In Athena, conservative or primitive variables may be written out.
# By default, yt concerns itself with primitive variables. The following
# field definitions allow for conversions to primitive variables in the
# case that the file contains the conservative ones.

def _convertDensity(data) :
    return data.convert("Density")
def _density(field, data) :
    return data["density"]
add_field("Density", function=_density, take_log=False,
          units=r"g/cm**3", convert_function=_convertDensity)

def _convertVelocity(data):
    return data.convert("x-velocity")
def _xvelocity(field, data):
    if "velocity_x" in data.pf.field_info:
        return data["velocity_x"]
    else:
        return data["momentum_x"]/data["density"]           
add_field("x-velocity", function=_xvelocity, take_log=False,
          units="cm/s", convert_function=_convertVelocity)
def _yvelocity(field, data):
    if "velocity_y" in data.pf.field_info:
        return data["velocity_y"]
    else:
        return data["momentum_y"]/data["density"]
add_field("y-velocity", function=_yvelocity, take_log=False,
          units="cm/s", convert_function=_convertVelocity)
def _zvelocity(field, data):
    if "velocity_z" in data.pf.field_info:
        return data["velocity_z"]
    else:
        return data["momentum_z"]/data["density"]
add_field("z-velocity", function=_zvelocity, take_log=False,
          units=r"cm/s", convert_function=_convertVelocity)

def _convertEnergy(data) :
    return data.convert("x-velocity")**2
def _gasenergy(field, data) :
    if "pressure" in data.pf.field_info:
        return data["pressure"]/(data.pf["Gamma"]-1.0)/data["density"]
    else:
        eint = data["total_energy"] - 0.5*(data["momentum_x"]**2 +
                                           data["momentum_y"]**2 +
                                           data["momentum_z"]**2)/data["density"]
        if "cell_centered_B_x" in data.pf.field_info:
            eint -= 0.5*(data["cell_centered_B_x"]**2 +
                         data["cell_centered_B_y"]**2 +
                         data["cell_centered_B_z"]**2)
        return eint/data["density"]
add_field("Gas_Energy", function=_gasenergy, take_log=False,
<<<<<<< HEAD
          units=r"erg/g")
=======
          convert_function=_convertEnergy, units=r"\rm{erg}/\rm{g}")
>>>>>>> 1f56f985

def _convertPressure(data) :
    return data.convert("Density")*data.convert("x-velocity")**2
def _pressure(field, data) :
    if "pressure" in data.pf.field_info:
        return data["pressure"]
    else:
<<<<<<< HEAD
        return (data["total_energy"] -
                0.5*(data["cell_centered_B_x"]**2 +
                     data["cell_centered_B_y"]**2 +
                     data["cell_centered_B_z"]**2) -
                0.5*(data["momentum_x"]**2 +
                     data["momentum_y"]**2 +
                     data["momentum_z"]**2)/data["density"])*(data.pf["Gamma"]-1.0)
add_field("Pressure", function=_pressure, take_log=False, convert_function=_convertPressure, units=r"erg/cm**3")
=======
        eint = data["total_energy"] - 0.5*(data["momentum_x"]**2 +
                                           data["momentum_y"]**2 +
                                           data["momentum_z"]**2)/data["density"]
        if "cell_centered_B_x" in data.pf.field_info:
            eint -= 0.5*(data["cell_centered_B_x"]**2 +
                         data["cell_centered_B_y"]**2 +
                         data["cell_centered_B_z"]**2)
        return eint*(data.pf["Gamma"]-1.0)
add_field("Pressure", function=_pressure, take_log=False,
          convert_function=_convertPressure, units=r"\rm{erg}/\rm{cm}^3",
          projected_units=r"\rm{erg}/\rm{cm}^2")
>>>>>>> 1f56f985

def _temperature(field, data):
    if data.has_field_parameter("mu"):
        mu = data.get_field_parameter("mu")
    else:
        mu = 0.6
    return mu*mh*data["Pressure"]/data["Density"]/kboltz
add_field("Temperature", function=_temperature, take_log=False,
          units="K")

def _convertBfield(data):
        return np.sqrt(4*np.pi*data.convert("Density")*data.convert("x-velocity")**2)
def _Bx(field, data):
    return data['cell_centered_B_x']
add_field("Bx", function=_Bx, take_log=False,
          units="gauss", display_name=r"B_x",
          convert_function=_convertBfield)
def _By(field, data):
    return data['cell_centered_B_y']
add_field("By", function=_By, take_log=False,
          units="gauss", display_name=r"B_y",
          convert_function=_convertBfield)
def _Bz(field, data):
    return data['cell_centered_B_z']
add_field("Bz", function=_Bz, take_log=False,
          units="gauss", display_name=r"B_z",
          convert_function=_convertBfield)

<|MERGE_RESOLUTION|>--- conflicted
+++ resolved
@@ -113,11 +113,7 @@
                          data["cell_centered_B_z"]**2)
         return eint/data["density"]
 add_field("Gas_Energy", function=_gasenergy, take_log=False,
-<<<<<<< HEAD
           units=r"erg/g")
-=======
-          convert_function=_convertEnergy, units=r"\rm{erg}/\rm{g}")
->>>>>>> 1f56f985
 
 def _convertPressure(data) :
     return data.convert("Density")*data.convert("x-velocity")**2
@@ -125,16 +121,6 @@
     if "pressure" in data.pf.field_info:
         return data["pressure"]
     else:
-<<<<<<< HEAD
-        return (data["total_energy"] -
-                0.5*(data["cell_centered_B_x"]**2 +
-                     data["cell_centered_B_y"]**2 +
-                     data["cell_centered_B_z"]**2) -
-                0.5*(data["momentum_x"]**2 +
-                     data["momentum_y"]**2 +
-                     data["momentum_z"]**2)/data["density"])*(data.pf["Gamma"]-1.0)
-add_field("Pressure", function=_pressure, take_log=False, convert_function=_convertPressure, units=r"erg/cm**3")
-=======
         eint = data["total_energy"] - 0.5*(data["momentum_x"]**2 +
                                            data["momentum_y"]**2 +
                                            data["momentum_z"]**2)/data["density"]
@@ -143,10 +129,8 @@
                          data["cell_centered_B_y"]**2 +
                          data["cell_centered_B_z"]**2)
         return eint*(data.pf["Gamma"]-1.0)
-add_field("Pressure", function=_pressure, take_log=False,
-          convert_function=_convertPressure, units=r"\rm{erg}/\rm{cm}^3",
-          projected_units=r"\rm{erg}/\rm{cm}^2")
->>>>>>> 1f56f985
+add_field("Pressure", function=_pressure, take_log=False, 
+          convert_function=_convertPressure, units=r"erg/cm**3")
 
 def _temperature(field, data):
     if data.has_field_parameter("mu"):
