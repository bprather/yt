"""
Data structures for BoxLib Codes



"""

#-----------------------------------------------------------------------------
# Copyright (c) 2013, yt Development Team.
#
# Distributed under the terms of the Modified BSD License.
#
# The full license is in the file COPYING.txt, distributed with this software.
#-----------------------------------------------------------------------------

import os
import re
import itertools

from stat import ST_CTIME

import numpy as np

from yt.funcs import *
from yt.data_objects.grid_patch import AMRGridPatch
from yt.geometry.grid_geometry_handler import GridIndex
from yt.data_objects.static_output import Dataset

from yt.utilities.parallel_tools.parallel_analysis_interface import \
    parallel_root_only
from yt.utilities.lib.misc_utilities import \
    get_box_grids_level
from yt.utilities.io_handler import \
    io_registry

from .fields import \
    BoxlibFieldInfo, \
    MaestroFieldInfo, \
    CastroFieldInfo

# This is what we use to find scientific notation that might include d's
# instead of e's.
_scinot_finder = re.compile(r"[-+]?[0-9]*\.?[0-9]+([eEdD][-+]?[0-9]+)?")
# This is the dimensions in the Cell_H file for each level
# It is different for different dimensionalities, so we make a list
_dim_finder = [
    re.compile(r"\(\((\d+)\) \((\d+)\) \(\d+\)\)$"),
    re.compile(r"\(\((\d+,\d+)\) \((\d+,\d+)\) \(\d+,\d+\)\)$"),
    re.compile(r"\(\((\d+,\d+,\d+)\) \((\d+,\d+,\d+)\) \(\d+,\d+,\d+\)\)$")]
# This is the line that prefixes each set of data for a FAB in the FAB file
# It is different for different dimensionalities, so we make a list
_endian_regex = r"^FAB \(\(\d+, \([0-9 ]+\)\),\((\d+), \(([0-9 ]+)\)\)\)"
_header_pattern = [
    re.compile(_endian_regex +
               r"\(\((\d+)\) \((\d+)\) \((\d+)\)\) (\d+)\n"),
    re.compile(_endian_regex +
               r"\(\((\d+,\d+)\) \((\d+,\d+)\) \((\d+,\d+)\)\) (\d+)\n"),
    re.compile(_endian_regex +
               r"\(\((\d+,\d+,\d+)\) \((\d+,\d+,\d+)\) \((\d+,\d+,\d+)\)\) (\d+)\n")]


class BoxlibGrid(AMRGridPatch):
    _id_offset = 0
    _offset = -1

    def __init__(self, grid_id, offset, filename=None,
                 index=None):
        super(BoxlibGrid, self).__init__(grid_id, filename, index)
        self._base_offset = offset
        self._parent_id = []
        self._children_ids = []

    def _prepare_grid(self):
        super(BoxlibGrid, self)._prepare_grid()
        my_ind = self.id - self._id_offset
        self.start_index = self.index.grid_start_index[my_ind]

    def get_global_startindex(self):
        return self.start_index

    def _setup_dx(self):
        # has already been read in and stored in index
        self.dds = self.index.ds.arr(self.index.level_dds[self.Level, :], 'code_length')
        self.field_data['dx'], self.field_data['dy'], self.field_data['dz'] = self.dds

    def __repr__(self):
        return "BoxlibGrid_%04i" % (self.id)

    @property
    def Parent(self):
        if len(self._parent_id) == 0:
            return None
        return [self.index.grids[pid - self._id_offset]
                for pid in self._parent_id]

    @property
    def Children(self):
        return [self.index.grids[cid - self._id_offset]
                for cid in self._children_ids]

    def _seek(self, f):
        # This will either seek to the _offset or figure out the correct
        # _offset.
        if self._offset == -1:
            f.seek(self._base_offset, os.SEEK_SET)
            f.readline()
            self._offset = f.tell()
        else:
            f.seek(self._offset)

    # We override here because we can have varying refinement levels
    def select_ires(self, dobj):
        mask = self._get_selector_mask(dobj.selector)
        if mask is None: return np.empty(0, dtype='int64')
        coords = np.empty(self._last_count, dtype='int64')
        coords[:] = self.Level + self.ds.level_offsets[self.Level]
        return coords

    # Override this as well, since refine_by can vary
    def _fill_child_mask(self, child, mask, tofill, dlevel=1):
        rf = self.ds.ref_factors[self.Level]
        if dlevel != 1:
            raise NotImplementedError
        gi, cgi = self.get_global_startindex(), child.get_global_startindex()
        startIndex = np.maximum(0, cgi / rf - gi)
        endIndex = np.minimum((cgi + child.ActiveDimensions) / rf - gi,
                              self.ActiveDimensions)
        endIndex += (startIndex == endIndex)
        mask[startIndex[0]:endIndex[0],
             startIndex[1]:endIndex[1],
             startIndex[2]:endIndex[2]] = tofill


class BoxlibHierarchy(GridIndex):
    grid = BoxlibGrid

    def __init__(self, ds, dataset_type='boxlib_native'):
        self.dataset_type = dataset_type
        self.header_filename = os.path.join(ds.output_dir, 'Header')
        self.directory = ds.output_dir

        GridIndex.__init__(self, ds, dataset_type)
        self._cache_endianness(self.grids[-1])

    def _parse_index(self):
        """
        read the global header file for an Boxlib plotfile output.
        """
        self.max_level = self.dataset._max_level
        header_file = open(self.header_filename, 'r')

        self.dimensionality = self.dataset.dimensionality
        _our_dim_finder = _dim_finder[self.dimensionality-1]
        DRE = self.dataset.domain_right_edge  # shortcut
        DLE = self.dataset.domain_left_edge   # shortcut

        # We can now skip to the point in the file we want to start parsing.
        header_file.seek(self.dataset._header_mesh_start)

        dx = []
        for i in range(self.max_level + 1):
            dx.append([float(v) for v in header_file.next().split()])
            # account for non-3d data sets
            if self.dimensionality < 2:
                dx[i].append(DRE[1] - DLE[1])
            if self.dimensionality < 3:
                dx[i].append(DRE[2] - DLE[1])
        self.level_dds = np.array(dx, dtype="float64")
        next(header_file)
        if self.ds.geometry == "cartesian":
            default_ybounds = (0.0, 1.0)
            default_zbounds = (0.0, 1.0)
        elif self.ds.geometry == "cylindrical":
            # Now we check for dimensionality issues
            if self.dimensionality != 2:
                raise RuntimeError("yt needs cylindrical to be 2D")
            self.level_dds[:,2] = 2*np.pi
            default_zbounds = (0.0, 2*np.pi)
        else:
            raise RuntimeError("yt only supports cartesian and cylindrical coordinates.")
        if int(next(header_file)) != 0:
            raise RuntimeError("INTERNAL ERROR! This should be a zero.")

        # each level is one group with ngrids on it.
        # each grid has self.dimensionality number of lines of 2 reals
        self.grids = []
        grid_counter = 0
        for level in range(self.max_level + 1):
            vals = header_file.next().split()
            lev, ngrids = int(vals[0]), int(vals[1])
            assert(lev == level)
            nsteps = int(next(header_file))
            for gi in range(ngrids):
                xlo, xhi = [float(v) for v in header_file.next().split()]
                if self.dimensionality > 1:
                    ylo, yhi = [float(v) for v in header_file.next().split()]
                else:
                    ylo, yhi = default_ybounds
                if self.dimensionality > 2:
                    zlo, zhi = [float(v) for v in header_file.next().split()]
                else:
                    zlo, zhi = default_zbounds
                self.grid_left_edge[grid_counter + gi, :] = [xlo, ylo, zlo]
                self.grid_right_edge[grid_counter + gi, :] = [xhi, yhi, zhi]
            # Now we get to the level header filename, which we open and parse.
            fn = os.path.join(self.dataset.output_dir,
                              header_file.next().strip())
            level_header_file = open(fn + "_H")
            level_dir = os.path.dirname(fn)
            # We skip the first two lines, which contain BoxLib header file
            # version and 'how' the data was written
            next(level_header_file)
            next(level_header_file)
            # Now we get the number of components
            ncomp_this_file = int(next(level_header_file))
            # Skip the next line, which contains the number of ghost zones
            next(level_header_file)
            # To decipher this next line, we expect something like:
            # (8 0
            # where the first is the number of FABs in this level.
            ngrids = int(level_header_file.next().split()[0][1:])
            # Now we can iterate over each and get the indices.
            for gi in range(ngrids):
                # components within it
<<<<<<< HEAD
                start, stop = _our_dim_finder.match(next(level_header_file)).groups()
                # fix for non-3d data 
=======
                start, stop = _our_dim_finder.match(level_header_file.next()).groups()
                # fix for non-3d data
>>>>>>> 85150dac
                # note we append '0' to both ends b/c of the '+1' in dims below
                start += ',0'*(3-self.dimensionality)
                stop += ',0'*(3-self.dimensionality)
                start = np.array(start.split(","), dtype="int64")
                stop = np.array(stop.split(","), dtype="int64")
                dims = stop - start + 1
                self.grid_dimensions[grid_counter + gi,:] = dims
                self.grid_start_index[grid_counter + gi,:] = start
            # Now we read two more lines.  The first of these is a close
            # parenthesis.
            next(level_header_file)
            # The next is again the number of grids
            next(level_header_file)
            # Now we iterate over grids to find their offsets in each file.
            for gi in range(ngrids):
                # Now we get the data file, at which point we're ready to
                # create the grid.
                dummy, filename, offset = level_header_file.next().split()
                filename = os.path.join(level_dir, filename)
                go = self.grid(grid_counter + gi, int(offset), filename, self)
                go.Level = self.grid_levels[grid_counter + gi,:] = level
                self.grids.append(go)
            grid_counter += ngrids
            # already read the filenames above...
        self.float_type = 'float64'

    def _cache_endianness(self, test_grid):
        """
        Cache the endianness and bytes perreal of the grids by using a
        test grid and assuming that all grids have the same
        endianness. This is a pretty safe assumption since Boxlib uses
        one file per processor, and if you're running on a cluster
        with different endian processors, then you're on your own!
        """
        # open the test file & grab the header
        with open(os.path.expanduser(test_grid.filename), 'rb') as f:
            header = f.readline()

        bpr, endian, start, stop, centering, nc = \
            _header_pattern[self.dimensionality-1].search(header).groups()
        # Note that previously we were using a different value for BPR than we
        # use now.  Here is an example set of information directly from BoxLib:
        #  * DOUBLE data
        #  * FAB ((8, (64 11 52 0 1 12 0 1023)),(8, (1 2 3 4 5 6 7 8)))((0,0) (63,63) (0,0)) 27
        #  * FLOAT data
        #  * FAB ((8, (32 8 23 0 1 9 0 127)),(4, (1 2 3 4)))((0,0) (63,63) (0,0)) 27
        if bpr == endian[0]:
            dtype = '<f%s' % bpr
        elif bpr == endian[-1]:
            dtype = '>f%s' % bpr
        else:
            raise ValueError("FAB header is neither big nor little endian. Perhaps the file is corrupt?")

        mylog.debug("FAB header suggests dtype of %s", dtype)
        self._dtype = np.dtype(dtype)

    def _populate_grid_objects(self):
        mylog.debug("Creating grid objects")
        self.grids = np.array(self.grids, dtype='object')
        self._reconstruct_parent_child()
        for i, grid in enumerate(self.grids):
            if (i % 1e4) == 0: mylog.debug("Prepared % 7i / % 7i grids", i,
                                           self.num_grids)
            grid._prepare_grid()
            grid._setup_dx()
        mylog.debug("Done creating grid objects")

    def _reconstruct_parent_child(self):
        mask = np.empty(len(self.grids), dtype='int32')
        mylog.debug("First pass; identifying child grids")
        for i, grid in enumerate(self.grids):
            get_box_grids_level(self.grid_left_edge[i,:],
                                self.grid_right_edge[i,:],
                                self.grid_levels[i] + 1,
                                self.grid_left_edge, self.grid_right_edge,
                                self.grid_levels, mask)
            ids = np.where(mask.astype("bool"))  # where is a tuple
            grid._children_ids = ids[0] + grid._id_offset
        mylog.debug("Second pass; identifying parents")
        for i, grid in enumerate(self.grids):  # Second pass
            for child in grid.Children:
                child._parent_id.append(i + grid._id_offset)

    def _count_grids(self):
        # We can get everything from the Header file, but note that we're
        # duplicating some work done elsewhere.  In a future where we don't
        # pre-allocate grid arrays, this becomes unnecessary.
        header_file = open(self.header_filename, 'r')
        header_file.seek(self.dataset._header_mesh_start)
        # Skip over the level dxs, geometry and the zero:
        [next(header_file) for i in range(self.dataset._max_level + 3)]
        # Now we need to be very careful, as we've seeked, and now we iterate.
        # Does this work?  We are going to count the number of places that we
        # have a three-item line.  The three items would be level, number of
        # grids, and then grid time.
        self.num_grids = 0
        for line in header_file:
            if len(line.split()) != 3: continue
            self.num_grids += int(line.split()[1])

    def _initialize_grid_arrays(self):
        super(BoxlibHierarchy, self)._initialize_grid_arrays()
        self.grid_start_index = np.zeros((self.num_grids, 3), 'int64')

    def _initialize_state_variables(self):
        """override to not re-initialize num_grids in AMRHierarchy.__init__

        """
        self._parallel_locking = False
        self._data_file = None
        self._data_mode = None

    def _detect_output_fields(self):
        # This is all done in _parse_header_file
        self.field_list = [("boxlib", f) for f in
                           self.dataset._field_list]
        self.field_indexes = dict((f[1], i)
                                  for i, f in enumerate(self.field_list))
        # There are times when field_list may change.  We copy it here to
        # avoid that possibility.
        self.field_order = [f for f in self.field_list]

    def _setup_data_io(self):
        self.io = io_registry[self.dataset_type](self.dataset)


class BoxlibDataset(Dataset):
    """
    This class is a stripped down class that simply reads and parses
    *filename*, without looking at the Boxlib index.
    """
    _index_class = BoxlibHierarchy
    _field_info_class = BoxlibFieldInfo
    _output_prefix = None

    # THIS SHOULD BE FIXED:
    periodicity = (True, True, True)

    def __init__(self, output_dir,
                 cparam_filename="inputs",
                 fparam_filename="probin",
                 dataset_type='boxlib_native',
                 storage_filename=None,
                 units_override=None):
        """
        The paramfile is usually called "inputs"
        and there may be a fortran inputs file usually called "probin"
        plotname here will be a directory name
        as per BoxLib, dataset_type will be Native (implemented here), IEEE (not
        yet implemented) or ASCII (not yet implemented.)
        """
        self.fluid_types += ("boxlib",)
        self.output_dir = os.path.abspath(os.path.expanduser(output_dir))
        self.cparam_filename = self._localize_check(cparam_filename)
        self.fparam_filename = self._localize_check(fparam_filename)
        self.storage_filename = storage_filename

        Dataset.__init__(self, output_dir, dataset_type,
                         units_override=units_override)

        # These are still used in a few places.
        if "HydroMethod" not in self.parameters.keys():
            self.parameters["HydroMethod"] = 'boxlib'
        self.parameters["Time"] = 1.     # default unit is 1...
        self.parameters["EOSType"] = -1  # default
        self.parameters["gamma"] = self.parameters.get(
            "materials.gamma", 1.6667)

    def _localize_check(self, fn):
        # If the file exists, use it.  If not, set it to None.
        root_dir = os.path.dirname(self.output_dir)
        full_fn = os.path.join(root_dir, fn)
        if os.path.exists(full_fn):
            return full_fn
        return None

    @classmethod
    def _is_valid(cls, *args, **kwargs):
        # fill our args
        output_dir = args[0]
        # boxlib datasets are always directories
        if not os.path.isdir(output_dir): return False
        header_filename = os.path.join(output_dir, "Header")
        jobinfo_filename = os.path.join(output_dir, "job_info")
        if not os.path.exists(header_filename):
            # We *know* it's not boxlib if Header doesn't exist.
            return False
        args = inspect.getcallargs(cls.__init__, args, kwargs)
        # This might need to be localized somehow
        inputs_filename = os.path.join(
            os.path.dirname(os.path.abspath(output_dir)),
            args['cparam_filename'])
        if not os.path.exists(inputs_filename) and \
           not os.path.exists(jobinfo_filename):
            return True  # We have no parameters to go off of
        # If we do have either inputs or jobinfo, we should be deferring to a
        # different frontend.
        return False

    def _parse_parameter_file(self):
        """
        Parses the parameter file and establishes the various
        dictionaries.
        """
        self._parse_header_file()
        # Let's read the file
        hfn = os.path.join(self.output_dir, 'Header')
        self.unique_identifier = int(os.stat(hfn)[ST_CTIME])
        # the 'inputs' file is now optional
        self._parse_cparams()
        self._parse_fparams()

    def _parse_cparams(self):
        if self.cparam_filename is None:
            return
        for line in (line.split("#")[0].strip() for line in
                     open(self.cparam_filename)):
            if "=" not in line: continue
            if len(line) == 0: continue
            param, vals = [s.strip() for s in line.split("=")]
            if param == "amr.n_cell":
                vals = self.domain_dimensions = np.array(vals.split(), dtype='int32')
            elif param == "amr.ref_ratio":
                vals = self.refine_by = int(vals[0])
            elif param == "Prob.lo_bc":
                vals = self.periodicity = ensure_tuple([i == 0 for i in vals.split()])
            elif param == "castro.use_comoving":
                vals = self.cosmological_simulation = int(vals)
            else:
                vals = _guess_pcast(vals)
            self.parameters[param] = vals

        if getattr(self, "cosmological_simulation", 0) == 1:
            self.omega_lambda = self.parameters["comoving_OmL"]
            self.omega_matter = self.parameters["comoving_OmM"]
            self.hubble_constant = self.parameters["comoving_h"]
            a_file = open(os.path.join(self.output_dir, 'comoving_a'))
            line = a_file.readline().strip()
            a_file.close()
            self.current_redshift = 1/float(line) - 1
        else:
            self.current_redshift = self.omega_lambda = self.omega_matter = \
                self.hubble_constant = self.cosmological_simulation = 0.0

    def _parse_fparams(self):
        """
        Parses the fortran parameter file for Orion. Most of this will
        be useless, but this is where it keeps mu = mass per
        particle/m_hydrogen.
        """
        if self.fparam_filename is None:
            return
        for line in (l for l in open(self.fparam_filename) if "=" in l):
            param, vals = [v.strip() for v in line.split("=")]
            # Now, there are a couple different types of parameters.
            # Some will be where you only have floating point values, others
            # will be where things are specified as string literals.
            # Unfortunately, we're also using Fortran values, which will have
            # things like 1.d-2 which is pathologically difficult to parse if
            # your C library doesn't include 'd' in its locale for strtod.
            # So we'll try to determine this.
            vals = vals.split()
            if any(_scinot_finder.match(v) for v in vals):
                vals = [float(v.replace("D", "e").replace("d", "e"))
                        for v in vals]
            if len(vals) == 1:
                vals = vals[0]
            self.parameters[param] = vals

    def _parse_header_file(self):
        """
        We parse the Boxlib header, which we use as our basis.  Anything in the
        inputs file will override this, but the inputs file is not strictly
        necessary for orientation of the data in space.
        """

        # Note: Python uses a read-ahead buffer, so using .next(), which would
        # be my preferred solution, won't work here.  We have to explicitly
        # call readline() if we want to end up with an offset at the very end.
        # Fortunately, elsewhere we don't care about the offset, so we're fine
        # everywhere else using iteration exclusively.
        header_file = open(os.path.join(self.output_dir, 'Header'))
        self.orion_version = header_file.readline().rstrip()
        n_fields = int(header_file.readline())

        self._field_list = [header_file.readline().strip()
                            for i in range(n_fields)]

        self.dimensionality = int(header_file.readline())
        self.current_time = float(header_file.readline())
        # This is traditionally a index attribute, so we will set it, but
        # in a slightly hidden variable.
        self._max_level = int(header_file.readline())
        self.domain_left_edge = np.array(header_file.readline().split(),
                                         dtype="float64")
        self.domain_right_edge = np.array(header_file.readline().split(),
                                          dtype="float64")
        ref_factors = np.array([int(i) for i in
                                header_file.readline().split()])
        if ref_factors.size == 0:
            # We use a default of two, as Nyx doesn't always output this value
            ref_factors = [2] * (self._max_level + 1)
        # We can't vary refinement factors based on dimension, or whatever else
        # they are vaied on.  In one curious thing, I found that some Castro 3D
        # data has only two refinement factors, which I don't know how to
        # understand.
        self.ref_factors = ref_factors
        if np.unique(ref_factors).size > 1:
            # We want everything to be a multiple of this.
            self.refine_by = min(ref_factors)
            # Check that they're all multiples of the minimum.
            if not all(float(rf)/self.refine_by ==
                       int(float(rf)/self.refine_by) for rf in ref_factors):
                raise RuntimeError
            base_log = np.log2(self.refine_by)
            self.level_offsets = [0]  # level 0 has to have 0 offset
            lo = 0
            for lm1, rf in enumerate(self.ref_factors):
                lo += int(np.log2(rf) / base_log) - 1
                self.level_offsets.append(lo)
        # assert(np.unique(ref_factors).size == 1)
        else:
            self.refine_by = ref_factors[0]
            self.level_offsets = [0 for l in range(self._max_level + 1)]
        # Now we read the global index space, to get
        index_space = header_file.readline()
        # This will be of the form:
        #  ((0,0,0) (255,255,255) (0,0,0)) ((0,0,0) (511,511,511) (0,0,0))
        # So note that if we split it all up based on spaces, we should be
        # fine, as long as we take the first two entries, which correspond to
        # the root level.  I'm not 100% pleased with this solution.
        root_space = index_space.replace("(", "").replace(")", "").split()[:2]
        start = np.array(root_space[0].split(","), dtype="int64")
        stop = np.array(root_space[1].split(","), dtype="int64")
        self.domain_dimensions = stop - start + 1
        # Skip timesteps per level
        header_file.readline()
        self._header_mesh_start = header_file.tell()
        # Skip the cell size information per level - we'll get this later
        for i in range(self._max_level+1): header_file.readline()
        # Get the geometry
        next_line = header_file.readline()
        if len(next_line.split()) == 1:
            coordinate_type = int(next_line)
        else:
            coordinate_type = 0
        if coordinate_type == 0:
            self.geometry = "cartesian"
        elif coordinate_type == 1:
            self.geometry = "cylindrical"
        else:
            raise RuntimeError("yt does not yet support spherical geometry")

        # overrides for 1/2-dimensional data
        if self.dimensionality == 1:
            self._setup1d()
        elif self.dimensionality == 2:
            self._setup2d()

    def _set_code_unit_attributes(self):
        self.length_unit = self.quan(1.0, "cm")
        self.mass_unit = self.quan(1.0, "g")
        self.time_unit = self.quan(1.0, "s")
        self.velocity_unit = self.quan(1.0, "cm/s")

    def _setup1d(self):
        # self._index_class = BoxlibHierarchy1D
        # self._fieldinfo_fallback = Orion1DFieldInfo
        self.domain_left_edge = \
            np.concatenate([self.domain_left_edge, [0.0, 0.0]])
        self.domain_right_edge = \
            np.concatenate([self.domain_right_edge, [1.0, 1.0]])
        tmp = self.domain_dimensions.tolist()
        tmp.extend((1, 1))
        self.domain_dimensions = np.array(tmp)
        tmp = list(self.periodicity)
        tmp[1] = False
        tmp[2] = False
        self.periodicity = ensure_tuple(tmp)

    def _setup2d(self):
        self.domain_left_edge = \
            np.concatenate([self.domain_left_edge, [0.0]])
        self.domain_right_edge = \
            np.concatenate([self.domain_right_edge, [1.0]])
        if self.geometry == "cylindrical":
            self.domain_right_edge[2] = 2.0 * np.pi
        tmp = self.domain_dimensions.tolist()
        tmp.append(1)
        self.domain_dimensions = np.array(tmp)
        tmp = list(self.periodicity)
        tmp[2] = False
        self.periodicity = ensure_tuple(tmp)

    @parallel_root_only
    def print_key_parameters(self):
        for a in ["current_time", "domain_dimensions", "domain_left_edge",
                  "domain_right_edge"]:
            if not hasattr(self, a):
                mylog.error("Missing %s in parameter file definition!", a)
                continue
            v = getattr(self, a)
            mylog.info("Parameters: %-25s = %s", a, v)

    def relative_refinement(self, l0, l1):
        offset = self.level_offsets[l1] - self.level_offsets[l0]
        return self.refine_by**(l1-l0 + offset)


class OrionHierarchy(BoxlibHierarchy):

    def __init__(self, ds, dataset_type='orion_native'):
        BoxlibHierarchy.__init__(self, ds, dataset_type)
        self._read_particles()
        # self.io = IOHandlerOrion

    def _detect_output_fields(self):
        # This is all done in _parse_header_file
        self.field_list = [("boxlib", f) for f in
                           self.dataset._field_list]
        self.field_indexes = dict((f[1], i)
                                  for i, f in enumerate(self.field_list))
        # There are times when field_list may change.  We copy it here to
        # avoid that possibility.
        self.field_order = [f for f in self.field_list]

        # look for particle fields
        self.particle_filename = None
        for particle_filename in ["StarParticles", "SinkParticles"]:
            fn = os.path.join(self.ds.output_dir, particle_filename)
            if os.path.exists(fn):
                self.particle_filename = fn

        if self.particle_filename is None:
            return

        pfield_list = [("io", c) for c in self.io.particle_field_index.keys()]
        self.field_list.extend(pfield_list)

    def _read_particles(self):
        """
        reads in particles and assigns them to grids. Will search for
        Star particles, then sink particles if no star particle file
        is found, and finally will simply note that no particles are
        found if neither works. To add a new Orion particle type,
        simply add it to the if/elif/else block.

        """
        self.grid_particle_count = np.zeros(len(self.grids))

        if self.particle_filename is not None:
            self._read_particle_file(self.particle_filename)

    def _read_particle_file(self, fn):
        """actually reads the orion particle data file itself.

        """
        if not os.path.exists(fn): return
        with open(fn, 'r') as f:
            lines = f.readlines()
            self.num_stars = int(lines[0].strip()[0])
            for num, line in enumerate(lines[1:]):
                particle_position_x = float(line.split(' ')[1])
                particle_position_y = float(line.split(' ')[2])
                particle_position_z = float(line.split(' ')[3])
                coord = [particle_position_x, particle_position_y, particle_position_z]
                # for each particle, determine which grids contain it
                # copied from object_finding_mixin.py
                mask = np.ones(self.num_grids)
                for i in xrange(len(coord)):
                    np.choose(np.greater(self.grid_left_edge.d[:,i],coord[i]), (mask,0), mask)
                    np.choose(np.greater(self.grid_right_edge.d[:,i],coord[i]), (0,mask), mask)
                ind = np.where(mask == 1)
                selected_grids = self.grids[ind]
                # in orion, particles always live on the finest level.
                # so, we want to assign the particle to the finest of
                # the grids we just found
                if len(selected_grids) != 0:
                    grid = sorted(selected_grids, key=lambda grid: grid.Level)[-1]
                    ind = np.where(self.grids == grid)[0][0]
                    self.grid_particle_count[ind] += 1
                    self.grids[ind].NumberOfParticles += 1

                    # store the position in the particle file for fast access.
                    try:
                        self.grids[ind]._particle_line_numbers.append(num + 1)
                    except AttributeError:
                        self.grids[ind]._particle_line_numbers = [num + 1]
        return True


class OrionDataset(BoxlibDataset):

    _index_class = OrionHierarchy

    def __init__(self, output_dir,
                 cparam_filename="inputs",
                 fparam_filename="probin",
                 dataset_type='orion_native',
                 storage_filename=None,
                 units_override=None):

        BoxlibDataset.__init__(self, output_dir,
                               cparam_filename, fparam_filename,
                               dataset_type, units_override=units_override)

    @classmethod
    def _is_valid(cls, *args, **kwargs):
        # fill our args
        output_dir = args[0]
        # boxlib datasets are always directories
        if not os.path.isdir(output_dir): return False
        header_filename = os.path.join(output_dir, "Header")
        jobinfo_filename = os.path.join(output_dir, "job_info")
        if not os.path.exists(header_filename):
            # We *know* it's not boxlib if Header doesn't exist.
            return False
        args = inspect.getcallargs(cls.__init__, args, kwargs)
        # This might need to be localized somehow
        inputs_filename = os.path.join(
            os.path.dirname(os.path.abspath(output_dir)),
            args['cparam_filename'])
        if not os.path.exists(inputs_filename):
            return False
        if os.path.exists(jobinfo_filename):
            return False
        # Now we check for all the others
        lines = open(inputs_filename).readlines()
        if any(("castro." in line for line in lines)): return False
        if any(("nyx." in line for line in lines)): return False
        if any(("maestro" in line.lower() for line in lines)): return False
        if any(("geometry.prob_lo" in line for line in lines)): return True
        return False


class CastroDataset(BoxlibDataset):

    _field_info_class = CastroFieldInfo

    @classmethod
    def _is_valid(cls, *args, **kwargs):
        # fill our args
        output_dir = args[0]
        # boxlib datasets are always directories
        if not os.path.isdir(output_dir): return False
        header_filename = os.path.join(output_dir, "Header")
        jobinfo_filename = os.path.join(output_dir, "job_info")
        if not os.path.exists(header_filename):
            # We *know* it's not boxlib if Header doesn't exist.
            return False
        if not os.path.exists(jobinfo_filename):
            return False
        # Now we check for all the others
        lines = open(jobinfo_filename).readlines()
        if any(line.startswith("Castro   ") for line in lines): return True
        return False


class MaestroDataset(BoxlibDataset):

    _field_info_class = MaestroFieldInfo

    @classmethod
    def _is_valid(cls, *args, **kwargs):
        # fill our args
        output_dir = args[0]
        # boxlib datasets are always directories
        if not os.path.isdir(output_dir): return False
        header_filename = os.path.join(output_dir, "Header")
        jobinfo_filename = os.path.join(output_dir, "job_info")
        if not os.path.exists(header_filename):
            # We *know* it's not boxlib if Header doesn't exist.
            return False
        if not os.path.exists(jobinfo_filename):
            return False
        # Now we check the job_info for the mention of maestro
        lines = open(jobinfo_filename).readlines()
        if any(line.startswith("MAESTRO   ") for line in lines): return True
        return False

    def _parse_parameter_file(self):
        super(MaestroDataset, self)._parse_parameter_file()
        jobinfo_filename = os.path.join(self.output_dir, "job_info")
        line = ""
        with open(jobinfo_filename, "r") as f:
            while not line.startswith(" [*] indicates overridden default"):
                # get the code git hashes
                if "git hash" in line:
                    # line format: codename git hash:  the-hash
                    fields = line.split(":")
                    self.parameters[fields[0]] = fields[1].strip()
                line = next(f)
            # get the runtime parameters
            for line in f:
                p, v = (_.strip() for _ in line[4:].split("=", 1))
                if len(v) == 0:
                    self.parameters[p] = ""
                else:
                    self.parameters[p] = _guess_pcast(v)
            # hydro method is set by the base class -- override it here
            self.parameters["HydroMethod"] = "Maestro"

        # set the periodicity based on the integer BC runtime parameters
        periodicity = [True, True, True]
        if not self.parameters['bcx_lo'] == -1:
            periodicity[0] = False

        if not self.parameters['bcy_lo'] == -1:
            periodicity[1] = False

        if not self.parameters['bcz_lo'] == -1:
            periodicity[2] = False

        self.periodicity = ensure_tuple(periodicity)


class NyxHierarchy(BoxlibHierarchy):

    def __init__(self, ds, dataset_type='nyx_native'):
        super(NyxHierarchy, self).__init__(ds, dataset_type)
        self._read_particle_header()

    def _read_particle_header(self):
        if not self.ds.parameters["particles.write_in_plotfile"]:
            self.pgrid_info = np.zeros((self.num_grids, 3), dtype='int64')
            return
        for fn in ['particle_position_%s' % ax for ax in 'xyz'] + \
                  ['particle_mass'] +  \
                  ['particle_velocity_%s' % ax for ax in 'xyz']:
            self.field_list.append(("io", fn))
        header = open(os.path.join(self.ds.output_dir, "DM", "Header"))
        version = header.readline()
        ndim = header.readline()
        nfields = header.readline()
        ntotalpart = int(header.readline())
        dummy = header.readline() # nextid
        maxlevel = int(header.readline()) # max level

        # Skip over how many grids on each level; this is degenerate
        for i in range(maxlevel + 1): dummy = header.readline()

        grid_info = np.fromiter((int(i) for line in header.readlines()
                                 for i in line.split()),
                                dtype='int64',
                                count=3*self.num_grids).reshape((self.num_grids, 3))
        # we need grid_info in `populate_grid_objects`, so save it to self

        for g, pg in itertools.izip(self.grids, grid_info):
            g.particle_filename = os.path.join(self.ds.output_dir, "DM",
                                               "Level_%s" % (g.Level),
                                               "DATA_%04i" % pg[0])
            g.NumberOfParticles = pg[1]
            g._particle_offset = pg[2]

        self.grid_particle_count[:, 0] = grid_info[:, 1]


class NyxDataset(BoxlibDataset):

    _index_class = NyxHierarchy

    @classmethod
    def _is_valid(cls, *args, **kwargs):
        # fill our args
        pname = args[0].rstrip("/")
        # boxlib datasets are always directories
        if not os.path.isdir(pname): return False
        dn = os.path.dirname(pname)
        if len(args) > 1:
            kwargs['paramFilename'] = args[1]

        pfname = kwargs.get("paramFilename", os.path.join(dn, "inputs"))

        # @todo: new Nyx output.
        # We check for the job_info file's existence because this is currently
        # what distinguishes Nyx data from MAESTRO data.
        pfn = os.path.join(pfname)
        if not os.path.exists(pfn) or os.path.isdir(pfn): return False
        nyx = any(("nyx." in line for line in open(pfn)))
        return nyx

    def _parse_parameter_file(self):
        super(NyxDataset, self)._parse_parameter_file()
        # return
        # Nyx is always cosmological.
        self.cosmological_simulation = 1
        self.omega_lambda = self.parameters["comoving_OmL"]
        self.omega_matter = self.parameters["comoving_OmM"]
        self.hubble_constant = self.parameters["comoving_h"]

        # Read in the `comoving_a` file and parse the value. We should fix this
        # in the new Nyx output format...
        a_file = open(os.path.join(self.output_dir, "comoving_a"))
        a_string = a_file.readline().strip()
        a_file.close()

        # Set the scale factor and redshift
        self.cosmological_scale_factor = float(a_string)
        self.parameters["CosmologyCurrentRedshift"] = 1 / float(a_string) - 1

        # alias
        self.current_redshift = self.parameters["CosmologyCurrentRedshift"]
        if self.parameters["particles.write_in_plotfile"]:
            self.particle_types = ("io",)
            self.particle_types_raw = self.particle_types

    def _set_code_unit_attributes(self):
        self.mass_unit = self.quan(1.0, "Msun")
        self.time_unit = self.quan(1.0 / 3.08568025e19, "s")
        self.length_unit = self.quan(1.0 / (1 + self.current_redshift), "Mpc")
        self.velocity_unit = self.length_unit / self.time_unit

def _guess_pcast(vals):
    # Now we guess some things about the parameter and its type
    v = vals.split()[0] # Just in case there are multiple; we'll go
                        # back afterward to using vals.
    try:
        float(v.upper().replace("D", "E"))
    except:
        pcast = str
        if v in ("F", "T"):
            pcast = bool
    else:
        syms = (".", "D+", "D-", "E+", "E-", "E", "D")
        if any(sym in v.upper() for sym in syms for v in vals.split()):
            pcast = float
        else:
            pcast = int
    vals = [pcast(v) for v in vals.split()]
    if len(vals) == 1: vals = vals[0]
    return vals<|MERGE_RESOLUTION|>--- conflicted
+++ resolved
@@ -222,13 +222,8 @@
             # Now we can iterate over each and get the indices.
             for gi in range(ngrids):
                 # components within it
-<<<<<<< HEAD
                 start, stop = _our_dim_finder.match(next(level_header_file)).groups()
                 # fix for non-3d data 
-=======
-                start, stop = _our_dim_finder.match(level_header_file.next()).groups()
-                # fix for non-3d data
->>>>>>> 85150dac
                 # note we append '0' to both ends b/c of the '+1' in dims below
                 start += ',0'*(3-self.dimensionality)
                 stop += ',0'*(3-self.dimensionality)
