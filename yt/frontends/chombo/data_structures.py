"""
Data structures for Chombo.



"""

#-----------------------------------------------------------------------------
# Copyright (c) 2013, yt Development Team.
#
# Distributed under the terms of the Modified BSD License.
#
# The full license is in the file COPYING.txt, distributed with this software.
#-----------------------------------------------------------------------------

import h5py
import re
import os
import weakref
import numpy as np

from collections import \
     defaultdict
from string import \
     strip, \
     rstrip
from stat import \
     ST_CTIME

from .definitions import \
     chombo2enzoDict, \
     yt2chomboFieldsDict, \
     parameterDict \

from yt.funcs import *
from yt.data_objects.grid_patch import \
     AMRGridPatch
from yt.geometry.grid_geometry_handler import \
     GridIndex
from yt.data_objects.dataset import \
     Dataset
from yt.utilities.definitions import \
     mpc_conversion, sec_conversion
from yt.utilities.parallel_tools.parallel_analysis_interface import \
     parallel_root_only
from yt.utilities.io_handler import \
    io_registry

from yt.data_objects.field_info_container import \
    FieldInfoContainer, NullFunc
from .fields import ChomboFieldInfo, KnownChomboFields

class ChomboGrid(AMRGridPatch):
    _id_offset = 0
    __slots__ = ["_level_id", "stop_index"]
    def __init__(self, id, hierarchy, level, start, stop):
        AMRGridPatch.__init__(self, id, filename = hierarchy.hierarchy_filename,
                              hierarchy = hierarchy)
        self.Parent = []
        self.Children = []
        self.Level = level
        self.ActiveDimensions = stop - start + 1

    def get_global_startindex(self):
        """
        Return the integer starting index for each dimension at the current
        level.

        """
        if self.start_index != None:
            return self.start_index
        if self.Parent == []:
            iLE = self.LeftEdge - self.pf.domain_left_edge
            start_index = iLE / self.dds
            return np.rint(start_index).astype('int64').ravel()
        pdx = self.Parent[0].dds
        start_index = (self.Parent[0].get_global_startindex()) + \
            np.rint((self.LeftEdge - self.Parent[0].LeftEdge)/pdx)
        self.start_index = (start_index*self.pf.refine_by).astype('int64').ravel()
        return self.start_index

    def _setup_dx(self):
        # has already been read in and stored in hierarchy
        self.dds = self.hierarchy.dds_list[self.Level]
        self.field_data['dx'], self.field_data['dy'], self.field_data['dz'] = self.dds

class ChomboHierarchy(GridIndex):

    grid = ChomboGrid

    def __init__(self,pf,dataset_type='chombo_hdf5'):
        self.domain_left_edge = pf.domain_left_edge
        self.domain_right_edge = pf.domain_right_edge
        self.dataset_type = dataset_type
        self.field_indexes = {}
        self.parameter_file = weakref.proxy(pf)
        # for now, the hierarchy file is the parameter file!
        self.hierarchy_filename = os.path.abspath(
            self.parameter_file.parameter_filename)
        self.directory = pf.fullpath
        self._handle = pf._handle

        self.float_type = self._handle['/level_0']['data:datatype=0'].dtype.name
        self._levels = self._handle.keys()[1:]
        GridIndex.__init__(self,pf,dataset_type)
        self._read_particles()
        self._fhandle.close()

    def _read_particles(self):
        self.particle_filename = self.hierarchy_filename[:-4] + 'sink'
        if not os.path.exists(self.particle_filename): return
        with open(self.particle_filename, 'r') as f:
            lines = f.readlines()
            self.num_stars = int(lines[0].strip().split(' ')[0])
            for line in lines[1:]:
                particle_position_x = float(line.split(' ')[1])
                particle_position_y = float(line.split(' ')[2])
                particle_position_z = float(line.split(' ')[3])
                coord = [particle_position_x, particle_position_y, particle_position_z]
                # for each particle, determine which grids contain it
                # copied from object_finding_mixin.py
                mask=np.ones(self.num_grids)
                for i in xrange(len(coord)):
                    np.choose(np.greater(self.grid_left_edge[:,i],coord[i]), (mask,0), mask)
                    np.choose(np.greater(self.grid_right_edge[:,i],coord[i]), (0,mask), mask)
                ind = np.where(mask == 1)
                selected_grids = self.grids[ind]
                # in orion, particles always live on the finest level.
                # so, we want to assign the particle to the finest of
                # the grids we just found
                if len(selected_grids) != 0:
                    grid = sorted(selected_grids, key=lambda grid: grid.Level)[-1]
                    ind = np.where(self.grids == grid)[0][0]
                    self.grid_particle_count[ind] += 1
                    self.grids[ind].NumberOfParticles += 1

    def _detect_fields(self):
        ncomp = int(self._handle['/'].attrs['num_components'])
        self.field_list = [c[1] for c in self._handle['/'].attrs.items()[-ncomp:]]
          
    def _count_grids(self):
        self.num_grids = 0
        for lev in self._levels:
            self.num_grids += self._handle[lev]['Processors'].len()

    def _parse_hierarchy(self):
        f = self._handle # shortcut

        # this relies on the first Group in the H5 file being
        # 'Chombo_global'
        levels = f.keys()[1:]
        grids = []
        self.dds_list = []
        i = 0
        for lev in levels:
            level_number = int(re.match('level_(\d+)',lev).groups()[0])
            boxes = f[lev]['boxes'].value
            dx = f[lev].attrs['dx']
            self.dds_list.append(dx * np.ones(3))
            for level_id, box in enumerate(boxes):
                si = np.array([box['lo_%s' % ax] for ax in 'ijk'])
                ei = np.array([box['hi_%s' % ax] for ax in 'ijk'])
                pg = self.grid(len(grids),self,level=level_number,
                               start = si, stop = ei)
                grids.append(pg)
                grids[-1]._level_id = level_id
                self.grid_left_edge[i] = dx*si.astype(self.float_type)
                self.grid_right_edge[i] = dx*(ei.astype(self.float_type)+1)
                self.grid_particle_count[i] = 0
                self.grid_dimensions[i] = ei - si + 1
                i += 1
        self.grids = np.empty(len(grids), dtype='object')
        for gi, g in enumerate(grids): self.grids[gi] = g
#        self.grids = np.array(self.grids, dtype='object')

    def _populate_grid_objects(self):
        for g in self.grids:
            g._prepare_grid()
            g._setup_dx()

        for g in self.grids:
            g.Children = self._get_grid_children(g)
            for g1 in g.Children:
                g1.Parent.append(g)
        self.max_level = self.grid_levels.max()

    def _setup_derived_fields(self):
        self.derived_field_list = []

    def _get_grid_children(self, grid):
        mask = np.zeros(self.num_grids, dtype='bool')
        grids, grid_ind = self.get_box_grids(grid.LeftEdge, grid.RightEdge)
        mask[grid_ind] = True
        return [g for g in self.grids[mask] if g.Level == grid.Level + 1]

<<<<<<< HEAD
    def _setup_data_io(self):
        self.io = io_registry[self.dataset_type](self.parameter_file)

class ChomboDataset(Dataset):
    _index_class = ChomboHierarchy
=======
class ChomboStaticOutput(StaticOutput):
    _hierarchy_class = ChomboHierarchy
>>>>>>> 01f85390
    _fieldinfo_fallback = ChomboFieldInfo
    _fieldinfo_known = KnownChomboFields

    def __init__(self, filename, dataset_type='chombo_hdf5',
                 storage_filename = None, ini_filename = None):
        self._handle = h5py.File(filename,'r')
        self.current_time = self._handle.attrs['time']
        self.ini_filename = ini_filename
        self.fullplotdir = os.path.abspath(filename)
        Dataset.__init__(self,filename,dataset_type)
        self.storage_filename = storage_filename
        self.cosmological_simulation = False

        # These are parameters that I very much wish to get rid of.
        self.parameters["HydroMethod"] = 'chombo' # always PPM DE
        self.parameters["DualEnergyFormalism"] = 0 
        self.parameters["EOSType"] = -1 # default

    def __del__(self):
        self._handle.close()

    def _set_units(self):
        """
        Generates the conversion to various physical _units based on the parameter file
        """
        self.units = {}
        self.time_units = {}
        if len(self.parameters) == 0:
            self._parse_parameter_file()
        self._setup_nounits_units()
        self.conversion_factors = defaultdict(lambda: 1.0)
        self.time_units['1'] = 1
        self.units['1'] = 1.0
        self.units['unitary'] = 1.0 / (self.domain_right_edge - self.domain_left_edge).max()
        seconds = 1 #self["Time"]
        for unit in sec_conversion.keys():
            self.time_units[unit] = seconds / sec_conversion[unit]
        for key in yt2chomboFieldsDict:
            self.conversion_factors[key] = 1.0

    def _setup_nounits_units(self):
        z = 0
        mylog.warning("Setting 1.0 in code units to be 1.0 cm")
        if not self.has_key("TimeUnits"):
            mylog.warning("No time units.  Setting 1.0 = 1 second.")
            self.conversion_factors["Time"] = 1.0
        for unit in mpc_conversion.keys():
            self.units[unit] = mpc_conversion[unit] / mpc_conversion["cm"]


    def _localize(self, f, default):
        if f is None:
            return os.path.join(self.directory, default)
        return f

    def _parse_parameter_file(self):
        """
        Check to see whether an 'orion2.ini' file
        exists in the plot file directory. If one does, attempt to parse it.
        Otherwise grab the dimensions from the hdf5 file.
        """
        
        if os.path.isfile('orion2.ini'): self._parse_inputs_file('orion2.ini')
        self.unique_identifier = \
                               int(os.stat(self.parameter_filename)[ST_CTIME])
        self.domain_left_edge = self.__calc_left_edge()
        self.domain_right_edge = self.__calc_right_edge()
        self.domain_dimensions = self.__calc_domain_dimensions()
        self.dimensionality = 3
        self.refine_by = self._handle['/level_0'].attrs['ref_ratio']
        self.periodicity = (True, True, True)

    def _parse_inputs_file(self, ini_filename):
        self.fullplotdir = os.path.abspath(self.parameter_filename)
        self.ini_filename = self._localize( \
            self.ini_filename, ini_filename)
        self.unique_identifier = \
                               int(os.stat(self.parameter_filename)[ST_CTIME])
        lines = open(self.ini_filename).readlines()
        # read the file line by line, storing important parameters
        for lineI, line in enumerate(lines):
            try:
                param, sep, vals = map(rstrip,line.partition(' '))
            except ValueError:
                mylog.error("ValueError: '%s'", line)
            if chombo2enzoDict.has_key(param):
                paramName = chombo2enzoDict[param]
                t = map(parameterDict[paramName], vals.split())
                if len(t) == 1:
                    self.parameters[paramName] = t[0]
                else:
                    if paramName == "RefineBy":
                        self.parameters[paramName] = t[0]
                    else:
                        self.parameters[paramName] = t

    def __calc_left_edge(self):
        fileh = self._handle
        dx0 = fileh['/level_0'].attrs['dx']
        LE = dx0*((np.array(list(fileh['/level_0'].attrs['prob_domain'])))[0:3])
        return LE

    def __calc_right_edge(self):
        fileh = h5py.File(self.parameter_filename,'r')
        dx0 = fileh['/level_0'].attrs['dx']
        RE = dx0*((np.array(list(fileh['/level_0'].attrs['prob_domain'])))[3:] + 1)
        fileh.close()
        return RE

    def __calc_domain_dimensions(self):
        fileh = self._handle
        L_index = ((np.array(list(fileh['/level_0'].attrs['prob_domain'])))[0:3])
        R_index = ((np.array(list(fileh['/level_0'].attrs['prob_domain'])))[3:] + 1)
        return R_index - L_index

    @classmethod
    def _is_valid(self, *args, **kwargs):
        if not os.path.isfile('pluto.ini'):
            try:
                fileh = h5py.File(args[0],'r')
                valid = "Chombo_global" in fileh["/"]
                fileh.close()
                return valid
            except:
                pass
        return False

    @parallel_root_only
    def print_key_parameters(self):
        for a in ["current_time", "domain_dimensions", "domain_left_edge",
                  "domain_right_edge"]:
            if not hasattr(self, a):
                mylog.error("Missing %s in parameter file definition!", a)
                continue
            v = getattr(self, a)
            mylog.info("Parameters: %-25s = %s", a, v)<|MERGE_RESOLUTION|>--- conflicted
+++ resolved
@@ -193,16 +193,8 @@
         mask[grid_ind] = True
         return [g for g in self.grids[mask] if g.Level == grid.Level + 1]
 
-<<<<<<< HEAD
-    def _setup_data_io(self):
-        self.io = io_registry[self.dataset_type](self.parameter_file)
-
 class ChomboDataset(Dataset):
     _index_class = ChomboHierarchy
-=======
-class ChomboStaticOutput(StaticOutput):
-    _hierarchy_class = ChomboHierarchy
->>>>>>> 01f85390
     _fieldinfo_fallback = ChomboFieldInfo
     _fieldinfo_known = KnownChomboFields
 
