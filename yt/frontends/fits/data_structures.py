--- conflicted
+++ resolved
@@ -10,18 +10,6 @@
 # The full license is in the file COPYING.txt, distributed with this software.
 #-----------------------------------------------------------------------------
 
-<<<<<<< HEAD
-try:
-    import astropy.io.fits as pyfits
-    import astropy.wcs as pywcs
-    from astropy import log
-    if log.exception_logging_enabled():
-        log.disable_exception_logging()
-except ImportError:
-    pass
-
-=======
->>>>>>> 664b5250
 import stat
 import types
 import numpy as np
@@ -68,10 +56,8 @@
     def log(self):
         if self._log is None:
             from astropy import log
-            try:
+            if log.exception_logging_enabled():
                 log.disable_exception_logging()
-            except:
-                pass
             self._log = log
         return self._log
 
