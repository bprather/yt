--- conflicted
+++ resolved
@@ -151,22 +151,8 @@
         self.meshes = [PyneHex8Mesh(0, self.hierarchy_filename,
                                     vind, coords, self)]
 
-<<<<<<< HEAD
     def _detect_output_fields(self):
-        # Currently, I don't know a better way to do this.  This code, for
-        # example, does not work:
-        #self.field_list = self.pyne_mesh.mesh.getAllTags(
-        #    self.pyne_mesh.mesh.rootSet)
-        # So we have to look at each entity.
-        tags = set([])
-        for ent in self.pyne_mesh.mesh.rootSet:
-            for tag in self.pyne_mesh.mesh.getAllTags(ent):
-                tags.add(tag.name)
-        self.field_list = list(tags)
-=======
-    def _detect_fields(self):
         self.field_list = self.pyne_mesh.tags.keys()
->>>>>>> deb93776
 
     def _count_grids(self):
         self.num_grids = 1
