--- conflicted
+++ resolved
@@ -330,24 +330,19 @@
     Examples
     --------
 
-<<<<<<< HEAD
-    >>> arr = na.random.random((128, 128, 129))
-=======
-    >>> arr = np.random.random((256, 256, 256))
->>>>>>> 88796593
+    >>> arr = np.random.random((128, 128, 129))
     >>> data = dict(Density = arr)
-    >>> bbox = na.array([[0., 1.0], [-1.5, 1.5], [1.0, 2.5]])
+    >>> bbox = np.array([[0., 1.0], [-1.5, 1.5], [1.0, 2.5]])
     >>> pf = load_uniform_grid(data, arr.shape, 3.08e24, bbox=bbox, nprocs=12)
 
     """
-<<<<<<< HEAD
-
-    domain_dimensions = na.array(domain_dimensions)
+
+    domain_dimensions = np.array(domain_dimensions)
     if bbox is None:
-        bbox = na.array([[0.0, 1.0], [0.0, 1.0], [0.0, 1.0]], 'float64')
-    domain_left_edge = na.array(bbox[:, 0], 'float64')
-    domain_right_edge = na.array(bbox[:, 1], 'float64')
-    grid_levels = na.zeros(nprocs, dtype='int32').reshape((nprocs,1))
+        bbox = np.array([[0.0, 1.0], [0.0, 1.0], [0.0, 1.0]], 'float64')
+    domain_left_edge = np.array(bbox[:, 0], 'float64')
+    domain_right_edge = np.array(bbox[:, 1], 'float64')
+    grid_levels = np.zeros(nprocs, dtype='int32').reshape((nprocs,1))
 
     sfh = StreamDictFieldHandler()
 
@@ -355,10 +350,10 @@
         temp = {}
         new_data = {}
         for key in data.keys():
-            psize = get_psize(na.array(data[key].shape), nprocs)
+            psize = get_psize(np.array(data[key].shape), nprocs)
             grid_left_edges, grid_right_edges, temp[key] = \
                 decompose_array(data[key], psize, bbox)
-            grid_dimensions = na.array([grid.shape for grid in temp[key]])
+            grid_dimensions = np.array([grid.shape for grid in temp[key]])
         for gid in range(nprocs):
             new_data[gid] = {}
             for key in temp.keys():
@@ -370,46 +365,15 @@
         grid_left_edges = domain_left_edge
         grid_right_edges = domain_right_edge
         grid_dimensions = domain_dimensions.reshape(nprocs,3)
-=======
-    sfh = StreamDictFieldHandler()
-    sfh.update({0:data})
-    domain_dimensions = np.array(domain_dimensions)
-    if np.unique(domain_dimensions).size != 1:
-        print "We don't support variably sized domains yet."
-        raise RuntimeError
-    domain_left_edge = np.zeros(3, 'float64')
-    domain_right_edge = np.ones(3, 'float64')
-    grid_left_edges = np.zeros(3, "int64").reshape((1,3))
-    grid_right_edges = np.array(domain_dimensions, "int64").reshape((1,3))
-
-    grid_levels = np.array([0], dtype='int32').reshape((1,1))
-    grid_dimensions = grid_right_edges - grid_left_edges
-
-    grid_left_edges  = grid_left_edges.astype("float64")
-    grid_left_edges /= domain_dimensions*2**grid_levels
-    grid_left_edges *= domain_right_edge - domain_left_edge
-    grid_left_edges += domain_left_edge
-
-    grid_right_edges  = grid_right_edges.astype("float64")
-    grid_right_edges /= domain_dimensions*2**grid_levels
-    grid_right_edges *= domain_right_edge - domain_left_edge
-    grid_right_edges += domain_left_edge
->>>>>>> 88796593
 
     handler = StreamHandler(
         grid_left_edges,
         grid_right_edges,
         grid_dimensions,
         grid_levels,
-<<<<<<< HEAD
-        -na.ones(nprocs, dtype='int64'),
-        number_of_particles*na.ones(nprocs, dtype='int64').reshape(nprocs,1),
-        na.zeros(nprocs).reshape((nprocs,1)),
-=======
-        np.array([-1], dtype='int64'),
-        number_of_particles*np.ones(1, dtype='int64').reshape((1,1)),
-        np.zeros(1).reshape((1,1)),
->>>>>>> 88796593
+        -np.ones(nprocs, dtype='int64'),
+        number_of_particles*np.ones(nprocs, dtype='int64').reshape(nprocs,1),
+        np.zeros(nprocs).reshape((nprocs,1)),
         sfh,
     )
 
