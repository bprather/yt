--- conflicted
+++ resolved
@@ -129,34 +129,6 @@
                 data_files.update(obj.data_files)
         return data_files
 
-<<<<<<< HEAD
-    def _read_particle_fields(self, chunks, ptf, selector):
-        for data_file in sorted(
-            self._get_data_files(chunks), key=lambda x: (x.filename, x.start)
-        ):
-            f = self.fields[data_file.filename]
-            for ptype, field_list in sorted(ptf.items()):
-                if (ptype, "particle_position") in f:
-                    ppos = f[ptype, "particle_position"]
-                    x = ppos[:, 0]
-                    y = ppos[:, 1]
-                    z = ppos[:, 2]
-                else:
-                    x, y, z = (f[ptype, f"particle_position_{ax}"] for ax in "xyz")
-                if (ptype, "smoothing_length") in self.ds.field_list:
-                    hsml = f[ptype, "smoothing_length"]
-                else:
-                    hsml = 0.0
-=======
-    def _count_particles_chunks(self, psize, chunks, ptf, selector):
-        for ptype, (x, y, z), _ in self._read_particle_coords(chunks, ptf):
-            if (ptype, "smoothing_length") in self.ds.field_list:
-                hsml = self._read_smoothing_length(chunks, ptf, ptype)
-            else:
-                hsml = 0.0
-            psize[ptype] += selector.count_points(x, y, z, hsml)
-        return psize
-
     def _read_particle_data_file(self, data_file, ptf, selector=None):
 
         return_data = {}
@@ -175,7 +147,6 @@
                 hsml = 0.0
 
             if selector:
->>>>>>> 09b59e3a
                 mask = selector.select_points(x, y, z, hsml)
             if mask is None:
                 continue
