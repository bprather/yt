"""
Tipsy data-file handling function




"""
from __future__ import print_function

#-----------------------------------------------------------------------------
# Copyright (c) 2014, yt Development Team.
#
# Distributed under the terms of the Modified BSD License.
#
# The full license is in the file COPYING.txt, distributed with this software.
#-----------------------------------------------------------------------------

import glob
import numpy as np
from numpy.lib.recfunctions import append_fields
import os
import struct

from yt.geometry.particle_geometry_handler import \
    CHUNKSIZE
from yt.frontends.sph.io import \
    IOHandlerSPH
from yt.frontends.tipsy.definitions import \
    npart_mapping
from yt.utilities.lib.particle_kdtree_tools import \
    generate_smoothing_length
from yt.utilities.logger import ytLogger as \
    mylog


class IOHandlerTipsyBinary(IOHandlerSPH):
    _dataset_type = "tipsy"
    _vector_fields = ("Coordinates", "Velocity", "Velocities")

    _pdtypes = None  # dtypes, to be filled in later
    _aux_pdtypes = None  # auxiliary files' dtypes

    _ptypes = ("Gas",
               "DarkMatter",
               "Stars")
    _chunksize = 64 * 64 * 64

    _aux_fields = None
    _fields = (("Gas", "Mass"),
               ("Gas", "Coordinates"),
               ("Gas", "Velocities"),
               ("Gas", "Density"),
               ("Gas", "Temperature"),
               ("Gas", "Epsilon"),
               ("Gas", "Metals"),
               ("Gas", "Phi"),
               ("DarkMatter", "Mass"),
               ("DarkMatter", "Coordinates"),
               ("DarkMatter", "Velocities"),
               ("DarkMatter", "Epsilon"),
               ("DarkMatter", "Phi"),
               ("Stars", "Mass"),
               ("Stars", "Coordinates"),
               ("Stars", "Velocities"),
               ("Stars", "Metals"),
               ("Stars", "FormationTime"),
               ("Stars", "Epsilon"),
               ("Stars", "Phi")
               )

    def __init__(self, *args, **kwargs):
        self._aux_fields = []
        super(IOHandlerTipsyBinary, self).__init__(*args, **kwargs)

    def _read_fluid_selection(self, chunks, selector, fields, size):
        raise NotImplementedError

    def _fill_fields(self, fields, vals, hsml, mask, data_file):
        if mask is None:
            size = 0
        else:
            size = mask.sum()
        rv = {}
        for field in fields:
            mylog.debug("Allocating %s values for %s", size, field)
            if field in self._vector_fields:
                rv[field] = np.empty((size, 3), dtype="float64")
                if size == 0:
                    continue
                rv[field][:, 0] = vals[field]['x'][mask]
                rv[field][:, 1] = vals[field]['y'][mask]
                rv[field][:, 2] = vals[field]['z'][mask]
            elif field == 'smoothing_length':
                rv[field] = hsml[mask]
            else:
                rv[field] = np.empty(size, dtype="float64")
                if size == 0:
                    continue
                rv[field][:] = vals[field][mask]
            if field == "Coordinates":
                eps = np.finfo(rv[field].dtype).eps
                for i in range(3):
                    rv[field][:, i] = np.clip(
                        rv[field][:, i],
                        self.ds.domain_left_edge[i].v + eps,
                        self.ds.domain_right_edge[i].v - eps)
        return rv

    def _read_particle_coords(self, chunks, ptf):
        data_files = set([])
        for chunk in chunks:
            for obj in chunk.objs:
                data_files.update(obj.data_files)
        for data_file in sorted(data_files):
            poff = data_file.field_offsets
            tp = data_file.total_particles
            f = open(data_file.filename, "rb")
            for ptype, field_list in sorted(ptf.items(),
                                            key=lambda a: poff[a[0]]):
                f.seek(poff[ptype])
                total = 0
                while total < tp[ptype]:
                    count = min(self._chunksize, tp[ptype] - total)
                    p = np.fromfile(f, self._pdtypes[ptype], count=count)
                    total += p.size
                    d = [p["Coordinates"][ax].astype("float64")
                         for ax in 'xyz']
                    del p
                    if ptype == self.ds._sph_ptype:
                        hsml = self._read_smoothing_length(data_file, count)
                    else:
                        hsml = 0.0
                    yield ptype, d, hsml

    @property
    def hsml_filename(self):
        return '%s-%s' % (self.ds.parameter_filename, 'hsml')

    def _generate_smoothing_length(self, data_files, kdtree):
        if os.path.exists(self.hsml_filename):
            with open(self.hsml_filename, 'rb') as f:
                file_hash = struct.unpack('q', f.read(struct.calcsize('q')))[0]
            if file_hash != self.ds._file_hash:
                os.remove(self.hsml_filename)
            else:
                return
        positions = []
        for data_file in data_files:
            for _, ppos in self._yield_coordinates(
                    data_file, needed_ptype=self.ds._sph_ptype):
                positions.append(ppos)
        if positions == []:
            return
        positions = np.concatenate(positions)[kdtree.idx]
        hsml = generate_smoothing_length(
            positions, kdtree, self.ds._num_neighbors)
        hsml = hsml[np.argsort(kdtree.idx)]
        dtype = self._pdtypes['Gas']['Coordinates'][0]
        with open(self.hsml_filename, 'wb') as f:
            f.write(struct.pack('q', self.ds._file_hash))
            f.write(hsml.astype(dtype).tostring())

    def _read_smoothing_length(self, data_file, count):
        dtype = self._pdtypes['Gas']['Coordinates'][0]
        with open(self.hsml_filename, 'rb') as f:
            f.seek(struct.calcsize('q') + data_file.start*dtype.itemsize)
            hsmls = np.fromfile(f, dtype, count=count)
        return hsmls.astype('float64')

    def _get_smoothing_length(self, data_file, dtype, shape):
        return self._read_smoothing_length(data_file, shape[0])

    def _read_particle_fields(self, chunks, ptf, selector):
        chunks = list(chunks)
        data_files = set([])
        for chunk in chunks:
            for obj in chunk.objs:
                data_files.update(obj.data_files)
        for data_file in sorted(data_files):
            poff = data_file.field_offsets
            aux_fields_offsets = self._calculate_particle_offsets_aux(data_file)
            tp = data_file.total_particles
            f = open(data_file.filename, "rb")

            # we need to open all aux files for chunking to work
            aux_fh = {}
            for afield in self._aux_fields:
                aux_fh[afield] = open(data_file.filename + '.' + afield, 'rb')

            for ptype, field_list in sorted(ptf.items(),
                                            key=lambda a: poff[a[0]]):
                f.seek(poff[ptype])
                afields = list(set(field_list).intersection(self._aux_fields))
                count = min(self._chunksize, tp[ptype])
                p = np.fromfile(f, self._pdtypes[ptype], count=count)
                auxdata = []
                if data_file.total_particles[ptype] == 0:
                    continue
                for afield in afields:
                    aux_fh[afield].seek(aux_fields_offsets[afield][ptype])
                    if isinstance(self._aux_pdtypes[afield], np.dtype):
                        auxdata.append(np.fromfile(
                            aux_fh[afield],
                            self._aux_pdtypes[afield],
                            count=count)
                        )
                    else:
                        par = self.ds.parameters
                        nlines = 1 + par['nsph'] + par['ndark'] + par['nstar']
                        aux_fh[afield].seek(0)
                        sh = aux_fields_offsets[afield][ptype]
                        sf = nlines - count - sh
                        if tp[ptype] > 0:
                            aux = np.genfromtxt(
                                aux_fh[afield], skip_header=sh,
                                skip_footer=sf
                            )
                            if aux.ndim < 1:
                                aux = np.array([aux])
                            auxdata.append(aux)
                if afields:
                    p = append_fields(p, afields, auxdata)
                x = p["Coordinates"]['x'].astype("float64")
                y = p["Coordinates"]['y'].astype("float64")
                z = p["Coordinates"]['z'].astype("float64")
                if ptype == 'Gas':
                    hsml = self._read_smoothing_length(data_file, count)
                else:
                    hsml = 0.
                mask = selector.select_points(x, y, z, hsml)
                if mask is None:
                    continue
                tf = self._fill_fields(field_list, p, hsml, mask, data_file)
                for field in field_list:
                    yield (ptype, field), tf.pop(field)

            # close all file handles
            f.close()
            for fh in list(aux_fh.values()):
                fh.close()

    def _update_domain(self, data_file):
        '''
        This method is used to determine the size needed for a box that will
        bound the particles.  It simply finds the largest position of the
        whole set of particles, and sets the domain to +/- that value.
        '''
        ds = data_file.ds
        ind = 0
        # Check to make sure that the domain hasn't already been set
        # by the parameter file
        if np.all(np.isfinite(ds.domain_left_edge)) and \
                np.all(np.isfinite(ds.domain_right_edge)):
            return
        with open(data_file.filename, "rb") as f:
            ds.domain_left_edge = 0
            ds.domain_right_edge = 0
            f.seek(ds._header_offset)
            mi = np.array([1e30, 1e30, 1e30], dtype="float64")
            ma = -np.array([1e30, 1e30, 1e30], dtype="float64")
            for iptype, ptype in enumerate(self._ptypes):
                # We'll just add the individual types separately
                count = data_file.total_particles[ptype]
                if count == 0:
                    continue
                stop = ind + count
                while ind < stop:
                    c = min(CHUNKSIZE, stop - ind)
                    pp = np.fromfile(f, dtype=self._pdtypes[ptype],
                                     count=c)
                    np.minimum(mi, [pp["Coordinates"]["x"].min(),
                                    pp["Coordinates"]["y"].min(),
                                    pp["Coordinates"]["z"].min()], mi)
                    np.maximum(ma, [pp["Coordinates"]["x"].max(),
                                    pp["Coordinates"]["y"].max(),
                                    pp["Coordinates"]["z"].max()], ma)
                    ind += c
        # We extend by 1%.
        DW = ma - mi
        mi -= 0.01 * DW
        ma += 0.01 * DW
        ds.domain_left_edge = ds.arr(mi, 'code_length')
        ds.domain_right_edge = ds.arr(ma, 'code_length')
        ds.domain_width = DW = ds.domain_right_edge - ds.domain_left_edge
        ds.unit_registry.add("unitary", float(DW.max() * DW.units.base_value),
                             DW.units.dimensions)

    def _yield_coordinates(self, data_file, needed_ptype=None):
        with open(data_file.filename, "rb") as f:
            poff = data_file.field_offsets
            for iptype, ptype in enumerate(self._ptypes):
                if ptype not in poff:
                    continue
                f.seek(poff[ptype])
                if needed_ptype is not None and ptype != needed_ptype:
                    continue
                # We'll just add the individual types separately
                count = data_file.total_particles[ptype]
                if count == 0:
                    continue
                pp = np.fromfile(f, dtype=self._pdtypes[ptype],
                                 count=count)
                mis = np.empty(3, dtype="float64")
                mas = np.empty(3, dtype="float64")
                for axi, ax in enumerate('xyz'):
                    mi = pp["Coordinates"][ax].min()
                    ma = pp["Coordinates"][ax].max()
                    mylog.debug(
                        "Spanning: %0.3e .. %0.3e in %s", mi, ma, ax)
                    mis[axi] = mi
                    mas[axi] = ma
                pos = np.empty((pp.size, 3), dtype="float64")
                for i, ax in enumerate("xyz"):
                    pos[:,i] = pp["Coordinates"][ax]
                yield ptype, pos

    def _count_particles(self, data_file):
        pcount = np.array([data_file.ds.parameters['nsph'],
                           data_file.ds.parameters['nstar'],
                           data_file.ds.parameters['ndark']])
        si, ei = data_file.start, data_file.end
        if None not in (si, ei):
            np.clip(pcount - si, 0, ei - si, out=pcount)
        ptypes = ['Gas', 'Stars', 'DarkMatter']
        npart = dict((ptype, v) for ptype, v in zip(ptypes, pcount))
        return npart

    @classmethod
    def _compute_dtypes(cls, field_dtypes, endian="<"):
        pds = {}
        for ptype, field in cls._fields:
            dtbase = field_dtypes.get(field, 'f')
            ff = "%s%s" % (endian, dtbase)
            if field in cls._vector_fields:
                dt = (field, [('x', ff), ('y', ff), ('z', ff)])
            else:
                dt = (field, ff)
            pds.setdefault(ptype, []).append(dt)
        pdtypes = {}
        for ptype in pds:
            pdtypes[ptype] = np.dtype(pds[ptype])
        return pdtypes

    def _create_dtypes(self, data_file):
        # We can just look at the particle counts.
        self._header_offset = data_file.ds._header_offset
        self._pdtypes = self._compute_dtypes(data_file.ds._field_dtypes,
                                             data_file.ds.endian)
        self._field_list = []
        for ptype, field in self._fields:
            if data_file.total_particles[ptype] == 0:
                # We do not want out _pdtypes to have empty particles.
                self._pdtypes.pop(ptype, None)
                continue
            self._field_list.append((ptype, field))

        if 'Gas' in self._pdtypes.keys():
            self._field_list.append(('Gas', 'smoothing_length'))

        # Find out which auxiliaries we have and what is their format
        tot_parts = np.sum(
            [data_file.ds.parameters['nsph'],
             data_file.ds.parameters['nstar'],
             data_file.ds.parameters['ndark']])
        endian = data_file.ds.endian
        self._aux_pdtypes = {}
        self._aux_fields = []
        for f in glob.glob(data_file.filename + '.*'):
            afield = f.rsplit('.')[-1]
            filename = data_file.filename + '.' + afield
<<<<<<< HEAD
            if not os.path.exists(filename): continue
            if afield in ['log', 'parameter', 'kdtree']:
                # Amiga halo finder makes files like this we need to ignore
=======
            if not os.path.exists(filename):
>>>>>>> c122c97b
                continue
            self._aux_fields.append(afield)
        skip_afields = []
        for afield in self._aux_fields:
            filename = data_file.filename + '.' + afield
            # We need to do some fairly ugly detection to see what format the
            # auxiliary files are in.  They can be either ascii or binary, and
            # the binary files can be either floats, ints, or doubles.  We're
            # going to use a try-catch cascade to determine the format.
            filesize = os.stat(filename).st_size
            dtype = np.dtype(endian + 'i4')
            tot_parts_from_file = np.fromfile(filename, dtype, count=1)
            if tot_parts_from_file != tot_parts:
                with open(filename, 'rb') as f:
                    header_nparts = f.readline()
                    try:
<<<<<<< HEAD
                        if int(header_nparts) != tot_parts:
                            raise RuntimeError
                    except ValueError:
                        msg = (
                            'Auxiliary file %s contains %i particles but '
                            'expected %i particles' % (
                                filename, tot_parts_from_file, tot_parts))
                        raise RuntimeError(msg)
=======
                        header_nparts = int(header_nparts)
                    except ValueError:
                        skip_afields.append(afield)
                        continue
                    if int(header_nparts) != tot_parts:
                        raise RuntimeError
>>>>>>> c122c97b
                self._aux_pdtypes[afield] = "ascii"
            elif (filesize - 4) / 8 == tot_parts:
                self._aux_pdtypes[afield] = np.dtype([('aux', endian + 'd')])
            elif (filesize - 4) / 4 == tot_parts:
                if afield.startswith("i"):
                    self._aux_pdtypes[afield] = np.dtype([('aux', endian + 'i')])
                else:
                    self._aux_pdtypes[afield] = np.dtype([('aux', endian + 'f')])
            else:
                skip_afields.append(afield)
        for afield in skip_afields:
            self._aux_fields.remove(afield)
        # Add the auxiliary fields to each ptype we have
        for ptype in self._ptypes:
            if any([ptype == field[0] for field in self._field_list]):
                self._field_list += \
                    [(ptype, afield) for afield in self._aux_fields]
        return self._field_list

    def _identify_fields(self, data_file):
        return self._field_list, {}

    def _calculate_particle_offsets(self, data_file, pcounts):
        field_offsets = {}
        pos = data_file.ds._header_offset
        for i, ptype in enumerate(self._ptypes):
            if ptype not in self._pdtypes:
                continue
            size = self._pdtypes[ptype].itemsize
            field_offsets[ptype] = pos
            params = self.ds.parameters
            if params[npart_mapping[ptype]] > CHUNKSIZE:
                 for j in range(i):
                     npart = params[npart_mapping[self._ptypes[j]]]
                     spart = self._pdtypes[self._ptypes[j]].itemsize
                     if npart > CHUNKSIZE:
                         field_offsets[ptype] += npart*spart
                 field_offsets[ptype] += data_file.start*size
            pos += data_file.total_particles[ptype] * size
        return field_offsets

    def _calculate_particle_offsets_aux(self, data_file):
        aux_fields_offsets = {}
        params = self.ds.parameters
        for afield in self._aux_fields:
            aux_fields_offsets[afield] = {}
            if isinstance(self._aux_pdtypes[afield], np.dtype):
                pos = 4  # i4
                size = np.dtype(self._aux_pdtypes[afield]).itemsize
            else:
                pos = 1
                size = 1
            for i, ptype in enumerate(self._ptypes):
                if data_file.total_particles[ptype] == 0:
                    continue
                elif params[npart_mapping[ptype]] > CHUNKSIZE:
                    for j in range(i):
                        npart = params[npart_mapping[self._ptypes[j]]]
                        if npart > CHUNKSIZE:
                            pos += npart*size
                    pos += data_file.start*size
                aux_fields_offsets[afield][ptype] = pos
                pos += data_file.total_particles[ptype] * size
        return aux_fields_offsets<|MERGE_RESOLUTION|>--- conflicted
+++ resolved
@@ -368,13 +368,10 @@
         for f in glob.glob(data_file.filename + '.*'):
             afield = f.rsplit('.')[-1]
             filename = data_file.filename + '.' + afield
-<<<<<<< HEAD
-            if not os.path.exists(filename): continue
+            if not os.path.exists(filename):
+                continue
             if afield in ['log', 'parameter', 'kdtree']:
                 # Amiga halo finder makes files like this we need to ignore
-=======
-            if not os.path.exists(filename):
->>>>>>> c122c97b
                 continue
             self._aux_fields.append(afield)
         skip_afields = []
@@ -391,23 +388,12 @@
                 with open(filename, 'rb') as f:
                     header_nparts = f.readline()
                     try:
-<<<<<<< HEAD
-                        if int(header_nparts) != tot_parts:
-                            raise RuntimeError
-                    except ValueError:
-                        msg = (
-                            'Auxiliary file %s contains %i particles but '
-                            'expected %i particles' % (
-                                filename, tot_parts_from_file, tot_parts))
-                        raise RuntimeError(msg)
-=======
                         header_nparts = int(header_nparts)
                     except ValueError:
                         skip_afields.append(afield)
                         continue
                     if int(header_nparts) != tot_parts:
                         raise RuntimeError
->>>>>>> c122c97b
                 self._aux_pdtypes[afield] = "ascii"
             elif (filesize - 4) / 8 == tot_parts:
                 self._aux_pdtypes[afield] = np.dtype([('aux', endian + 'd')])
