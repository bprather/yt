"""
Data structures for YTData frontend.




"""

#-----------------------------------------------------------------------------
# Copyright (c) 2015, yt Development Team.
#
# Distributed under the terms of the Modified BSD License.
#
# The full license is in the file COPYING.txt, distributed with this software.
#-----------------------------------------------------------------------------

from collections import \
    defaultdict
from numbers import \
    Number as numeric_type
import numpy as np
import os
import stat
import weakref

from .fields import \
    YTDataContainerFieldInfo, \
    YTGridFieldInfo

from yt.data_objects.grid_patch import \
    AMRGridPatch
from yt.data_objects.particle_unions import \
    ParticleUnion
from yt.data_objects.profiles import \
    Profile1DFromDataset, \
    Profile2DFromDataset, \
    Profile3DFromDataset
from yt.data_objects.static_output import \
    Dataset, \
    ParticleFile
from yt.extern.six import \
    string_types
from yt.funcs import \
    is_root, \
    parse_h5_attr
from yt.geometry.grid_geometry_handler import \
    GridIndex
from yt.geometry.particle_geometry_handler import \
    ParticleIndex
from yt.units import \
    dimensions
from yt.units.unit_registry import \
    UnitRegistry
from yt.units.yt_array import \
    YTQuantity
from yt.utilities.logger import \
    ytLogger as mylog
from yt.utilities.exceptions import \
    YTFieldTypeNotFound
from yt.utilities.on_demand_imports import \
    _h5py as h5py
from yt.utilities.parallel_tools.parallel_analysis_interface import \
    parallel_root_only
from yt.utilities.tree_container import \
    TreeContainer
from yt.fields.field_exceptions import \
    NeedsGridType
from yt.data_objects.data_containers import \
    GenerationInProgress

_grid_data_containers = ["abritrary_grid",
                         "covering_grid",
                         "smoothed_covering_grid"]

class SavedDataset(Dataset):
    """
    Base dataset class for products of calling save_as_dataset.
    """
    _con_attrs = ()

    def _parse_parameter_file(self):
        self.refine_by = 2
        with h5py.File(self.parameter_filename, "r") as f:
            for key in f.attrs.keys():
                v = parse_h5_attr(f, key)
                if key == "con_args":
                    v = v.astype("str")
                self.parameters[key] = v
<<<<<<< HEAD
            self.num_particles = \
              dict([(group, parse_h5_attr(f[group], "num_elements"))
                    for group in f if group != self.default_fluid_type])
        for attr in ["cosmological_simulation", "current_time", "current_redshift",
                     "hubble_constant", "omega_matter", "omega_lambda",
                     "dimensionality", "domain_dimensions", "periodicity",
                     "domain_left_edge", "domain_right_edge",
                     "container_type", "data_type"]:
=======
            self._with_parameter_file_open(f)

        # if saved, restore unit registry from the json string
        if "unit_registry_json" in self.parameters:
            self.unit_registry = UnitRegistry.from_json(
                self.parameters["unit_registry_json"])
            # reset self.arr and self.quan to use new unit_registry
            self._arr = None
            self._quan = None
            for dim in ["length", "mass", "pressure",
                        "temperature", "time", "velocity"]:
                cu = "code_" + dim
                if cu not in self.unit_registry:
                    self.unit_registry.add(
                        cu, 1.0, getattr(dimensions, dim))
            if "code_magnetic" not in self.unit_registry:
                self.unit_registry.add("code_magnetic", 1.0,
                                       dimensions.magnetic_field)

        # if saved, set unit system
        if "unit_system_name" in self.parameters:
            unit_system = self.parameters["unit_system_name"]
            del self.parameters["unit_system_name"]
        else:
            unit_system = "cgs"
        # reset unit system since we may have a new unit registry
        self._assign_unit_system(unit_system)

        # assign units to parameters that have associated unit string
        del_pars = []
        for par in self.parameters:
            ustr = "%s_units" % par
            if ustr in self.parameters:
                if isinstance(self.parameters[par], np.ndarray):
                    to_u = self.arr
                else:
                    to_u = self.quan
                self.parameters[par] = to_u(
                    self.parameters[par], self.parameters[ustr])
                del_pars.append(ustr)
        for par in del_pars:
            del self.parameters[par]

        for attr in self._con_attrs:
>>>>>>> 7ef69331
            setattr(self, attr, self.parameters.get(attr))
        self.unique_identifier = \
          int(os.stat(self.parameter_filename)[stat.ST_CTIME])

    def _with_parameter_file_open(self, f):
        # This allows subclasses to access the parameter file
        # while it's still open to get additional information.
        pass

    def set_units(self):
        if "unit_registry_json" in self.parameters:
            self._set_code_unit_attributes()
            del self.parameters["unit_registry_json"]
        else:
            super(SavedDataset, self).set_units()

    def _set_code_unit_attributes(self):
        attrs = ('length_unit', 'mass_unit', 'time_unit',
                 'velocity_unit', 'magnetic_unit')
        cgs_units = ('cm', 'g', 's', 'cm/s', 'gauss')
        base_units = np.ones(len(attrs))
        for unit, attr, cgs_unit in zip(base_units, attrs, cgs_units):
            if attr in self.parameters and \
              isinstance(self.parameters[attr], YTQuantity):
                uq = self.parameters[attr]
            elif attr in self.parameters and \
              "%s_units" % attr in self.parameters:
                uq = self.quan(self.parameters[attr],
                               self.parameters["%s_units" % attr])
                del self.parameters[attr]
                del self.parameters["%s_units" % attr]
            elif isinstance(unit, string_types):
                uq = self.quan(1.0, unit)
            elif isinstance(unit, numeric_type):
                uq = self.quan(unit, cgs_unit)
            elif isinstance(unit, YTQuantity):
                uq = unit
            elif isinstance(unit, tuple):
                uq = self.quan(unit[0], unit[1])
            else:
                raise RuntimeError("%s (%s) is invalid." % (attr, unit))
            setattr(self, attr, uq)

class YTDataset(SavedDataset):
    """Base dataset class for all ytdata datasets."""

    _con_attrs = ("cosmological_simulation", "current_time",
                  "current_redshift", "hubble_constant",
                  "omega_matter", "omega_lambda",
                  "dimensionality", "domain_dimensions",
                  "periodicity",
                  "domain_left_edge", "domain_right_edge",
                  "container_type", "data_type")

    def _with_parameter_file_open(self, f):
        self.num_particles = \
          dict([(group, parse_h5_attr(f[group], "num_elements"))
                for group in f if group != self.default_fluid_type])

    def create_field_info(self):
        self.field_dependencies = {}
        self.derived_field_list = []
        self.filtered_particle_types = []
        self.field_info = self._field_info_class(self, self.field_list)
        self.coordinates.setup_fields(self.field_info)
        self.field_info.setup_fluid_fields()
        for ptype in self.particle_types:
            self.field_info.setup_particle_fields(ptype)

        self._setup_gas_alias()
        self.field_info.setup_fluid_index_fields()

        if "all" not in self.particle_types:
            mylog.debug("Creating Particle Union 'all'")
            pu = ParticleUnion("all", list(self.particle_types_raw))
            self.add_particle_union(pu)
        self.field_info.setup_extra_union_fields()
        mylog.debug("Loading field plugins.")
        self.field_info.load_all_plugins()
        deps, unloaded = self.field_info.check_derived_fields()
        self.field_dependencies.update(deps)

    def _setup_gas_alias(self):
        pass

    def _setup_override_fields(self):
        pass

class YTDataHDF5File(ParticleFile):
    def __init__(self, ds, io, filename, file_id):
        with h5py.File(filename, "r") as f:
            self.header = dict((field, parse_h5_attr(f, field)) \
                               for field in f.attrs.keys())

        super(YTDataHDF5File, self).__init__(ds, io, filename, file_id)

class YTDataContainerDataset(YTDataset):
    """Dataset for saved geometric data containers."""
    _index_class = ParticleIndex
    _file_class = YTDataHDF5File
    _field_info_class = YTDataContainerFieldInfo
    _suffix = ".h5"
    fluid_types = ("grid", "gas", "deposit", "index")

    def __init__(self, filename, dataset_type="ytdatacontainer_hdf5",
                 n_ref = 16, over_refine_factor = 1, units_override=None,
                 unit_system="cgs"):
        self.n_ref = n_ref
        self.over_refine_factor = over_refine_factor
        super(YTDataContainerDataset, self).__init__(filename, dataset_type,
            units_override=units_override, unit_system=unit_system)

    def _parse_parameter_file(self):
        super(YTDataContainerDataset, self)._parse_parameter_file()
        self.particle_types_raw = tuple(self.num_particles.keys())
        self.particle_types = self.particle_types_raw
        self.filename_template = self.parameter_filename
        self.file_count = 1
        nz = 1 << self.over_refine_factor
        self.domain_dimensions = np.ones(3, "int32") * nz

    def _setup_gas_alias(self):
        "Alias the grid type to gas by making a particle union."

        if "grid" in self.particle_types and \
          "gas" not in self.particle_types:
            pu = ParticleUnion("gas", ["grid"])
            self.add_particle_union(pu)
        # We have to alias this because particle unions only
        # cover the field_list.
        self.field_info.alias(("gas", "cell_volume"), ("grid", "cell_volume"))

    _data_obj = None
    @property
    def data(self):
        """
        Return a data container configured like the original used to
        create this dataset.
        """

        if self._data_obj is None:
            # Some data containers can't be recontructed in the same way
            # since this is now particle-like data.
            data_type = self.parameters.get("data_type")
            container_type = self.parameters.get("container_type")
            ex_container_type = ["cutting", "proj", "ray", "slice", "cut_region"]
            if data_type == "yt_light_ray" or container_type in ex_container_type:
                mylog.info("Returning an all_data data container.")
                return self.all_data()

            my_obj = getattr(self, self.parameters["container_type"])
            my_args = [self.parameters[con_arg]
                       for con_arg in self.parameters["con_args"]]
            self._data_obj = my_obj(*my_args)
        return self._data_obj

    @classmethod
    def _is_valid(self, *args, **kwargs):
        if not args[0].endswith(".h5"): return False
        with h5py.File(args[0], "r") as f:
            data_type = parse_h5_attr(f, "data_type")
            cont_type = parse_h5_attr(f, "container_type")
            if data_type is None:
                return False
            if data_type == "yt_data_container" and \
                cont_type not in _grid_data_containers:
                return True
        return False

class YTDataLightRayDataset(YTDataContainerDataset):
    """Dataset for saved LightRay objects."""

    def _parse_parameter_file(self):
        super(YTDataLightRayDataset, self)._parse_parameter_file()
        self._restore_light_ray_solution()

    def _restore_light_ray_solution(self):
        """
        Restore all information asssociate with the light ray solution
        to its original form.
        """
        key = "light_ray_solution"
        self.light_ray_solution = []
        lrs_fields = [par for par in self.parameters \
                      if key in par and not par.endswith("_units")]
        if len(lrs_fields) == 0:
            return
        self.light_ray_solution = \
          [{} for val in self.parameters[lrs_fields[0]]]
        for sp3 in ["unique_identifier", "filename"]:
            ksp3 = "%s_%s" % (key, sp3)
            if ksp3 not in lrs_fields:
                continue
            self.parameters[ksp3] = self.parameters[ksp3].astype(str)
        for field in lrs_fields:
            field_name = field[len(key)+1:]
            for i in range(self.parameters[field].shape[0]):
<<<<<<< HEAD
                self.light_ray_solution[i][field_name] = self.parameters[field][i]
                if "%s_units" % field in self.parameters:
                    if len(self.parameters[field].shape) > 1:
                        to_val = self.arr
                    else:
                        to_val = self.quan
                    self.light_ray_solution[i][field_name] = \
                      to_val(self.light_ray_solution[i][field_name],
                             self.parameters["%s_units" % field])
=======
                self.light_ray_solution[i][field_name] = \
                  self.parameters[field][i]
>>>>>>> 7ef69331

    @classmethod
    def _is_valid(self, *args, **kwargs):
        if not args[0].endswith(".h5"): return False
        with h5py.File(args[0], "r") as f:
            data_type = parse_h5_attr(f, "data_type")
            if data_type in ["yt_light_ray"]:
                return True
        return False

class YTSpatialPlotDataset(YTDataContainerDataset):
    """Dataset for saved slices and projections."""
    _field_info_class = YTGridFieldInfo

    def __init__(self, *args, **kwargs):
        super(YTSpatialPlotDataset, self).__init__(
            *args, dataset_type="ytspatialplot_hdf5", **kwargs)

    def _parse_parameter_file(self):
        super(YTSpatialPlotDataset, self)._parse_parameter_file()
        if self.parameters["container_type"] == "proj":
            if isinstance(self.parameters["weight_field"], string_types) and \
              self.parameters["weight_field"] == "None":
                self.parameters["weight_field"] = None
            elif isinstance(self.parameters["weight_field"], np.ndarray):
                self.parameters["weight_field"] = \
                  tuple(self.parameters["weight_field"])

    @classmethod
    def _is_valid(self, *args, **kwargs):
        if not args[0].endswith(".h5"): return False
        with h5py.File(args[0], "r") as f:
            data_type = parse_h5_attr(f, "data_type")
            cont_type = parse_h5_attr(f, "container_type")
            if data_type == "yt_data_container" and \
                cont_type in ["cutting", "proj", "slice"]:
                return True
        return False

class YTGrid(AMRGridPatch):
    _id_offset = 0
    def __init__(self, gid, index, filename=None):
        AMRGridPatch.__init__(self, gid, filename=filename, index=index)
        self._children_ids = []
        self._parent_id = -1
        self.Level = 0
        self.LeftEdge = self.index.ds.domain_left_edge
        self.RightEdge = self.index.ds.domain_right_edge

    def __getitem__(self, key):
        tr = super(AMRGridPatch, self).__getitem__(key)
        try:
            fields = self._determine_fields(key)
        except YTFieldTypeNotFound:
            return tr
        finfo = self.ds._get_field_info(*fields[0])
        if not finfo.particle_type:
            return tr.reshape(self.ActiveDimensions[:self.ds.dimensionality])
        return tr

    @property
    def Parent(self):
        return None

    @property
    def Children(self):
        return []

class YTDataHierarchy(GridIndex):
    def __init__(self, ds, dataset_type = None):
        self.dataset_type = dataset_type
        self.float_type = 'float64'
        self.dataset = weakref.proxy(ds)
        self.directory = os.getcwd()
        super(YTDataHierarchy, self).__init__(ds, dataset_type)

    def _count_grids(self):
        self.num_grids = 1

    def _parse_index(self):
        self.grid_dimensions[:] = self.ds.domain_dimensions
        self.grid_left_edge[:] = self.ds.domain_left_edge
        self.grid_right_edge[:] = self.ds.domain_right_edge
        self.grid_levels[:] = np.zeros(self.num_grids)
        self.grid_procs = np.zeros(self.num_grids)
        self.grid_particle_count[:] = sum(self.ds.num_particles.values())
        self.grids = []
        for gid in range(self.num_grids):
            self.grids.append(self.grid(gid, self))
            self.grids[gid].Level = self.grid_levels[gid, 0]
        self.max_level = self.grid_levels.max()
        temp_grids = np.empty(self.num_grids, dtype='object')
        for i, grid in enumerate(self.grids):
            grid.filename = self.ds.parameter_filename
            grid._prepare_grid()
            grid.proc_num = self.grid_procs[i]
            temp_grids[i] = grid
        self.grids = temp_grids

    def _detect_output_fields(self):
        self.field_list = []
        self.ds.field_units = self.ds.field_units or {}
        with h5py.File(self.ds.parameter_filename, "r") as f:
            for group in f:
                for field in f[group]:
                    field_name = (str(group), str(field))
                    self.field_list.append(field_name)
                    self.ds.field_units[field_name] = \
                      parse_h5_attr(f[group][field], "units")

class YTGridHierarchy(YTDataHierarchy):
    grid = YTGrid

    def _populate_grid_objects(self):
        for g in self.grids:
            g._setup_dx()
        self.max_level = self.grid_levels.max()

class YTGridDataset(YTDataset):
    """Dataset for saved covering grids, arbitrary grids, and FRBs."""
    _index_class = YTGridHierarchy
    _field_info_class = YTGridFieldInfo
    _dataset_type = 'ytgridhdf5'
    geometry = "cartesian"
    default_fluid_type = "grid"
    fluid_types = ("grid", "gas", "deposit", "index")

    def __init__(self, filename, unit_system="cgs"):
        super(YTGridDataset, self).__init__(filename, self._dataset_type,
                                            unit_system=unit_system)
        self.data = self.index.grids[0]

    def _parse_parameter_file(self):
        super(YTGridDataset, self)._parse_parameter_file()
        self.num_particles.pop(self.default_fluid_type, None)
        self.particle_types_raw = tuple(self.num_particles.keys())
        self.particle_types = self.particle_types_raw

        # correct domain dimensions for the covering grid dimension
        self.base_domain_left_edge = self.domain_left_edge
        self.base_domain_right_edge = self.domain_right_edge
        self.base_domain_dimensions = self.domain_dimensions
        if self.container_type in _grid_data_containers:
            dx = (self.domain_right_edge - self.domain_left_edge) / \
              (self.domain_dimensions *
               self.refine_by**self.parameters["level"])
            self.domain_left_edge = self.parameters["left_edge"]
            self.domain_right_edge = self.domain_left_edge + \
              self.parameters["ActiveDimensions"] * dx
            self.domain_dimensions = self.parameters["ActiveDimensions"]
            self.periodicity = \
              np.abs(self.domain_left_edge -
                     self.base_domain_left_edge) < 0.5 * dx
            self.periodicity &= \
            np.abs(self.domain_right_edge -
                   self.base_domain_right_edge) < 0.5 * dx
        elif self.data_type == "yt_frb":
            self.domain_left_edge = \
              np.concatenate([self.parameters["left_edge"], [0.]])
            self.domain_right_edge = \
              np.concatenate([self.parameters["right_edge"], [1.]])
            self.domain_dimensions = \
              np.concatenate([self.parameters["ActiveDimensions"], [1]])

    def _setup_gas_alias(self):
        "Alias the grid type to gas with a field alias."

        for ftype, field in self.field_list:
            if ftype == "grid":
                self.field_info.alias(("gas", field), ("grid", field))

    @classmethod
    def _is_valid(self, *args, **kwargs):
        if not args[0].endswith(".h5"): return False
        with h5py.File(args[0], "r") as f:
            data_type = parse_h5_attr(f, "data_type")
            cont_type = parse_h5_attr(f, "container_type")
            if data_type == "yt_frb":
                return True
            if data_type == "yt_data_container" and \
                cont_type in _grid_data_containers:
                return True
        return False

class YTNonspatialGrid(AMRGridPatch):
    _id_offset = 0
    def __init__(self, gid, index, filename=None):
        super(YTNonspatialGrid, self).__init__(gid, filename=filename, index=index)
        self._children_ids = []
        self._parent_id = -1
        self.Level = 0
        self.LeftEdge = self.index.ds.domain_left_edge
        self.RightEdge = self.index.ds.domain_right_edge

    def __repr__(self):
        return "YTNonspatialGrid"

    def __getitem__(self, key):
        tr = super(AMRGridPatch, self).__getitem__(key)
        try:
            fields = self._determine_fields(key)
        except YTFieldTypeNotFound:
            return tr
        self.ds._get_field_info(*fields[0])
        return tr

    def get_data(self, fields=None):
        if fields is None: return
        nfields = []
        apply_fields = defaultdict(list)
        for field in self._determine_fields(fields):
            if field[0] in self.ds.filtered_particle_types:
                f = self.ds.known_filters[field[0]]
                apply_fields[field[0]].append(
                    (f.filtered_type, field[1]))
            else:
                nfields.append(field)
        for filter_type in apply_fields:
            f = self.ds.known_filters[filter_type]
            with f.apply(self):
                self.get_data(apply_fields[filter_type])
        fields = nfields
        if len(fields) == 0: return
        # Now we collect all our fields
        # Here is where we need to perform a validation step, so that if we
        # have a field requested that we actually *can't* yet get, we put it
        # off until the end.  This prevents double-reading fields that will
        # need to be used in spatial fields later on.
        fields_to_get = []
        # This will be pre-populated with spatial fields
        fields_to_generate = []
        for field in self._determine_fields(fields):
            if field in self.field_data: continue
            finfo = self.ds._get_field_info(*field)
            try:
                finfo.check_available(self)
            except NeedsGridType:
                fields_to_generate.append(field)
                continue
            fields_to_get.append(field)
        if len(fields_to_get) == 0 and len(fields_to_generate) == 0:
            return
        elif self._locked is True:
            raise GenerationInProgress(fields)
        # Track which ones we want in the end
        ofields = set(list(self.field_data.keys())
                    + fields_to_get
                    + fields_to_generate)
        # At this point, we want to figure out *all* our dependencies.
        fields_to_get = self._identify_dependencies(fields_to_get,
            self._spatial)
        # We now split up into readers for the types of fields
        fluids, particles = [], []
        finfos = {}
        for ftype, fname in fields_to_get:
            finfo = self.ds._get_field_info(ftype, fname)
            finfos[ftype, fname] = finfo
            if finfo.particle_type:
                particles.append((ftype, fname))
            elif (ftype, fname) not in fluids:
                fluids.append((ftype, fname))

        # The _read method will figure out which fields it needs to get from
        # disk, and return a dict of those fields along with the fields that
        # need to be generated.
        read_fluids, gen_fluids = self.index._read_fluid_fields(
                                        fluids, self, self._current_chunk)
        for f, v in read_fluids.items():
            convert = True
            if v.dtype != np.float64:
                if finfos[f].units == "":
                    self.field_data[f] = v
                    convert = False
                else:
                    v = v.astype(np.float64)
            if convert:
                self.field_data[f] = self.ds.arr(v, input_units = finfos[f].units)
                self.field_data[f].convert_to_units(finfos[f].output_units)

        read_particles, gen_particles = self.index._read_fluid_fields(
                                        particles, self, self._current_chunk)
        for f, v in read_particles.items():
            convert = True
            if v.dtype != np.float64:
                if finfos[f].units == "":
                    self.field_data[f] = v
                    convert = False
                else:
                    v = v.astype(np.float64)
            if convert:
                self.field_data[f] = self.ds.arr(v, input_units = finfos[f].units)
                self.field_data[f].convert_to_units(finfos[f].output_units)

        fields_to_generate += gen_fluids + gen_particles
        self._generate_fields(fields_to_generate)
        for field in list(self.field_data.keys()):
            if field not in ofields:
                self.field_data.pop(field)

    @property
    def Parent(self):
        return None

    @property
    def Children(self):
        return []

class YTNonspatialHierarchy(YTDataHierarchy):
    grid = YTNonspatialGrid

    def _populate_grid_objects(self):
        for g in self.grids:
            g._setup_dx()
            # this is non-spatial, so remove the code_length units
            g.dds = self.ds.arr(g.dds.d, "")
            g.ActiveDimensions = self.ds.domain_dimensions
        self.max_level = self.grid_levels.max()

    def _read_fluid_fields(self, fields, dobj, chunk = None):
        if len(fields) == 0: return {}, []
        fields_to_read, fields_to_generate = self._split_fields(fields)
        if len(fields_to_read) == 0:
            return {}, fields_to_generate
        selector = dobj.selector
        fields_to_return = self.io._read_fluid_selection(
            dobj,
            selector,
            fields_to_read)
        return fields_to_return, fields_to_generate

class YTNonspatialDataset(YTGridDataset):
    """Dataset for general array data."""
    _index_class = YTNonspatialHierarchy
    _field_info_class = YTGridFieldInfo
    _dataset_type = 'ytnonspatialhdf5'
    geometry = "cartesian"
    default_fluid_type = "data"
    fluid_types = ("data", "gas")

    def _parse_parameter_file(self):
        super(YTGridDataset, self)._parse_parameter_file()
        self.num_particles.pop(self.default_fluid_type, None)
        self.particle_types_raw = tuple(self.num_particles.keys())
        self.particle_types = self.particle_types_raw

    def _set_derived_attrs(self):
        # set some defaults just to make things go
        default_attrs = {
            "dimensionality": 3,
            "domain_dimensions": np.ones(3, dtype="int"),
            "domain_left_edge": np.zeros(3),
            "domain_right_edge": np.ones(3),
            "periodicity": np.ones(3, dtype="bool")
        }
        for att, val in default_attrs.items():
            if getattr(self, att, None) is None:
                setattr(self, att, val)

    def _setup_classes(self):
        # We don't allow geometric selection for non-spatial datasets
        self.objects = []

    @parallel_root_only
    def print_key_parameters(self):
        for a in ["current_time", "domain_dimensions", "domain_left_edge",
                  "domain_right_edge", "cosmological_simulation"]:
            v = getattr(self, a)
            if v is not None: mylog.info("Parameters: %-25s = %s", a, v)
        if hasattr(self, "cosmological_simulation") and \
           getattr(self, "cosmological_simulation"):
            for a in ["current_redshift", "omega_lambda", "omega_matter",
                      "hubble_constant"]:
                v = getattr(self, a)
                if v is not None: mylog.info("Parameters: %-25s = %s", a, v)
        mylog.warn("Geometric data selection not available for this dataset type.")

    @classmethod
    def _is_valid(self, *args, **kwargs):
        if not args[0].endswith(".h5"): return False
        with h5py.File(args[0], "r") as f:
            data_type = parse_h5_attr(f, "data_type")
            if data_type == "yt_array_data":
                return True
        return False

class YTProfileDataset(YTNonspatialDataset):
    """Dataset for saved profile objects."""
    def __init__(self, filename, unit_system="cgs"):
        super(YTProfileDataset, self).__init__(filename,
                                               unit_system=unit_system)

    @property
    def profile(self):
        if self.dimensionality == 1:
            return Profile1DFromDataset(self)
        if self.dimensionality == 2:
            return Profile2DFromDataset(self)
        if self.dimensionality == 3:
            return Profile3DFromDataset(self)
        return None

    def _parse_parameter_file(self):
        super(YTGridDataset, self)._parse_parameter_file()

        if isinstance(self.parameters["weight_field"], string_types) and \
          self.parameters["weight_field"] == "None":
            self.parameters["weight_field"] = None
        elif isinstance(self.parameters["weight_field"], np.ndarray):
            self.parameters["weight_field"] = \
              tuple(self.parameters["weight_field"].astype(str))

        for a in ["profile_dimensions"] + \
          ["%s_%s" % (ax, attr)
           for ax in "xyz"[:self.dimensionality]
           for attr in ["log"]]:
            setattr(self, a, self.parameters[a])

        self.base_domain_left_edge = self.domain_left_edge
        self.base_domain_right_edge = self.domain_right_edge
        self.base_domain_dimensions = self.domain_dimensions

        domain_dimensions = np.ones(3, dtype="int")
        domain_dimensions[:self.dimensionality] = \
          self.profile_dimensions
        self.domain_dimensions = domain_dimensions
        domain_left_edge = np.zeros(3)
        domain_right_edge = np.ones(3)
        for i, ax in enumerate("xyz"[:self.dimensionality]):
            range_name = "%s_range" % ax
            my_range = self.parameters[range_name]
            if getattr(self, "%s_log" % ax, False):
                my_range = np.log10(my_range)
            domain_left_edge[i] = my_range[0]
            domain_right_edge[i] = my_range[1]
<<<<<<< HEAD
            setattr(self, range_name,
                    self.arr(self.parameters[range_name],
                             self.parameters[range_name+"_units"]))
=======
            setattr(self, range_name, self.parameters[range_name])
>>>>>>> 7ef69331

            bin_field = "%s_field" % ax
            if isinstance(self.parameters[bin_field], string_types) and \
              self.parameters[bin_field] == "None":
                self.parameters[bin_field] = None
            elif isinstance(self.parameters[bin_field], np.ndarray):
                self.parameters[bin_field] = \
                  tuple(self.parameters[bin_field].astype(str))
            setattr(self, bin_field, self.parameters[bin_field])
        self.domain_left_edge = domain_left_edge
        self.domain_right_edge = domain_right_edge

    def _setup_gas_alias(self):
        "Alias the grid type to gas with a field alias."
        for ftype, field in self.field_list:
            if ftype == "data":
                self.field_info.alias(("gas", field), (ftype, field))

    def create_field_info(self):
        super(YTProfileDataset, self).create_field_info()
        if self.parameters["weight_field"] is not None:
            self.field_info.alias(self.parameters["weight_field"],
                                  (self.default_fluid_type, "weight"))

    def _set_derived_attrs(self):
        self.domain_center = 0.5 * (self.domain_right_edge +
                                    self.domain_left_edge)
        self.domain_width = self.domain_right_edge - \
          self.domain_left_edge

    def print_key_parameters(self):
        if is_root():
            mylog.info("YTProfileDataset")
            for a in ["dimensionality", "profile_dimensions"] + \
              ["%s_%s" % (ax, attr)
               for ax in "xyz"[:self.dimensionality]
               for attr in ["field", "range", "log"]]:
                v = getattr(self, a)
                mylog.info("Parameters: %-25s = %s", a, v)
        super(YTProfileDataset, self).print_key_parameters()

    @classmethod
    def _is_valid(self, *args, **kwargs):
        if not args[0].endswith(".h5"): return False
        with h5py.File(args[0], "r") as f:
            data_type = parse_h5_attr(f, "data_type")
            if data_type == "yt_profile":
                return True
        return False

class YTClumpContainer(TreeContainer):
    def __init__(self, clump_id, global_id, parent_id,
                 contour_key, contour_id, ds=None):
        self.clump_id = clump_id
        self.global_id = global_id
        self.parent_id = parent_id
        self.contour_key = contour_key
        self.contour_id = contour_id
        self.parent = None
        self.ds = ds
        TreeContainer.__init__(self)

    def add_child(self, child):
        if self.children is None:
            self.children = []
        self.children.append(child)
        child.parent = self

    def __repr__(self):
        return "Clump[%d]" % self.clump_id

    def __getitem__(self, field):
        g = self.ds.data
        f = g._determine_fields(field)[0]
        if f[0] == "clump":
            return g[f][self.global_id]
        if self.contour_id == -1:
            return g[f]
        cfield = (f[0], "contours_%s" % self.contour_key.decode('utf-8'))
        if f[0] == "grid":
            return g[f][g[cfield] == self.contour_id]
        return self.parent[f][g[cfield] == self.contour_id]

class YTClumpTreeDataset(YTNonspatialDataset):
    """Dataset for saved clump-finder data."""
    def __init__(self, filename, unit_system="cgs"):
        super(YTClumpTreeDataset, self).__init__(filename,
                                                 unit_system=unit_system)
        self._load_tree()

    def _load_tree(self):
        my_tree = {}
        for i, clump_id in enumerate(self.data[("clump", "clump_id")]):
            my_tree[clump_id] = YTClumpContainer(
                clump_id, i, self.data["clump", "parent_id"][i],
                self.data["clump", "contour_key"][i],
                self.data["clump", "contour_id"][i], self)
        for clump in my_tree.values():
            if clump.parent_id == -1:
                self.tree = clump
            else:
                parent = my_tree[clump.parent_id]
                parent.add_child(clump)

    _leaves = None
    @property
    def leaves(self):
        if self._leaves is None:
            self._leaves = []
            for clump in self.tree:
                if clump.children is None:
                    self._leaves.append(clump)
        return self._leaves

    @classmethod
    def _is_valid(self, *args, **kwargs):
        if not args[0].endswith(".h5"): return False
        with h5py.File(args[0], "r") as f:
            data_type = parse_h5_attr(f, "data_type")
            if data_type is None:
                return False
            if data_type == "yt_clump_tree":
                return True
        return False<|MERGE_RESOLUTION|>--- conflicted
+++ resolved
@@ -86,16 +86,6 @@
                 if key == "con_args":
                     v = v.astype("str")
                 self.parameters[key] = v
-<<<<<<< HEAD
-            self.num_particles = \
-              dict([(group, parse_h5_attr(f[group], "num_elements"))
-                    for group in f if group != self.default_fluid_type])
-        for attr in ["cosmological_simulation", "current_time", "current_redshift",
-                     "hubble_constant", "omega_matter", "omega_lambda",
-                     "dimensionality", "domain_dimensions", "periodicity",
-                     "domain_left_edge", "domain_right_edge",
-                     "container_type", "data_type"]:
-=======
             self._with_parameter_file_open(f)
 
         # if saved, restore unit registry from the json string
@@ -140,7 +130,6 @@
             del self.parameters[par]
 
         for attr in self._con_attrs:
->>>>>>> 7ef69331
             setattr(self, attr, self.parameters.get(attr))
         self.unique_identifier = \
           int(os.stat(self.parameter_filename)[stat.ST_CTIME])
@@ -338,20 +327,8 @@
         for field in lrs_fields:
             field_name = field[len(key)+1:]
             for i in range(self.parameters[field].shape[0]):
-<<<<<<< HEAD
-                self.light_ray_solution[i][field_name] = self.parameters[field][i]
-                if "%s_units" % field in self.parameters:
-                    if len(self.parameters[field].shape) > 1:
-                        to_val = self.arr
-                    else:
-                        to_val = self.quan
-                    self.light_ray_solution[i][field_name] = \
-                      to_val(self.light_ray_solution[i][field_name],
-                             self.parameters["%s_units" % field])
-=======
                 self.light_ray_solution[i][field_name] = \
                   self.parameters[field][i]
->>>>>>> 7ef69331
 
     @classmethod
     def _is_valid(self, *args, **kwargs):
@@ -786,13 +763,7 @@
                 my_range = np.log10(my_range)
             domain_left_edge[i] = my_range[0]
             domain_right_edge[i] = my_range[1]
-<<<<<<< HEAD
-            setattr(self, range_name,
-                    self.arr(self.parameters[range_name],
-                             self.parameters[range_name+"_units"]))
-=======
             setattr(self, range_name, self.parameters[range_name])
->>>>>>> 7ef69331
 
             bin_field = "%s_field" % ax
             if isinstance(self.parameters[bin_field], string_types) and \
