--- conflicted
+++ resolved
@@ -506,49 +506,6 @@
         print("Try: pip install gitpython")
         return -1
     with open(os.path.join(path, "yt_updater.log"), "a") as f:
-<<<<<<< HEAD
-        with git.Repo(path) as repo:
-            if repo.is_dirty(untracked_files=True):
-                print("Changes have been made to the yt source code so I won't ")
-                print("update the code. You will have to do this yourself.")
-                print("Here's a set of sample commands:")
-                print("")
-                print("    $ cd %s" % (path))
-                print("    $ git stash")
-                print("    $ git checkout master")
-                print("    $ git pull")
-                print("    $ git stash pop")
-                print("    $ %s setup.py develop" % (sys.executable))
-                print("")
-                return 1
-            if repo.active_branch.name != 'master':
-                print("yt repository is not tracking the master branch so I won't ")
-                print("update the code. You will have to do this yourself.")
-                print("Here's a set of sample commands:")
-                print("")
-                print("    $ cd %s" % (path))
-                print("    $ git checkout master")
-                print("    $ git pull")
-                print("    $ %s setup.py develop" % (sys.executable))
-                print("")
-                return 1
-            print("Updating the repository")
-            f.write("Updating the repository\n\n")
-            old_version = repo.git.rev_parse('HEAD', short=12)
-            try:
-                remote = repo.remotes.yt_upstream
-            except AttributeError:
-                remote = repo.create_remote(
-                    'yt_upstream', url='https://github.com/yt-project/yt')
-                remote.fetch()
-            master = repo.heads.master
-            master.set_tracking_branch(remote.refs.master)
-            master.checkout()
-            remote.pull()
-            new_version = repo.git.rev_parse('HEAD', short=12)
-            f.write('Updated from %s to %s\n\n' % (old_version, new_version))
-            rebuild_modules(path, f)
-=======
         repo = git.Repo(path)
         if repo.is_dirty(untracked_files=True):
             print("Changes have been made to the yt source code so I won't ")
@@ -590,7 +547,6 @@
         new_version = repo.git.rev_parse('HEAD', short=12)
         f.write('Updated from %s to %s\n\n' % (old_version, new_version))
         rebuild_modules(path, f)
->>>>>>> 7ef69331
     print('Updated successfully')
 
 def update_hg(path):
@@ -656,13 +612,8 @@
         print("Try: pip install gitpython")
         return None
     try:
-<<<<<<< HEAD
-        with git.Repo(path) as repo:
-            return repo.git.rev_parse('HEAD', short=12)
-=======
         repo = git.Repo(path)
         return repo.git.rev_parse('HEAD', short=12)
->>>>>>> 7ef69331
     except git.InvalidGitRepositoryError:
         # path is not a git repository
         return None
@@ -1149,8 +1100,6 @@
         pass
     return dummy_context_manager()
 
-<<<<<<< HEAD
-=======
 interactivity = False
 
 """Sets the condition that interactive backends can be used."""
@@ -1169,7 +1118,6 @@
 def get_interactivity():
     return interactivity
 
->>>>>>> 7ef69331
 def setdefaultattr(obj, name, value):
     """Set attribute with *name* on *obj* with *value* if it doesn't exist yet
 
@@ -1177,9 +1125,6 @@
     """
     if not hasattr(obj, name):
         setattr(obj, name, value)
-<<<<<<< HEAD
-    return getattr(obj, name)
-=======
     return getattr(obj, name)
 
 def parse_h5_attr(f, attr):
@@ -1203,5 +1148,4 @@
     else:
         # If something isn't iterable, we return 0 
         # to signify zero length (aka a scalar).
-        return 0
->>>>>>> 7ef69331
+        return 0