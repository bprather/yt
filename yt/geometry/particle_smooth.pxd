--- conflicted
+++ resolved
@@ -36,30 +36,6 @@
     np.int64_t pn       # Particle number
     np.float64_t r2     # radius**2
 
-<<<<<<< HEAD
-@cython.cdivision(True)
-@cython.boundscheck(False)
-@cython.wraparound(False)
-cdef inline np.float64_t r2dist(np.float64_t ppos[3],
-                                np.float64_t cpos[3],
-                                np.float64_t DW[3],
-                                bint periodicity[3]):
-    cdef int i
-    cdef np.float64_t r2, DR
-    r2 = 0.0
-    for i in range(3):
-        DR = (ppos[i] - cpos[i])
-        if not periodicity[i]:
-            pass
-        elif (DR > DW[i]/2.0):
-            DR -= DW[i]
-        elif (DR < -DW[i]/2.0):
-            DR += DW[i]
-        r2 += DR * DR
-    return r2
-
-=======
->>>>>>> 008259c3
 cdef class ParticleSmoothOperation:
     # We assume each will allocate and define their own temporary storage
     cdef public object nvals
