import argparse
import base64
import getpass
import json
import os
import pprint
import sys
import textwrap
import urllib
import urllib.request

import numpy as np
from more_itertools import always_iterable
from tqdm import tqdm

from yt.config import ytcfg
from yt.funcs import (
    download_file,
    enable_plugins,
    ensure_dir,
    ensure_dir_exists,
    get_git_version,
    mylog,
    update_git,
)
from yt.loaders import load
from yt.utilities.exceptions import YTFieldNotParseable, YTUnidentifiedDataType
from yt.utilities.metadata import get_metadata
from yt.visualization.plot_window import ProjectionPlot, SlicePlot

# isort: off
# This needs to be set before importing startup_tasks
ytcfg["yt", "internals", "command_line"] = True  # isort: skip
from yt.startup_tasks import parser, subparsers  # isort: skip # noqa: E402

# isort: on

# loading field plugins for backward compatibility, since this module
# used to do "from yt.mods import *"

try:
    enable_plugins()
except FileNotFoundError:
    pass

_default_colormap = ytcfg.get("yt", "default_colormap")
_arg_groups = {}


def _fix_ds(arg, *args, **kwargs):
    if os.path.isdir(f"{arg}") and os.path.exists(f"{arg}/{arg}"):
        ds = load(f"{arg}/{arg}", *args, **kwargs)
    elif os.path.isdir(f"{arg}.dir") and os.path.exists(f"{arg}.dir/{arg}"):
        ds = load(f"{arg}.dir/{arg}", *args, **kwargs)
    elif arg.endswith(".index"):
        ds = load(arg[:-10], *args, **kwargs)
    else:
        ds = load(arg, *args, **kwargs)
    return ds


def _add_arg(sc, arg):
    if isinstance(arg, str):
        arg = _common_options[arg].copy()
    elif isinstance(arg, tuple):
        exclusive, *args = arg
        if exclusive:
            grp = sc.add_mutually_exclusive_group()
        else:
            grp = sc.add_argument_group()
        for arg in args:
            _add_arg(grp, arg)
        return
    argc = dict(arg.items())
    argnames = []
    if "short" in argc:
        argnames.append(argc.pop("short"))
    if "longname" in argc:
        argnames.append(argc.pop("longname"))
    sc.add_argument(*argnames, **argc)


def _print_failed_source_update(reinstall=False):
    print()
    print("The yt package is not installed from a git repository,")
    print("so you must update this installation manually.")
    if "Continuum Analytics" in sys.version or "Anaconda" in sys.version:
        # see http://stackoverflow.com/a/21318941/1382869 for why we need
        # to check both Continuum *and* Anaconda
        print()
        print("Since it looks like you are using a python installation")
        print("that is managed by conda, you may want to do:")
        print()
        print("    $ conda update yt")
        print()
        print("to update your yt installation.")
        if reinstall:
            print()
            print("To update all of your packages, you can do:")
            print()
            print("    $ conda update --all")
    else:
        print("If you manage your python dependencies with pip, you may")
        print("want to do:")
        print()
        print("    $ pip install -U yt")
        print()
        print("to update your yt installation.")


def _print_installation_information(path):
    import yt

    print()
    print("yt module located at:")
    print(f"    {path}")
    if "YT_DEST" in os.environ:
        spath = os.path.join(os.environ["YT_DEST"], "src", "yt-supplemental")
        if os.path.isdir(spath):
            print("The supplemental repositories are located at:")
            print(f"    {spath}")
    print()
    print("The current version of yt is:")
    print()
    print("---")
    print(f"Version = {yt.__version__}")
    vstring = get_git_version(path)
    if vstring is not None:
        print(f"Changeset = {vstring.strip()}")
    print("---")
    return vstring


class FileStreamer:
    final_size = None
    next_sent = 0
    chunksize = 100 * 1024

    def __init__(self, f, final_size=None):
        location = f.tell()
        f.seek(0, os.SEEK_END)
        self.final_size = f.tell() - location
        f.seek(location)
        self.f = f

    def __iter__(self):
        with tqdm(
            total=self.final_size, desc="Uploading file", unit="B", unit_scale=True
        ) as pbar:
            while self.f.tell() < self.final_size:
                yield self.f.read(self.chunksize)
                pbar.update(self.chunksize)


_subparsers = {None: subparsers}
_subparsers_description = {
    "config": "Get and set configuration values for yt",
}


class YTCommandSubtype(type):
    def __init__(cls, name, b, d):
        type.__init__(cls, name, b, d)
        if cls.name is None:
            return
        if cls.subparser not in _subparsers:
            try:
                description = _subparsers_description[cls.subparser]
            except KeyError:
                description = cls.subparser
            parent_parser = argparse.ArgumentParser(add_help=False)
            p = subparsers.add_parser(
                cls.subparser,
                help=description,
                description=description,
                parents=[parent_parser],
            )
            _subparsers[cls.subparser] = p.add_subparsers(
                title=cls.subparser, dest=cls.subparser
            )
        sp = _subparsers[cls.subparser]
        for name in always_iterable(cls.name):
            sc = sp.add_parser(name, description=cls.description, help=cls.description)
            sc.set_defaults(func=cls.run)
            for arg in cls.args:
                _add_arg(sc, arg)


class YTCommand(metaclass=YTCommandSubtype):
    args = ()
    name = None
    description = ""
    aliases = ()
    ndatasets = 1
    subparser = None

    @classmethod
    def run(cls, args):
        self = cls()
        # Check for some things we know; for instance, comma separated
        # field names should be parsed as tuples.
        if getattr(args, "field", None) is not None and "," in args.field:
            if args.field.count(",") > 1:
                raise YTFieldNotParseable(args.field)
            args.field = tuple(_.strip() for _ in args.field.split(","))
        if getattr(args, "weight", None) is not None and "," in args.weight:
            if args.weight.count(",") > 1:
                raise YTFieldNotParseable(args.weight)
            args.weight = tuple(_.strip() for _ in args.weight.split(","))
        # Some commands need to be run repeatedly on datasets
        # In fact, this is the rule and the opposite is the exception
        # BUT, we only want to parse the arguments once.
        if cls.ndatasets > 1:
            self(args)
        else:
            ds_args = getattr(args, "ds", [])
            if len(ds_args) > 1:
                datasets = args.ds
                for ds in datasets:
                    args.ds = ds
                    self(args)
            elif len(ds_args) == 0:
                datasets = []
                self(args)
            else:
                args.ds = getattr(args, "ds", [None])[0]
                self(args)


class GetParameterFiles(argparse.Action):
    def __call__(self, parser, namespace, values, option_string=None):
        if len(values) == 1:
            datasets = values
        elif len(values) == 2 and namespace.basename is not None:
            datasets = [
                "%s%04i" % (namespace.basename, r)
                for r in range(int(values[0]), int(values[1]), namespace.skip)
            ]
        else:
            datasets = values
        namespace.ds = [_fix_ds(ds) for ds in datasets]


_common_options = dict(
    all=dict(
        longname="--all",
        dest="reinstall",
        default=False,
        action="store_true",
        help=(
            "Reinstall the full yt stack in the current location. "
            "This option has been deprecated and will not have any "
            "effect."
        ),
    ),
    ds=dict(short="ds", action=GetParameterFiles, nargs="+", help="datasets to run on"),
    ods=dict(
        action=GetParameterFiles,
        dest="ds",
        nargs="*",
        help="(Optional) datasets to run on",
    ),
    axis=dict(
        short="-a",
        longname="--axis",
        action="store",
        type=int,
        dest="axis",
        default=4,
        help="Axis (4 for all three)",
    ),
    log=dict(
        short="-l",
        longname="--log",
        action="store_true",
        dest="takelog",
        default=True,
        help="Use logarithmic scale for image",
    ),
    linear=dict(
        longname="--linear",
        action="store_false",
        dest="takelog",
        help="Use linear scale for image",
    ),
    text=dict(
        short="-t",
        longname="--text",
        action="store",
        type=str,
        dest="text",
        default=None,
        help="Textual annotation",
    ),
    field=dict(
        short="-f",
        longname="--field",
        action="store",
        type=str,
        dest="field",
        default="density",
        help=("Field to color by, use a comma to separate field tuple values"),
    ),
    weight=dict(
        short="-g",
        longname="--weight",
        action="store",
        type=str,
        dest="weight",
        default=None,
        help=(
            "Field to weight projections with, "
            "use a comma to separate field tuple values"
        ),
    ),
    cmap=dict(
        longname="--colormap",
        action="store",
        type=str,
        dest="cmap",
        default=_default_colormap,
        help="Colormap name",
    ),
    zlim=dict(
        short="-z",
        longname="--zlim",
        action="store",
        type=float,
        dest="zlim",
        default=None,
        nargs=2,
        help="Color limits (min, max)",
    ),
    dex=dict(
        longname="--dex",
        action="store",
        type=float,
        dest="dex",
        default=None,
        nargs=1,
        help="Number of dex above min to display",
    ),
    width=dict(
        short="-w",
        longname="--width",
        action="store",
        type=float,
        dest="width",
        default=None,
        help="Width in specified units",
    ),
    unit=dict(
        short="-u",
        longname="--unit",
        action="store",
        type=str,
        dest="unit",
        default="1",
        help="Desired axes units",
    ),
    center=dict(
        short="-c",
        longname="--center",
        action="store",
        type=float,
        dest="center",
        default=None,
        nargs=3,
        help="Center, space separated (-1 -1 -1 for max)",
    ),
    max=dict(
        short="-m",
        longname="--max",
        action="store_true",
        dest="max",
        default=False,
        help="Center the plot on the density maximum",
    ),
    bn=dict(
        short="-b",
        longname="--basename",
        action="store",
        type=str,
        dest="basename",
        default=None,
        help="Basename of datasets",
    ),
    output=dict(
        short="-o",
        longname="--output",
        action="store",
        type=str,
        dest="output",
        default="frames/",
        help="Folder in which to place output images",
    ),
    outputfn=dict(
        short="-o",
        longname="--output",
        action="store",
        type=str,
        dest="output",
        default=None,
        help="File in which to place output",
    ),
    skip=dict(
        short="-s",
        longname="--skip",
        action="store",
        type=int,
        dest="skip",
        default=1,
        help="Skip factor for outputs",
    ),
    proj=dict(
        short="-p",
        longname="--projection",
        action="store_true",
        dest="projection",
        default=False,
        help="Use a projection rather than a slice",
    ),
    maxw=dict(
        longname="--max-width",
        action="store",
        type=float,
        dest="max_width",
        default=1.0,
        help="Maximum width in code units",
    ),
    minw=dict(
        longname="--min-width",
        action="store",
        type=float,
        dest="min_width",
        default=50,
        help="Minimum width in units of smallest dx (default: 50)",
    ),
    nframes=dict(
        short="-n",
        longname="--nframes",
        action="store",
        type=int,
        dest="nframes",
        default=100,
        help="Number of frames to generate",
    ),
    slabw=dict(
        longname="--slab-width",
        action="store",
        type=float,
        dest="slab_width",
        default=1.0,
        help="Slab width in specified units",
    ),
    slabu=dict(
        short="-g",
        longname="--slab-unit",
        action="store",
        type=str,
        dest="slab_unit",
        default="1",
        help="Desired units for the slab",
    ),
    ptype=dict(
        longname="--particle-type",
        action="store",
        type=int,
        dest="ptype",
        default=2,
        help="Particle type to select",
    ),
    agecut=dict(
        longname="--age-cut",
        action="store",
        type=float,
        dest="age_filter",
        default=None,
        nargs=2,
        help="Bounds for the field to select",
    ),
    uboxes=dict(
        longname="--unit-boxes",
        action="store_true",
        dest="unit_boxes",
        help="Display heldsul unit boxes",
    ),
    thresh=dict(
        longname="--threshold",
        action="store",
        type=float,
        dest="threshold",
        default=None,
        help="Density threshold",
    ),
    dm_only=dict(
        longname="--all-particles",
        action="store_false",
        dest="dm_only",
        default=True,
        help="Use all particles",
    ),
    grids=dict(
        longname="--show-grids",
        action="store_true",
        dest="grids",
        default=False,
        help="Show the grid boundaries",
    ),
    time=dict(
        longname="--time",
        action="store_true",
        dest="time",
        default=False,
        help="Print time in years on image",
    ),
    contours=dict(
        longname="--contours",
        action="store",
        type=int,
        dest="contours",
        default=None,
        help="Number of Contours for Rendering",
    ),
    contour_width=dict(
        longname="--contour_width",
        action="store",
        type=float,
        dest="contour_width",
        default=None,
        help="Width of gaussians used for rendering.",
    ),
    enhance=dict(
        longname="--enhance",
        action="store_true",
        dest="enhance",
        default=False,
        help="Enhance!",
    ),
    valrange=dict(
        short="-r",
        longname="--range",
        action="store",
        type=float,
        dest="valrange",
        default=None,
        nargs=2,
        help="Range, space separated",
    ),
    up=dict(
        longname="--up",
        action="store",
        type=float,
        dest="up",
        default=None,
        nargs=3,
        help="Up, space separated",
    ),
    viewpoint=dict(
        longname="--viewpoint",
        action="store",
        type=float,
        dest="viewpoint",
        default=[1.0, 1.0, 1.0],
        nargs=3,
        help="Viewpoint, space separated",
    ),
    pixels=dict(
        longname="--pixels",
        action="store",
        type=int,
        dest="pixels",
        default=None,
        help="Number of Pixels for Rendering",
    ),
    halos=dict(
        longname="--halos",
        action="store",
        type=str,
        dest="halos",
        default="multiple",
        help="Run halo profiler on a 'single' halo or 'multiple' halos.",
    ),
    halo_radius=dict(
        longname="--halo_radius",
        action="store",
        type=float,
        dest="halo_radius",
        default=0.1,
        help="Constant radius for profiling halos if using hop output files with no "
        + "radius entry. Default: 0.1.",
    ),
    halo_radius_units=dict(
        longname="--halo_radius_units",
        action="store",
        type=str,
        dest="halo_radius_units",
        default="1",
        help="Units for radius used with --halo_radius flag. "
        + "Default: '1' (code units).",
    ),
    halo_hop_style=dict(
        longname="--halo_hop_style",
        action="store",
        type=str,
        dest="halo_hop_style",
        default="new",
        help="Style of hop output file. "
        + "'new' for yt_hop files and 'old' for enzo_hop files.",
    ),
    halo_dataset=dict(
        longname="--halo_dataset",
        action="store",
        type=str,
        dest="halo_dataset",
        default=None,
        help="HaloProfiler dataset.",
    ),
    make_profiles=dict(
        longname="--make_profiles",
        action="store_true",
        default=False,
        help="Make profiles with halo profiler.",
    ),
    make_projections=dict(
        longname="--make_projections",
        action="store_true",
        default=False,
        help="Make projections with halo profiler.",
    ),
)

# This code snippet is modified from Georg Brandl
def bb_apicall(endpoint, data, use_pass=True):
    uri = f"https://api.bitbucket.org/1.0/{endpoint}/"
    # since bitbucket doesn't return the required WWW-Authenticate header when
    # making a request without Authorization, we cannot use the standard urllib2
    # auth handlers; we have to add the requisite header from the start
    if data is not None:
        data = urllib.parse.urlencode(data)
    req = urllib.request.Request(uri, data)
    if use_pass:
        username = input("Bitbucket Username? ")
        password = getpass.getpass()
        upw = f"{username}:{password}"
        req.add_header("Authorization", f"Basic {base64.b64encode(upw).strip()}")
    return urllib.request.urlopen(req).read()


<<<<<<< HEAD
class YTHubRegisterCmd(YTCommand):
    subparser = "hub"
    name = "register"
    description = """
        Register a user on the yt Hub: http://hub.yt/
        """

    def __call__(self, args):
        from yt.utilities.on_demand_imports import _requests as requests

        hub_api_key, config_file = ytcfg.get(
            "yt",
            "hub_api_key",
            callback=lambda leaf: (leaf.value, leaf.extra_data.get("source", None)),
        )
        if hub_api_key:
            print(
                "You seem to already have an API key for the hub in "
                f"{config_file} . Delete this if you want to force a "
                "new user registration."
            )
            sys.exit()
        print("Awesome!  Let's start by registering a new user for you.")
        print("Here's the URL, for reference: http://hub.yt/ ")
        print()
        print("As always, bail out with Ctrl-C at any time.")
        print()
        print("What username would you like to go by?")
        print()
        username = input("Username? ")
        if len(username) == 0:
            sys.exit(1)
        print()
        print("To start out, what's your name?")
        print()
        first_name = input("First Name? ")
        if len(first_name) == 0:
            sys.exit(1)
        print()
        last_name = input("Last Name? ")
        if len(last_name) == 0:
            sys.exit(1)
        print()
        print("And your email address?")
        print()
        email = input("Email? ")
        if len(email) == 0:
            sys.exit(1)
        print()
        print("Please choose a password:")
        print()
        while True:
            password1 = getpass.getpass("Password? ")
            password2 = getpass.getpass("Confirm? ")
            if len(password1) == 0:
                continue
            if password1 == password2:
                break
            print("Sorry, they didn't match!  Let's try again.")
            print()
        print()
        print("Okay, press enter to register.  You should receive a welcome")
        print(f"message at {email} when this is complete.")
        print()
        input()

        data = dict(
            firstName=first_name,
            email=email,
            login=username,
            password=password1,
            lastName=last_name,
            admin=False,
        )
        hub_url = ytcfg.get("yt", "hub_url")
        req = requests.post(hub_url + "/user", data=data)

        if req.ok:
            headers = {"Girder-Token": req.json()["authToken"]["token"]}
        else:
            if req.status_code == 400:
                print("Registration failed with 'Bad request':")
                print(req.json()["message"])
            exit(1)
        print("User registration successful")
        print("Obtaining API key...")
        req = requests.post(
            hub_url + "/api_key",
            headers=headers,
            data={"name": "ytcmd", "active": True},
        )
        apiKey = req.json()["key"]

        print("Storing API key in configuration file")
        set_config("yt", "hub_api_key", apiKey, YTConfig.get_global_config_file())

        print()
        print("SUCCESS!")
=======
class YTBugreportCmd(YTCommand):
    name = "bugreport"
    description = """
        Report a bug in yt

        """

    def __call__(self, args):
        print("===============================================================")
        print()
        print("Hi there!  Welcome to the yt bugreport taker.")
        print()
        print("===============================================================")
        print("At any time in advance of the upload of the bug, you should feel free")
        print("to ctrl-C out and submit the bug report manually by going here:")
        print("   http://bitbucket.org/yt_analysis/yt/issues/new")
        print()
        print("Also, in order to submit a bug through this interface, you")
        print("need a Bitbucket account. If you don't have one, exit this ")
        print("bugreport now and run the 'yt bootstrap_dev' command to create one.")
        print()
        print("Have you checked the existing bug reports to make")
        print("sure your bug has not already been recorded by someone else?")
        print("   http://bitbucket.org/yt_analysis/yt/issues?status=new&status=open")
        print()
        print("Finally, are you sure that your bug is, in fact, a bug? It might")
        print("simply be a misunderstanding that could be cleared up by")
        print("visiting the yt irc channel or getting advice on the email list:")
        print("   http://yt-project.org/irc.html")
        print("   https://mail.python.org/archives/list/yt-users@python.org/")
        print()
        summary = input(
            "Press <enter> if you remain firm in your conviction to continue."
        )
        print()
        print()
        print("Okay, sorry about that. How about a nice, pithy ( < 12 words )")
        print("summary of the bug?  (e.g. 'Particle overlay problem with parallel ")
        print("projections')")
        print()
        try:
            current_version = get_yt_version()
        except Exception:
            current_version = "Unavailable"
        summary = input("Summary? ")
        bugtype = "bug"
        data = dict(title=summary, type=bugtype)
        print()
        print("Okay, now let's get a bit more information.")
        print()
        print("Remember that if you want to submit a traceback, you can run")
        print("any script with --paste or --detailed-paste to submit it to")
        print("the pastebin and then include the link in this bugreport.")
        if "EDITOR" in os.environ:
            print()
            print(f"Press enter to spawn your editor, {os.environ['EDITOR']}")
            input()
            tf = tempfile.NamedTemporaryFile(delete=False)
            fn = tf.name
            tf.close()
            subprocess.call(f"$EDITOR {fn}", shell=True)
            content = open(fn).read()
            try:
                os.unlink(fn)
            except Exception:
                pass
        else:
            print()
            print("Couldn't find an $EDITOR variable.  So, let's just take")
            print("take input here.  Type up your summary until you're ready")
            print("to be done, and to signal you're done, type --- by itself")
            print("on a line to signal your completion.")
            print()
            print("(okay, type now)")
            print()
            lines = []
            while True:
                line = input()
                if line.strip() == "---":
                    break
                lines.append(line)
            content = "\n".join(lines)
        content = f"Reporting Version: {current_version}\n\n{content}"
        endpoint = "repositories/yt_analysis/yt/issues"
        data["content"] = content
        print()
        print("===============================================================")
        print()
        print("Okay, we're going to submit with this:")
        print()
        print(f"Summary: {data['title']}")
        print()
        print("---")
        print(content)
        print("---")
        print()
        print("===============================================================")
        print()
        print("Is that okay?  If not, hit ctrl-c.  Otherwise, enter means")
        print("'submit'.  Next we'll ask for your Bitbucket Username.")
        print("If you don't have one, run the 'yt bootstrap_dev' command.")
        print()
        input()
        retval = bb_apicall(endpoint, data, use_pass=True)
        import json

        retval = json.loads(retval)
        url = f"http://bitbucket.org/yt_analysis/yt/issue/{retval['local_id']}"
        print()
        print("===============================================================")
        print()
        print("Thanks for your bug report!  Together we'll make yt totally bug free!")
        print("You can view bug report here:")
        print(f"   {url}")
        print()
        print("Keep in touch!")
>>>>>>> d05a5df8
        print()


class YTInstInfoCmd(YTCommand):
    name = ["instinfo", "version"]
    args = (
        dict(
            short="-u",
            longname="--update-source",
            action="store_true",
            default=False,
            help="Update the yt installation, if able",
        ),
        dict(
            short="-o",
            longname="--output-version",
            action="store",
            default=None,
            dest="outputfile",
            help="File into which the current revision number will be stored",
        ),
    )
    description = """
        Get some information about the yt installation

        """

    def __call__(self, opts):
        import pkg_resources

        yt_provider = pkg_resources.get_provider("yt")
        path = os.path.dirname(yt_provider.module_path)
        vstring = _print_installation_information(path)
        if vstring is not None:
            print("This installation CAN be automatically updated.")
            if opts.update_source:
                update_git(path)
        elif opts.update_source:
            _print_failed_source_update()
        if vstring is not None and opts.outputfile is not None:
            open(opts.outputfile, "w").write(vstring)


class YTLoadCmd(YTCommand):
    name = "load"
    description = """
        Load a single dataset into an IPython instance

        """

    args = ("ds",)

    def __call__(self, args):
        if args.ds is None:
            print("Could not load file.")
            sys.exit()
        import IPython

        import yt
        import yt.mods

        local_ns = yt.mods.__dict__.copy()
        local_ns["ds"] = args.ds
        local_ns["pf"] = args.ds
        local_ns["yt"] = yt

        try:
            from traitlets.config.loader import Config
        except ImportError:
            from IPython.config.loader import Config
        import sys

        cfg = Config()
        # prepend sys.path with current working directory
        sys.path.insert(0, "")
        IPython.embed(config=cfg, user_ns=local_ns)


class YTMapserverCmd(YTCommand):
    args = (
        "proj",
        "field",
        "weight",
        "linear",
        "center",
        "width",
        "cmap",
        dict(
            short="-a",
            longname="--axis",
            action="store",
            type=int,
            dest="axis",
            default=0,
            help="Axis",
        ),
        dict(
            short="-o",
            longname="--host",
            action="store",
            type=str,
            dest="host",
            default=None,
            help="IP Address to bind on",
        ),
        dict(short="ds", nargs=1, type=str, help="The dataset to load."),
    )

    name = "mapserver"
    description = """
        Serve a plot in a GMaps-style interface

        """

    def __call__(self, args):
        from yt.frontends.ramses.data_structures import RAMSESDataset
        from yt.visualization.mapserver.pannable_map import PannableMapServer

        # For RAMSES datasets, use the bbox feature to make the dataset load faster
        if RAMSESDataset._is_valid(args.ds) and args.center and args.width:
            kwa = dict(
                bbox=[
                    [c - args.width / 2 for c in args.center],
                    [c + args.width / 2 for c in args.center],
                ]
            )
        else:
            kwa = dict()

        ds = _fix_ds(args.ds, **kwa)
        if args.center and args.width:
            center = args.center
            width = args.width
            ad = ds.box(
                left_edge=[c - args.width / 2 for c in args.center],
                right_edge=[c + args.width / 2 for c in args.center],
            )
        else:
            center = [0.5] * 3
            width = 1.0
            ad = ds.all_data()

        if args.axis >= 4:
            print("Doesn't work with multiple axes!")
            return
        if args.projection:
            p = ProjectionPlot(
                ds,
                args.axis,
                args.field,
                weight_field=args.weight,
                data_source=ad,
                center=center,
                width=width,
            )
        else:
            p = SlicePlot(
                ds, args.axis, args.field, data_source=ad, center=center, width=width
            )
        p.set_log("all", args.takelog)
        p.set_cmap("all", args.cmap)

        PannableMapServer(p.data_source, args.field, args.takelog, args.cmap)
        try:
            import bottle
        except ImportError as e:
            raise ImportError(
                "The mapserver functionality requires the bottle "
                "package to be installed. Please install using `pip "
                "install bottle`."
            ) from e
        bottle.debug(True)
        if args.host is not None:
            colonpl = args.host.find(":")
            if colonpl >= 0:
                port = int(args.host.split(":")[-1])
                args.host = args.host[:colonpl]
            else:
                port = 8080
            bottle.run(server="auto", host=args.host, port=port)
        else:
            bottle.run(server="auto")


class YTPastebinCmd(YTCommand):
    name = "pastebin"
    args = (
        dict(
            short="-l",
            longname="--language",
            action="store",
            default=None,
            dest="language",
            help="Use syntax highlighter for the file in language",
        ),
        dict(
            short="-L",
            longname="--languages",
            action="store_true",
            default=False,
            dest="languages",
            help="Retrieve a list of supported languages",
        ),
        dict(
            short="-e",
            longname="--encoding",
            action="store",
            default="utf-8",
            dest="encoding",
            help="Specify the encoding of a file (default is "
            "utf-8 or guessing if available)",
        ),
        dict(
            short="-b",
            longname="--open-browser",
            action="store_true",
            default=False,
            dest="open_browser",
            help="Open the paste in a web browser",
        ),
        dict(
            short="-p",
            longname="--private",
            action="store_true",
            default=False,
            dest="private",
            help="Paste as private",
        ),
        dict(
            short="-c",
            longname="--clipboard",
            action="store_true",
            default=False,
            dest="clipboard",
            help="File to output to; else, print.",
        ),
        dict(short="file", type=str),
    )
    description = """
        Post a script to an anonymous pastebin

        """

    def __call__(self, args):
        from yt.utilities import lodgeit as lo

        lo.main(
            args.file,
            languages=args.languages,
            language=args.language,
            encoding=args.encoding,
            open_browser=args.open_browser,
            private=args.private,
            clipboard=args.clipboard,
        )


class YTPastebinGrabCmd(YTCommand):
    args = (dict(short="number", type=str),)
    name = "pastebin_grab"
    description = """
        Print an online pastebin to STDOUT for local use.
        """

    def __call__(self, args):
        from yt.utilities import lodgeit as lo

        lo.main(None, download=args.number)


class YTPlotCmd(YTCommand):
    args = (
        "width",
        "unit",
        "bn",
        "proj",
        "center",
        "zlim",
        "axis",
        "field",
        "weight",
        "skip",
        "cmap",
        "output",
        "grids",
        "time",
        "ds",
        "max",
        "log",
        "linear",
        dict(
            short="-fu",
            longname="--field-unit",
            action="store",
            type=str,
            dest="field_unit",
            default=None,
            help="Desired field units",
        ),
        dict(
            longname="--show-scale-bar",
            action="store_true",
            help="Annotate the plot with the scale",
        ),
    )

    name = "plot"

    description = """
        Create a set of images

        """

    def __call__(self, args):
        ds = args.ds
        center = args.center
        if args.center == (-1, -1, -1):
            mylog.info("No center fed in; seeking.")
            v, center = ds.find_max("density")
        if args.max:
            v, center = ds.find_max("density")
        elif args.center is None:
            center = 0.5 * (ds.domain_left_edge + ds.domain_right_edge)
        center = np.array(center)
        if ds.dimensionality < 3:
            dummy_dimensions = np.nonzero(ds.index.grids[0].ActiveDimensions <= 1)
            axes = dummy_dimensions[0][0]
        elif args.axis == 4:
            axes = range(3)
        else:
            axes = args.axis

        unit = args.unit
        if unit is None:
            unit = "unitary"
        if args.width is None:
            width = None
        else:
            width = (args.width, args.unit)

        for ax in always_iterable(axes):
            mylog.info("Adding plot for axis %i", ax)
            if args.projection:
                plt = ProjectionPlot(
                    ds,
                    ax,
                    args.field,
                    center=center,
                    width=width,
                    weight_field=args.weight,
                )
            else:
                plt = SlicePlot(ds, ax, args.field, center=center, width=width)
            if args.grids:
                plt.annotate_grids()
            if args.time:
                plt.annotate_timestamp()
            if args.show_scale_bar:
                plt.annotate_scale()

            if args.field_unit:
                plt.set_unit(args.field, args.field_unit)

            plt.set_cmap(args.field, args.cmap)
            plt.set_log(args.field, args.takelog)
            if args.zlim:
                plt.set_zlim(args.field, *args.zlim)
            ensure_dir_exists(args.output)
            plt.save(os.path.join(args.output, f"{ds}"))


class YTRPDBCmd(YTCommand):
    name = "rpdb"
    description = """
        Connect to a currently running (on localhost) rpd session.

        Commands run with --rpdb will trigger an rpdb session with any
        uncaught exceptions.

        """
    args = (
        dict(
            short="-t",
            longname="--task",
            action="store",
            default=0,
            dest="task",
            help="Open a web browser.",
        ),
    )

    def __call__(self, args):
        from . import rpdb

        rpdb.run_rpdb(int(args.task))


class YTNotebookCmd(YTCommand):
    name = ["notebook"]
    args = (
        dict(
            short="-o",
            longname="--open-browser",
            action="store_true",
            default=False,
            dest="open_browser",
            help="Open a web browser.",
        ),
        dict(
            short="-p",
            longname="--port",
            action="store",
            default=0,
            dest="port",
            help="Port to listen on; defaults to auto-detection.",
        ),
        dict(
            short="-prof",
            longname="--profile",
            action="store",
            default=None,
            dest="profile",
            help="The IPython profile to use when lauching the kernel.",
        ),
        dict(
            short="-n",
            longname="--no-password",
            action="store_true",
            default=False,
            dest="no_password",
            help="If set, do not prompt or use a password.",
        ),
    )
    description = """
        Start the Jupyter Notebook locally.
        """

    def __call__(self, args):
        kwargs = {}
        from notebook.notebookapp import NotebookApp

        print(
            "You must choose a password so that others cannot connect to "
            "your notebook."
        )
        pw = ytcfg.get("yt", "notebook_password")
        if len(pw) == 0 and not args.no_password:
            import IPython.lib

            pw = IPython.lib.passwd()
            print("If you would like to use this password in the future,")
            print("place a line like this inside the [yt] section in your")
            print("yt configuration file at ~/.config/yt/yt.toml")
            print()
            print(f"notebook_password = {pw}")
            print()
        elif args.no_password:
            pw = None
        if args.port != 0:
            kwargs["port"] = int(args.port)
        if args.profile is not None:
            kwargs["profile"] = args.profile
        if pw is not None:
            kwargs["password"] = pw
        app = NotebookApp(open_browser=args.open_browser, **kwargs)
        app.initialize(argv=[])
        print()
        print("***************************************************************")
        print()
        print("The notebook is now live at:")
        print()
        print(f"     http://127.0.0.1:{app.port}/")
        print()
        print("Recall you can create a new SSH tunnel dynamically by pressing")
        print(f"~C and then typing -L{app.port}:localhost:{app.port}")
        print("where the first number is the port on your local machine. ")
        print()
        print(
            "If you are using %s on your machine already, try "
            "-L8889:localhost:%s" % (app.port, app.port)
        )
        print()
        print("***************************************************************")
        print()
        app.start()


class YTStatsCmd(YTCommand):
    args = (
        "outputfn",
        "bn",
        "skip",
        "ds",
        "field",
        dict(
            longname="--max",
            action="store_true",
            default=False,
            dest="max",
            help="Display maximum of field requested through -f option.",
        ),
        dict(
            longname="--min",
            action="store_true",
            default=False,
            dest="min",
            help="Display minimum of field requested through -f option.",
        ),
    )
    name = "stats"
    description = """
        Print stats and max/min value of a given field (if requested),
        for one or more datasets

        (default field is density)

        """

    def __call__(self, args):
        ds = args.ds
        ds.print_stats()
        vals = {}
        field = ds._get_field_info(args.field)
        if args.max:
            vals["max"] = ds.find_max(field)
            print(f"Maximum {field.name}: {vals['max'][0]:0.5e} at {vals['max'][1]}")
        if args.min:
            vals["min"] = ds.find_min(field)
            print(f"Minimum {field.name}: {vals['min'][0]:0.5e} at {vals['min'][1]}")
        if args.output is not None:
            t = ds.current_time * ds["years"]
            with open(args.output, "a") as f:
                f.write(f"{ds} ({t:0.5e} years)\n")
                if "min" in vals:
                    f.write(
                        "Minimum %s is %0.5e at %s\n"
                        % (field.name, vals["min"][0], vals["min"][1])
                    )
                if "max" in vals:
                    f.write(
                        "Maximum %s is %0.5e at %s\n"
                        % (field.name, vals["max"][0], vals["max"][1])
                    )


class YTUpdateCmd(YTCommand):
    args = ("all",)
    name = "update"
    description = """
        Update the yt installation to the most recent version

        """

    def __call__(self, opts):
        import pkg_resources

        yt_provider = pkg_resources.get_provider("yt")
        path = os.path.dirname(yt_provider.module_path)
        vstring = _print_installation_information(path)
        if vstring is not None:
            print()
            print("This installation CAN be automatically updated.")
            update_git(path)
        else:
            _print_failed_source_update(opts.reinstall)


class YTDeleteImageCmd(YTCommand):
    args = (dict(short="delete_hash", type=str),)
    description = """
        Delete image from imgur.com.

        """
    name = "delete_image"

    def __call__(self, args):
        headers = {"Authorization": f"Client-ID {ytcfg.get('yt', 'imagebin_api_key')}"}

        delete_url = ytcfg.get("yt", "imagebin_delete_url")
        req = urllib.request.Request(
            delete_url.format(delete_hash=args.delete_hash),
            headers=headers,
            method="DELETE",
        )
        try:
            response = urllib.request.urlopen(req).read().decode()
        except urllib.error.HTTPError as e:
            print("ERROR", e)
            return {"deleted": False}

        rv = json.loads(response)
        if "success" in rv and rv["success"]:
            print("\nImage successfully deleted!\n")
        else:
            print()
            print("Something has gone wrong!  Here is the server response:")
            print()
            pprint.pprint(rv)


class YTUploadImageCmd(YTCommand):
    args = (dict(short="file", type=str),)
    description = """
        Upload an image to imgur.com.  Must be PNG.

        """
    name = "upload_image"

    def __call__(self, args):
        filename = args.file
        if not filename.endswith(".png"):
            print("File must be a PNG file!")
            return 1
        headers = {"Authorization": f"Client-ID {ytcfg.get('yt', 'imagebin_api_key')}"}

        image_data = base64.b64encode(open(filename, "rb").read())
        parameters = {
            "image": image_data,
            type: "base64",
            "name": filename,
            "title": f"{filename} uploaded by yt",
        }
        data = urllib.parse.urlencode(parameters).encode("utf-8")
        req = urllib.request.Request(
            ytcfg.get("yt", "imagebin_upload_url"), data=data, headers=headers
        )
        try:
            response = urllib.request.urlopen(req).read().decode()
        except urllib.error.HTTPError as e:
            print("ERROR", e)
            return {"uploaded": False}
        rv = json.loads(response)
        if "data" in rv and "link" in rv["data"]:
            print()
            print("Image successfully uploaded!  You can find it at:")
            print(f"    {rv['data']['link']}")
            print()
            print("If you'd like to delete it, use the following")
            print(f"    yt delete_image {rv['data']['deletehash']}")
            print()
        else:
            print()
            print("Something has gone wrong!  Here is the server response:")
            print()
            pprint.pprint(rv)


class YTUploadFileCmd(YTCommand):
    args = (dict(short="file", type=str),)
    description = """
        Upload a file to yt's curldrop.

        """
    name = "upload"

    def __call__(self, args):
        from yt.utilities.on_demand_imports import _requests as requests

        fs = iter(FileStreamer(open(args.file, "rb")))
        upload_url = ytcfg.get("yt", "curldrop_upload_url")
        r = requests.put(upload_url + "/" + os.path.basename(args.file), data=fs)
        print()
        print(r.text)


class YTConfigLocalConfigHandler:
    def load_config(self, args):
        import os

        from yt.config import YTConfig
        from yt.utilities.configure import CONFIG

        local_config_file = YTConfig.get_local_config_file()
        global_config_file = YTConfig.get_global_config_file()

        local_exists = os.path.exists(local_config_file)
        global_exists = os.path.exists(global_config_file)

        local_arg_exists = hasattr(args, "local")
        global_arg_exists = hasattr(args, "global")

        if getattr(args, "local", False):
            config_file = local_config_file
        elif getattr(args, "global", False):
            config_file = global_config_file
        else:
            if local_exists and global_exists:
                s = (
                    "Yt detected a local and a global configuration file, refusing "
                    "to proceed.\n"
                    f"Local config file: {local_config_file}\n"
                    f"Global config file: {global_config_file}"
                )
                # Only print the info about "--global" and "--local" if they exist
                if local_arg_exists and global_arg_exists:
                    s += (
                        "\n"  # missing eol from previous string
                        "Specify which one you want to use using the `--local` or the "
                        "`--global` flags."
                    )
                sys.exit(s)
            elif local_exists:
                config_file = local_config_file
            else:
                config_file = global_config_file
            sys.stderr.write(f"INFO: using configuration file: {config_file}.\n")

        if not os.path.exists(config_file):
            with open(config_file, "w") as f:
                f.write("[yt]\n")

        CONFIG.read(config_file)

        self.config_file = config_file


_global_local_args = [
    (
        "exclusive",
        dict(
            short="--local",
            action="store_true",
            help="Store the configuration in the local configuration file.",
        ),
        dict(
            short="--global",
            action="store_true",
            help="Store the configuration in the global configuration file.",
        ),
    ),
]


class YTConfigGetCmd(YTCommand, YTConfigLocalConfigHandler):
    subparser = "config"
    name = "get"
    description = "get a config value"
    args = (
        dict(short="section", help="The section containing the option."),
        dict(short="option", help="The option to retrieve."),
        *_global_local_args,
    )

    def __call__(self, args):
        from yt.utilities.configure import get_config

        self.load_config(args)

        print(get_config(args.section, args.option))


class YTConfigSetCmd(YTCommand, YTConfigLocalConfigHandler):
    subparser = "config"
    name = "set"
    description = "set a config value"
    args = (
        dict(short="section", help="The section containing the option."),
        dict(short="option", help="The option to set."),
        dict(short="value", help="The value to set the option to."),
        *_global_local_args,
    )

    def __call__(self, args):
        from yt.utilities.configure import set_config

        self.load_config(args)

        set_config(args.section, args.option, args.value, self.config_file)


class YTConfigRemoveCmd(YTCommand, YTConfigLocalConfigHandler):
    subparser = "config"
    name = "rm"
    description = "remove a config option"
    args = (
        dict(short="section", help="The section containing the option."),
        dict(short="option", help="The option to remove."),
        *_global_local_args,
    )

    def __call__(self, args):
        from yt.utilities.configure import rm_config

        self.load_config(args)

        rm_config(args.section, args.option, self.config_file)


class YTConfigListCmd(YTCommand, YTConfigLocalConfigHandler):
    subparser = "config"
    name = "list"
    description = "show the config content"
    args = _global_local_args

    def __call__(self, args):
        from yt.utilities.configure import write_config

        self.load_config(args)

        write_config(sys.stdout)


class YTConfigMigrateCmd(YTCommand, YTConfigLocalConfigHandler):
    subparser = "config"
    name = "migrate"
    description = "migrate old config file"
    args = ()

    def __call__(self, args):
        from yt.utilities.configure import migrate_config

        self.load_config(args)

        migrate_config()


class YTConfigPrintPath(YTCommand, YTConfigLocalConfigHandler):
    subparser = "config"
    name = "print-path"
    description = "show path to the config file"
    args = _global_local_args

    def __call__(self, args):
        self.load_config(args)

        print(self.config_file)


class YTSearchCmd(YTCommand):
    args = (
        dict(
            short="-o",
            longname="--output",
            action="store",
            type=str,
            dest="output",
            default="yt_index.json",
            help="File in which to place output",
        ),
        dict(
            longname="--check-all",
            short="-a",
            help="Attempt to load every file",
            action="store_true",
            default=False,
            dest="check_all",
        ),
        dict(
            longname="--full",
            short="-f",
            help="Output full contents of parameter file",
            action="store_true",
            default=False,
            dest="full_output",
        ),
    )
    description = """
        Attempt to find outputs that yt can recognize in directories.
        """
    name = "search"

    def __call__(self, args):
        from yt.utilities.object_registries import output_type_registry

        candidates = []
        for base, dirs, files in os.walk(".", followlinks=True):
            print("(% 10i candidates) Examining %s" % (len(candidates), base))
            recurse = []
            if args.check_all:
                candidates.extend([os.path.join(base, _) for _ in files])
            for _, otr in sorted(output_type_registry.items()):
                c, r = otr._guess_candidates(base, dirs, files)
                candidates.extend([os.path.join(base, _) for _ in c])
                recurse.append(r)
            if len(recurse) > 0 and not all(recurse):
                del dirs[:]
        # Now we have a ton of candidates.  We're going to do something crazy
        # and try to load each one.
        records = []
        for i, c in enumerate(sorted(candidates)):
            print("(% 10i/% 10i) Evaluating %s" % (i, len(candidates), c))
            try:
                record = get_metadata(c, args.full_output)
            except YTUnidentifiedDataType:
                continue
            records.append(record)
        with open(args.output, "w") as f:
            json.dump(records, f, indent=4)
        print(f"Identified {len(records)} records output to {args.output}")


class YTDownloadData(YTCommand):

    args = (
        dict(
            short="filename",
            action="store",
            type=str,
            help="The name of the file to download",
            nargs="?",
            default="",
        ),
        dict(
            short="location",
            action="store",
            type=str,
            nargs="?",
            help="The location in which to place the file, can be "
            '"supp_data_dir", "test_data_dir", or any valid '
            "path on disk. ",
            default="",
        ),
        dict(
            longname="--overwrite",
            short="-c",
            help="Overwrite existing file.",
            action="store_true",
            default=False,
        ),
        dict(
            longname="--list",
            short="-l",
            help="Display all available files.",
            action="store_true",
            default=False,
        ),
    )
    description = """
        Download a file from http://yt-project.org/data and save it to a
        particular location. Files can be saved to the locations provided
        by the "test_data_dir" or "supp_data_dir" configuration entries, or
        any valid path to a location on disk.
        """
    name = "download"

    def __call__(self, args):
        if args.list:
            self.get_list()
            return
        if not args.filename:
            raise RuntimeError(
                "You need to provide a filename. See --help "
                "for details or use --list to get available "
                "datasets."
            )
        elif not args.location:
            raise RuntimeError(
                "You need to specify download location. See --help for details."
            )
        data_url = f"http://yt-project.org/data/{args.filename}"
        if args.location in ["test_data_dir", "supp_data_dir"]:
            data_dir = ytcfg.get("yt", args.location)
            if data_dir == "/does/not/exist":
                raise RuntimeError(f"'{args.location}' is not configured!")
        else:
            data_dir = args.location
        if not os.path.exists(data_dir):
            print(f"The directory '{data_dir}' does not exist. Creating...")
            ensure_dir(data_dir)
        data_file = os.path.join(data_dir, args.filename)
        if os.path.exists(data_file) and not args.overwrite:
            raise OSError(f"File '{data_file}' exists and overwrite=False!")
        print(f"Attempting to download file: {args.filename}")
        fn = download_file(data_url, data_file)

        if not os.path.exists(fn):
            raise OSError(f"The file '{args.filename}' did not download!!")
        print(f"File: {args.filename} downloaded successfully to {data_file}")

    def get_list(self):
        data = (
            urllib.request.urlopen("http://yt-project.org/data/datafiles.json")
            .read()
            .decode("utf8")
        )
        data = json.loads(data)
        for key in data:
            for ds in data[key]:
                ds["fullname"] = ds["url"].replace("http://yt-project.org/data/", "")
                print("{fullname} ({size}) type: {code}".format(**ds))
                for line in textwrap.wrap(ds["description"]):
                    print("\t", line)


def run_main():
    args = parser.parse_args()
    # The following is a workaround for a nasty Python 3 bug:
    # http://bugs.python.org/issue16308
    # http://bugs.python.org/issue9253
    try:
        args.func
    except AttributeError:
        parser.print_help()
        sys.exit(0)

    args.func(args)


if __name__ == "__main__":
    run_main()<|MERGE_RESOLUTION|>--- conflicted
+++ resolved
@@ -647,224 +647,6 @@
     return urllib.request.urlopen(req).read()
 
 
-<<<<<<< HEAD
-class YTHubRegisterCmd(YTCommand):
-    subparser = "hub"
-    name = "register"
-    description = """
-        Register a user on the yt Hub: http://hub.yt/
-        """
-
-    def __call__(self, args):
-        from yt.utilities.on_demand_imports import _requests as requests
-
-        hub_api_key, config_file = ytcfg.get(
-            "yt",
-            "hub_api_key",
-            callback=lambda leaf: (leaf.value, leaf.extra_data.get("source", None)),
-        )
-        if hub_api_key:
-            print(
-                "You seem to already have an API key for the hub in "
-                f"{config_file} . Delete this if you want to force a "
-                "new user registration."
-            )
-            sys.exit()
-        print("Awesome!  Let's start by registering a new user for you.")
-        print("Here's the URL, for reference: http://hub.yt/ ")
-        print()
-        print("As always, bail out with Ctrl-C at any time.")
-        print()
-        print("What username would you like to go by?")
-        print()
-        username = input("Username? ")
-        if len(username) == 0:
-            sys.exit(1)
-        print()
-        print("To start out, what's your name?")
-        print()
-        first_name = input("First Name? ")
-        if len(first_name) == 0:
-            sys.exit(1)
-        print()
-        last_name = input("Last Name? ")
-        if len(last_name) == 0:
-            sys.exit(1)
-        print()
-        print("And your email address?")
-        print()
-        email = input("Email? ")
-        if len(email) == 0:
-            sys.exit(1)
-        print()
-        print("Please choose a password:")
-        print()
-        while True:
-            password1 = getpass.getpass("Password? ")
-            password2 = getpass.getpass("Confirm? ")
-            if len(password1) == 0:
-                continue
-            if password1 == password2:
-                break
-            print("Sorry, they didn't match!  Let's try again.")
-            print()
-        print()
-        print("Okay, press enter to register.  You should receive a welcome")
-        print(f"message at {email} when this is complete.")
-        print()
-        input()
-
-        data = dict(
-            firstName=first_name,
-            email=email,
-            login=username,
-            password=password1,
-            lastName=last_name,
-            admin=False,
-        )
-        hub_url = ytcfg.get("yt", "hub_url")
-        req = requests.post(hub_url + "/user", data=data)
-
-        if req.ok:
-            headers = {"Girder-Token": req.json()["authToken"]["token"]}
-        else:
-            if req.status_code == 400:
-                print("Registration failed with 'Bad request':")
-                print(req.json()["message"])
-            exit(1)
-        print("User registration successful")
-        print("Obtaining API key...")
-        req = requests.post(
-            hub_url + "/api_key",
-            headers=headers,
-            data={"name": "ytcmd", "active": True},
-        )
-        apiKey = req.json()["key"]
-
-        print("Storing API key in configuration file")
-        set_config("yt", "hub_api_key", apiKey, YTConfig.get_global_config_file())
-
-        print()
-        print("SUCCESS!")
-=======
-class YTBugreportCmd(YTCommand):
-    name = "bugreport"
-    description = """
-        Report a bug in yt
-
-        """
-
-    def __call__(self, args):
-        print("===============================================================")
-        print()
-        print("Hi there!  Welcome to the yt bugreport taker.")
-        print()
-        print("===============================================================")
-        print("At any time in advance of the upload of the bug, you should feel free")
-        print("to ctrl-C out and submit the bug report manually by going here:")
-        print("   http://bitbucket.org/yt_analysis/yt/issues/new")
-        print()
-        print("Also, in order to submit a bug through this interface, you")
-        print("need a Bitbucket account. If you don't have one, exit this ")
-        print("bugreport now and run the 'yt bootstrap_dev' command to create one.")
-        print()
-        print("Have you checked the existing bug reports to make")
-        print("sure your bug has not already been recorded by someone else?")
-        print("   http://bitbucket.org/yt_analysis/yt/issues?status=new&status=open")
-        print()
-        print("Finally, are you sure that your bug is, in fact, a bug? It might")
-        print("simply be a misunderstanding that could be cleared up by")
-        print("visiting the yt irc channel or getting advice on the email list:")
-        print("   http://yt-project.org/irc.html")
-        print("   https://mail.python.org/archives/list/yt-users@python.org/")
-        print()
-        summary = input(
-            "Press <enter> if you remain firm in your conviction to continue."
-        )
-        print()
-        print()
-        print("Okay, sorry about that. How about a nice, pithy ( < 12 words )")
-        print("summary of the bug?  (e.g. 'Particle overlay problem with parallel ")
-        print("projections')")
-        print()
-        try:
-            current_version = get_yt_version()
-        except Exception:
-            current_version = "Unavailable"
-        summary = input("Summary? ")
-        bugtype = "bug"
-        data = dict(title=summary, type=bugtype)
-        print()
-        print("Okay, now let's get a bit more information.")
-        print()
-        print("Remember that if you want to submit a traceback, you can run")
-        print("any script with --paste or --detailed-paste to submit it to")
-        print("the pastebin and then include the link in this bugreport.")
-        if "EDITOR" in os.environ:
-            print()
-            print(f"Press enter to spawn your editor, {os.environ['EDITOR']}")
-            input()
-            tf = tempfile.NamedTemporaryFile(delete=False)
-            fn = tf.name
-            tf.close()
-            subprocess.call(f"$EDITOR {fn}", shell=True)
-            content = open(fn).read()
-            try:
-                os.unlink(fn)
-            except Exception:
-                pass
-        else:
-            print()
-            print("Couldn't find an $EDITOR variable.  So, let's just take")
-            print("take input here.  Type up your summary until you're ready")
-            print("to be done, and to signal you're done, type --- by itself")
-            print("on a line to signal your completion.")
-            print()
-            print("(okay, type now)")
-            print()
-            lines = []
-            while True:
-                line = input()
-                if line.strip() == "---":
-                    break
-                lines.append(line)
-            content = "\n".join(lines)
-        content = f"Reporting Version: {current_version}\n\n{content}"
-        endpoint = "repositories/yt_analysis/yt/issues"
-        data["content"] = content
-        print()
-        print("===============================================================")
-        print()
-        print("Okay, we're going to submit with this:")
-        print()
-        print(f"Summary: {data['title']}")
-        print()
-        print("---")
-        print(content)
-        print("---")
-        print()
-        print("===============================================================")
-        print()
-        print("Is that okay?  If not, hit ctrl-c.  Otherwise, enter means")
-        print("'submit'.  Next we'll ask for your Bitbucket Username.")
-        print("If you don't have one, run the 'yt bootstrap_dev' command.")
-        print()
-        input()
-        retval = bb_apicall(endpoint, data, use_pass=True)
-        import json
-
-        retval = json.loads(retval)
-        url = f"http://bitbucket.org/yt_analysis/yt/issue/{retval['local_id']}"
-        print()
-        print("===============================================================")
-        print()
-        print("Thanks for your bug report!  Together we'll make yt totally bug free!")
-        print("You can view bug report here:")
-        print(f"   {url}")
-        print()
-        print("Keep in touch!")
->>>>>>> d05a5df8
-        print()
 
 
 class YTInstInfoCmd(YTCommand):
