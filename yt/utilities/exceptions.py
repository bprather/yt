"""
This is a library of yt-defined exceptions



"""

#-----------------------------------------------------------------------------
# Copyright (c) 2013, yt Development Team.
#
# Distributed under the terms of the Modified BSD License.
#
# The full license is in the file COPYING.txt, distributed with this software.
#-----------------------------------------------------------------------------


# We don't need to import 'exceptions'
import os.path

class YTException(Exception):
    def __init__(self, message = None, ds = None):
        Exception.__init__(self, message)
        self.ds = ds

# Data access exceptions:

class YTOutputNotIdentified(YTException):
    def __init__(self, args, kwargs):
        self.args = args
        self.kwargs = kwargs

    def __str__(self):
        return "Supplied %s %s, but could not load!" % (
            self.args, self.kwargs)

class YTSphereTooSmall(YTException):
    def __init__(self, ds, radius, smallest_cell):
        YTException.__init__(self, ds=ds)
        self.radius = radius
        self.smallest_cell = smallest_cell

    def __str__(self):
        return "%0.5e < %0.5e" % (self.radius, self.smallest_cell)

class YTAxesNotOrthogonalError(YTException):
    def __init__(self, axes):
        self.axes = axes

    def __str__(self):
        return "The supplied axes are not orthogonal.  %s" % (self.axes)

class YTNoDataInObjectError(YTException):
    def __init__(self, obj):
        self.obj_type = getattr(obj, "_type_name", "")

    def __str__(self):
        s = "The object requested has no data included in it."
        if self.obj_type == "slice":
            s += "  It may lie on a grid face.  Try offsetting slightly."
        return s

class YTFieldNotFound(YTException):
    def __init__(self, fname, ds):
        self.fname = fname
        self.ds = ds

    def __str__(self):
        return "Could not find field '%s' in %s." % (self.fname, self.ds)

class YTCouldNotGenerateField(YTFieldNotFound):
    def __str__(self):
        return "Could field '%s' in %s could not be generated." % (self.fname, self.ds)

class YTFieldTypeNotFound(YTException):
    def __init__(self, fname):
        self.fname = fname

    def __str__(self):
        return "Could not find field '%s'." % (self.fname)

class YTSimulationNotIdentified(YTException):
    def __init__(self, sim_type):
        YTException.__init__(self)
        self.sim_type = sim_type

    def __str__(self):
        return "Simulation time-series type %s not defined." % self.sim_type

class YTCannotParseFieldDisplayName(YTException):
    def __init__(self, field_name, display_name, mathtext_error):
        self.field_name = field_name
        self.display_name = display_name
        self.mathtext_error = mathtext_error

    def __str__(self):
        return ("The display name \"%s\" "
                "of the derived field %s "
                "contains the following LaTeX parser errors:\n" ) \
                % (self.display_name, self.field_name) + self.mathtext_error

class YTCannotParseUnitDisplayName(YTException):
    def __init__(self, field_name, unit_name, mathtext_error):
        self.field_name = field_name
        self.unit_name = unit_name
        self.mathtext_error = mathtext_error

    def __str__(self):
        return ("The unit display name \"%s\" "
                "of the derived field %s "
                "contains the following LaTeX parser errors:\n" ) \
            % (self.unit_name, self.field_name) + self.mathtext_error

class InvalidSimulationTimeSeries(YTException):
    def __init__(self, message):
        self.message = message

    def __str__(self):
        return self.message

class MissingParameter(YTException):
    def __init__(self, ds, parameter):
        YTException.__init__(self, ds=ds)
        self.parameter = parameter

    def __str__(self):
        return "dataset %s is missing %s parameter." % \
            (self.ds, self.parameter)

class NoStoppingCondition(YTException):
    def __init__(self, ds):
        YTException.__init__(self, ds=ds)

    def __str__(self):
        return "Simulation %s has no stopping condition.  StopTime or StopCycle should be set." % \
            self.ds

class YTNotInsideNotebook(YTException):
    def __str__(self):
        return "This function only works from within an IPython Notebook."

class YTGeometryNotSupported(YTException):
    def __init__(self, geom):
        self.geom = geom

    def __str__(self):
        return "We don't currently support %s geometry" % self.geom

class YTCoordinateNotImplemented(YTException):
    def __str__(self):
        return "This coordinate is not implemented for this geometry type."

class YTUnitNotRecognized(YTException):
    def __init__(self, unit):
        self.unit = unit

    def __str__(self):
        return "This dataset doesn't recognize %s" % self.unit

class YTUnitOperationError(YTException, ValueError):
    def __init__(self, operation, unit1, unit2=None):
        self.operation = operation
        self.unit1 = unit1
        self.unit2 = unit2
        YTException.__init__(self)

    def __str__(self):
        err = "The %s operator for YTArrays with units (%s) " % (self.operation, self.unit1, )
        if self.unit2 is not None:
            err += "and (%s) " % self.unit2
        err += "is not well defined."
        return err

class YTUnitConversionError(YTException):
    def __init__(self, unit1, dimension1, unit2, dimension2):
        self.unit1 = unit1
        self.unit2 = unit2
        self.dimension1 = dimension1
        self.dimension2 = dimension2
        YTException.__init__(self)

    def __str__(self):
        err = "Unit dimensionalities do not match. Tried to convert between " \
          "%s (dim %s) and %s (dim %s)." \
          % (self.unit1, self.dimension1, self.unit2, self.dimension2)
        return err

class YTUfuncUnitError(YTException):
    def __init__(self, ufunc, unit1, unit2):
        self.ufunc = ufunc
        self.unit1 = unit1
        self.unit2 = unit2
        YTException.__init__(self)

    def __str__(self):
        err = "The NumPy %s operation is only allowed on objects with " \
              "identical units. Convert one of the arrays to the other\'s " \
              "units first. Received units (%s) and (%s)." % \
              (self.ufunc, self.unit1, self.unit2)
        return err

class YTIterableUnitCoercionError(YTException):
    def __init__(self, quantity_list):
        self.quantity_list = quantity_list

    def __str__(self):
        err = "Received a list or tuple of quantities with nonuniform units: " \
              "%s" % self.quantity_list
        return err

class YTFieldUnitError(YTException):
    def __init__(self, field_info, returned_units):
        self.msg = ("The field function associated with the field '%s' returned "
                    "data with units '%s' but was defined with units '%s'.")
        self.msg = self.msg % (field_info.name, returned_units, field_info.units)

    def __str__(self):
        return self.msg

class YTFieldUnitParseError(YTException):
    def __init__(self, field_info):
        self.msg = ("The field '%s' has unparseable units '%s'.")
        self.msg = self.msg % (field_info.name, field_info.units)

    def __str__(self):
        return self.msg

class YTSpatialFieldUnitError(YTException):
    def __init__(self, field):
        msg = ("Field '%s' is a spatial field but has unknown units but "
               "spatial fields must have explicitly defined units. Add the "
               "field with explicit 'units' to clear this error.")
        self.msg = msg % (field,)

    def __str__(self):
        return self.msg

class YTHubRegisterError(YTException):
    def __str__(self):
        return "You must create an API key before uploading.  See " + \
               "https://data.yt-project.org/getting_started.html"

class YTNoFilenamesMatchPattern(YTException):
    def __init__(self, pattern):
        self.pattern = pattern

    def __str__(self):
        return "No filenames were found to match the pattern: " + \
               "'%s'" % (self.pattern)

class YTNoOldAnswer(YTException):
    def __init__(self, path):
        self.path = path

    def __str__(self):
        return "There is no old answer available.\n" + \
               str(self.path)

class YTCloudError(YTException):
    def __init__(self, path):
        self.path = path

    def __str__(self):
        return "Failed to retrieve cloud data. Connection may be broken.\n" + \
               str(self.path)

class YTEllipsoidOrdering(YTException):
    def __init__(self, ds, A, B, C):
        YTException.__init__(self, ds=ds)
        self._A = A
        self._B = B
        self._C = C

    def __str__(self):
        return "Must have A>=B>=C"

class EnzoTestOutputFileNonExistent(YTException):
    def __init__(self, filename):
        self.filename = filename
        self.testname = os.path.basename(os.path.dirname(filename))

    def __str__(self):
        return "Enzo test output file (OutputLog) not generated for: " + \
            "'%s'" % (self.testname) + ".\nTest did not complete."

class YTNoAPIKey(YTException):
    def __init__(self, service, config_name):
        self.service = service
        self.config_name = config_name

    def __str__(self):
        return "You need to set an API key for %s in ~/.yt/config as %s" % (
            self.service, self.config_name)

class YTTooManyVertices(YTException):
    def __init__(self, nv, fn):
        self.nv = nv
        self.fn = fn

    def __str__(self):
        s = "There are too many vertices (%s) to upload to Sketchfab. " % (self.nv)
        s += "Your model has been saved as %s .  You should upload manually." % (self.fn)
        return s

class YTInvalidWidthError(YTException):
    def __init__(self, width):
        self.error = "width (%s) is invalid" % str(width)

    def __str__(self):
        return str(self.error)

class YTFieldNotParseable(YTException):
    def __init__(self, field):
        self.field = field

    def __str__(self):
        return "Cannot identify field %s" % (self.field,)

class YTDataSelectorNotImplemented(YTException):
    def __init__(self, class_name):
        self.class_name = class_name

    def __str__(self):
        return "Data selector '%s' not implemented." % (self.class_name)

class YTParticleDepositionNotImplemented(YTException):
    def __init__(self, class_name):
        self.class_name = class_name

    def __str__(self):
        return "Particle deposition method '%s' not implemented." % (self.class_name)

class YTDomainOverflow(YTException):
    def __init__(self, mi, ma, dle, dre):
        self.mi = mi
        self.ma = ma
        self.dle = dle
        self.dre = dre

    def __str__(self):
        return "Particle bounds %s and %s exceed domain bounds %s and %s" % (
            self.mi, self.ma, self.dle, self.dre)

class YTIntDomainOverflow(YTException):
    def __init__(self, dims, dd):
        self.dims = dims
        self.dd = dd

    def __str__(self):
        return "Integer domain overflow: %s in %s" % (
            self.dims, self.dd)

class YTIllDefinedFilter(YTException):
    def __init__(self, filter, s1, s2):
        self.filter = filter
        self.s1 = s1
        self.s2 = s2

    def __str__(self):
        return "Filter '%s' ill-defined.  Applied to shape %s but is shape %s." % (
            self.filter, self.s1, self.s2)

class YTIllDefinedBounds(YTException):
    def __init__(self, lb, ub):
        self.lb = lb
        self.ub = ub

    def __str__(self):
        v =  "The bounds %0.3e and %0.3e are ill-defined. " % (self.lb, self.ub)
        v += "Typically this happens when a log binning is specified "
        v += "and zero or negative values are given for the bounds."
        return v

class YTObjectNotImplemented(YTException):
    def __init__(self, ds, obj_name):
        self.ds = ds
        self.obj_name = obj_name

    def __str__(self):
        v  = r"The object type '%s' is not implemented for the dataset "
        v += r"'%s'."
        return v % (self.obj_name, self.ds)

class YTRockstarMultiMassNotSupported(YTException):
    def __init__(self, mi, ma, ptype):
        self.mi = mi
        self.ma = ma
        self.ptype = ptype

    def __str__(self):
        v = "Particle type '%s' has minimum mass %0.3e and maximum " % (
            self.ptype, self.mi)
        v += "mass %0.3e.  Multi-mass particles are not currently supported." % (
            self.ma)
        return v

class YTEmptyProfileData(Exception):
    pass

class YTTooParallel(YTException):
    def __str__(self):
        return "You've used too many processors for this dataset."

class YTDuplicateFieldInProfile(Exception):
    def __init__(self, field, new_spec, old_spec):
        self.field = field
        self.new_spec = new_spec
        self.old_spec = old_spec

    def __str__(self):
        r = """Field %s already exists with field spec:
               %s
               But being asked to add it with:
               %s""" % (self.field, self.old_spec, self.new_spec)
        return r

class YTInvalidPositionArray(Exception):
    def __init__(self, shape, dimensions):
        self.shape = shape
        self.dimensions = dimensions

    def __str__(self):
        r = """Position arrays must be length and shape (N,3).
               But this one has %s and %s.""" % (self.dimensions, self.shape)
        return r

class YTIllDefinedCutRegion(Exception):
    def __init__(self, conditions):
        self.conditions = conditions

    def __str__(self):
        r = """Can't mix particle/discrete and fluid/mesh conditions or
               quantities.  Conditions specified:
            """
        r += "\n".join([c for c in self.conditions])
        return r

class YTMixedCutRegion(Exception):
    def __init__(self, conditions, field):
        self.conditions = conditions
        self.field = field

    def __str__(self):
        r = """Can't mix particle/discrete and fluid/mesh conditions or
               quantities.  Field: %s and Conditions specified:
            """ % (self.field,)
        r += "\n".join([c for c in self.conditions])
        return r

class YTGDFAlreadyExists(Exception):
    def __init__(self, filename):
        self.filename = filename

    def __str__(self):
        return "A file already exists at %s and clobber=False." % self.filename

<<<<<<< HEAD
class YTNonIndexedDataContainer(YTException):
    def __init__(self, cont):
        self.cont = cont

    def __str__(self):
        return "The data container (%s) is of an unindexed type.\n" + \
               "This operations such as ires, icoords, fcoords and fwidth " + \
               "will not work on it."
=======
class YTGDFUnknownGeometry(Exception):
    def __init__(self, geometry):
        self.geometry = geometry

    def __str__(self):
        return '''Unknown geometry %i. Please refer to GDF standard
                  for more information''' % self.geometry

class YTInvalidUnitEquivalence(Exception):
    def __init__(self, equiv, unit1, unit2):
        self.equiv = equiv
        self.unit1 = unit1
        self.unit2 = unit2

    def __str__(self):
        return "The unit equivalence '%s' does not exist for the units '%s' and '%s.'" % (self.equiv,
                                                                                          self.unit1,
                                                                                          self.unit2)

class YTPlotCallbackError(Exception):
    def __init__(self, callback, error):
        self.callback = 'annotate_' + callback
        self.error = error

    def __str__(self):
        msg = '%s callback failed with the following error: %s'
        return msg % (self.callback, self.error)
>>>>>>> d9542b8e
<|MERGE_RESOLUTION|>--- conflicted
+++ resolved
@@ -453,7 +453,6 @@
     def __str__(self):
         return "A file already exists at %s and clobber=False." % self.filename
 
-<<<<<<< HEAD
 class YTNonIndexedDataContainer(YTException):
     def __init__(self, cont):
         self.cont = cont
@@ -462,7 +461,7 @@
         return "The data container (%s) is of an unindexed type.\n" + \
                "This operations such as ires, icoords, fcoords and fwidth " + \
                "will not work on it."
-=======
+
 class YTGDFUnknownGeometry(Exception):
     def __init__(self, geometry):
         self.geometry = geometry
@@ -489,5 +488,4 @@
 
     def __str__(self):
         msg = '%s callback failed with the following error: %s'
-        return msg % (self.callback, self.error)
->>>>>>> d9542b8e
+        return msg % (self.callback, self.error)