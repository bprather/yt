--- conflicted
+++ resolved
@@ -4,7 +4,6 @@
     tempfile, subprocess, shutil, \
     platform
 
-<<<<<<< HEAD
 # snatched from PyTables
 def add_from_path(envname, dirs):
     try:
@@ -130,7 +129,7 @@
     elif os.path.exists(cfg):
         return get_location_from_cfg(cfg)
     # Now we see if ctypes can help us
-    if os.name == 'posix':
+    if os.name == 'posix' or os.name == 'nt':
         target_inc, target_lib = get_location_from_ctypes(header, library)
     if None not in (target_inc, target_lib):
         print(
@@ -149,9 +148,6 @@
 def check_for_png():
     return check_for_dependencies("PNG_DIR", "png.cfg", "png.h", "png")
 
-
-=======
->>>>>>> 65ef18b5
 def check_for_openmp():
     # Create a temporary directory
     tmpdir = tempfile.mkdtemp()
