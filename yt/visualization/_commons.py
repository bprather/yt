import os
import sys
import warnings
from functools import wraps
from typing import TYPE_CHECKING, Optional, Type, TypeVar

if sys.version_info >= (3, 8):
    from importlib.metadata import version
else:
    from importlib_metadata import version

<<<<<<< HEAD
if sys.version_info >= (3, 10):
    pass
else:
    from yt._maintenance.backports import zip

import matplotlib
import numpy as np
from more_itertools import always_iterable
from packaging.version import Version

from yt.config import ytcfg

from ._mpl_imports import (
    FigureCanvasAgg,
    FigureCanvasBase,
    FigureCanvasPdf,
    FigureCanvasPS,
    FigureCanvasSVG,
)
=======
from packaging.version import Version

if TYPE_CHECKING:
    from ._mpl_imports import FigureCanvasBase
>>>>>>> 8ce385ce


DEFAULT_FONT_PROPERTIES = {
    "family": "stixgeneral",
    "size": 18,
}

MPL_VERSION = Version(version("matplotlib"))

if MPL_VERSION >= Version("3.4"):
    DEFAULT_FONT_PROPERTIES["math_fontfamily"] = "cm"


def _get_supported_image_file_formats():
    from ._mpl_imports import FigureCanvasBase

    return frozenset(FigureCanvasBase.get_supported_filetypes().keys())


def _get_supported_canvas_classes():
    from ._mpl_imports import (
        FigureCanvasAgg,
        FigureCanvasPdf,
        FigureCanvasPS,
        FigureCanvasSVG,
    )

    return frozenset(
        (FigureCanvasAgg, FigureCanvasPdf, FigureCanvasPS, FigureCanvasSVG)
    )


def get_canvas_class(suffix: str) -> Type["FigureCanvasBase"]:
    s = normalize_extension_string(suffix)
    if s not in _get_supported_image_file_formats():
        raise ValueError(f"Unsupported file format '{suffix}'.")
    for cls in _get_supported_canvas_classes():
        if s in cls.get_supported_filetypes():
            return cls
    raise RuntimeError(
        "Something went terribly wrong. "
        f"File extension '{suffix}' is supposed to be supported "
        "but no compatible backend was found."
    )


def normalize_extension_string(s: str) -> str:
    if sys.version_info < (3, 9):
        if s.startswith("."):
            return s[1:]
        return s
    else:
        return s.removeprefix(".")


def validate_image_name(filename, suffix: Optional[str] = None) -> str:
    """
    Build a valid image filename with a specified extension (default to png).
    The suffix parameter is ignored if the input filename has a valid extension already.
    Otherwise, suffix is appended to the filename, replacing any existing extension.
    """
    name, psuffix = os.path.splitext(filename)
    psuffix = normalize_extension_string(psuffix)

    if suffix is not None:
        suffix = normalize_extension_string(suffix)

    if psuffix in _get_supported_image_file_formats():
        if suffix in _get_supported_image_file_formats() and suffix != psuffix:
            warnings.warn(
                f"Received two valid image formats {psuffix!r} (from filename) "
                f"and {suffix!r} (from suffix). The former is ignored."
            )
            return f"{name}.{suffix}"
        return str(filename)

    if suffix is None:
        suffix = "png"

    if suffix not in _get_supported_image_file_formats():
        raise ValueError(f"Unsupported file format {suffix!r}")

    return f"{filename}.{suffix}"


def get_canvas(figure, filename):

    name, suffix = os.path.splitext(filename)

    if not suffix:
        raise ValueError(
            f"Can not determine canvas class from filename '{filename}' "
            f"without an extension."
        )
    return get_canvas_class(suffix)(figure)


def invalidate_plot(f):
    @wraps(f)
    def newfunc(self, *args, **kwargs):
        retv = f(self, *args, **kwargs)
        self._plot_valid = False
        return retv

    return newfunc


def invalidate_data(f):
    @wraps(f)
    def newfunc(self, *args, **kwargs):
        retv = f(self, *args, **kwargs)
        self._data_valid = False
        self._plot_valid = False
        return retv

    return newfunc


def invalidate_figure(f):
    @wraps(f)
    def newfunc(self, *args, **kwargs):
        retv = f(self, *args, **kwargs)
        for field in self.plots.keys():
            self.plots[field].figure = None
            self.plots[field].axes = None
            self.plots[field].cax = None
        self._setup_plots()
        return retv

    return newfunc


def validate_plot(f):
    @wraps(f)
    def newfunc(self, *args, **kwargs):
        # TODO: _profile_valid and _data_valid seem to play very similar roles,
        # there's probably room to abstract these into a common operation
        if hasattr(self, "_data_valid") and not self._data_valid:
            self._recreate_frb()
        if hasattr(self, "_profile_valid") and not self._profile_valid:
            self._recreate_profile()
        if not self._plot_valid:
            # it is the responsibility of _setup_plots to
            # call plot.run_callbacks()
            self._setup_plots()
        retv = f(self, *args, **kwargs)
        return retv

    return newfunc


T = TypeVar("T", tuple, list)


def _swap_axes_extents(extent: T) -> T:
    """
    swaps the x and y extent values, preserving type of extent

    Parameters
    ----------
    extent : sequence of four unyt quantities
        the current 4-element tuple or list of unyt quantities describing the
        plot extent. extent = (xmin, xmax, ymin, ymax).

    Returns
    -------
    tuple or list
        the extent axes swapped, now with (ymin, ymax, xmin, xmax).

    """
    extent_swapped = [extent[2], extent[3], extent[0], extent[1]]
    return type(extent)(extent_swapped)


def _swap_arg_pair_order(*args):
    """
    flips adjacent argument pairs, useful for swapping x-y plot arguments

    Parameters
    ----------
    *args
        argument pairs, must have an even number of *args

    Returns
    -------
    tuple
        args  with order of pairs switched, i.e,:

        _swap_arg_pair_order(x, y, px, py) returns:
            y, x, py, px

    """

    if len(args) % 2 != 0:
        raise TypeError("Number of arguments must be even.")
    n_pairs = len(args) // 2
    new_args = []
    for i in range(n_pairs):
        x_id = i * 2
        new_args.append(args[x_id + 1])
        new_args.append(args[x_id])
    return tuple(new_args)


def get_log_minorticks(vmin: float, vmax: float) -> np.ndarray:
    """calculate positions of linear minorticks on a log colorbar

    Parameters
    ----------
    vmin : float
        the minimum value in the colorbar
    vmax : float
        the maximum value in the colorbar

    """
    expA = np.floor(np.log10(vmin))
    expB = np.floor(np.log10(vmax))
    cofA = np.ceil(vmin / 10**expA).astype("int64")
    cofB = np.floor(vmax / 10**expB).astype("int64")
    lmticks = np.empty(0)
    while cofA * 10**expA <= cofB * 10**expB:
        if expA < expB:
            lmticks = np.hstack((lmticks, np.linspace(cofA, 9, 10 - cofA) * 10**expA))
            cofA = 1
            expA += 1
        else:
            lmticks = np.hstack(
                (lmticks, np.linspace(cofA, cofB, cofB - cofA + 1) * 10**expA)
            )
            expA += 1
    return np.array(lmticks)


def get_symlog_minorticks(linthresh: float, vmin: float, vmax: float) -> np.ndarray:
    """calculate positions of linear minorticks on a symmetric log colorbar

    Parameters
    ----------
    linthresh : float
        the threshold for the linear region
    vmin : float
        the minimum value in the colorbar
    vmax : float
        the maximum value in the colorbar

    """
    if vmin > 0:
        return get_log_minorticks(vmin, vmax)
    elif vmax < 0 and vmin < 0:
        return -get_log_minorticks(-vmax, -vmin)
    elif vmin == 0:
        return np.hstack((0, get_log_minorticks(linthresh, vmax)))
    elif vmax == 0:
        return np.hstack((-get_log_minorticks(linthresh, -vmin)[::-1], 0))
    else:
        return np.hstack(
            (
                -get_log_minorticks(linthresh, -vmin)[::-1],
                0,
                get_log_minorticks(linthresh, vmax),
            )
        )


def get_symlog_majorticks(linthresh: float, vmin: float, vmax: float) -> np.ndarray:
    """calculate positions of major ticks on a log colorbar

    Parameters
    ----------
    linthresh : float
        the threshold for the linear region
    vmin : float
        the minimum value in the colorbar
    vmax : float
        the maximum value in the colorbar

    """
    if vmin >= 0.0:
        yticks = [vmin] + list(
            10
            ** np.arange(
                np.rint(np.log10(linthresh)),
                np.ceil(np.log10(1.1 * vmax)),
            )
        )
    elif vmax <= 0.0:
        if MPL_VERSION >= Version("3.5.0b"):
            offset = 0
        else:
            offset = 1

        yticks = list(
            -(
                10
                ** np.arange(
                    np.floor(np.log10(-vmin)),
                    np.rint(np.log10(linthresh)) - offset,
                    -1,
                )
            )
        ) + [vmax]
    else:
        yticks = (
            list(
                -(
                    10
                    ** np.arange(
                        np.floor(np.log10(-vmin)),
                        np.rint(np.log10(linthresh)) - 1,
                        -1,
                    )
                )
            )
            + [0]
            + list(
                10
                ** np.arange(
                    np.rint(np.log10(linthresh)),
                    np.ceil(np.log10(1.1 * vmax)),
                )
            )
        )
    if yticks[-1] > vmax:
        yticks.pop()
    return np.array(yticks)


def get_default_from_config(data_source, *, field, keys, defaults):
    _keys = list(always_iterable(keys))
    _defaults = list(always_iterable(defaults))

    ftype, fname = data_source._determine_fields(field)[0]
    ret = [
        ytcfg.get_most_specific("plot", ftype, fname, key, fallback=default)
        for key, default in zip(_keys, _defaults, strict=True)
    ]
    if len(ret) == 1:
        return ret[0]
    else:
        return ret<|MERGE_RESOLUTION|>--- conflicted
+++ resolved
@@ -9,32 +9,19 @@
 else:
     from importlib_metadata import version
 
-<<<<<<< HEAD
+import numpy as np
+from more_itertools import always_iterable
+from packaging.version import Version
+
+from yt.config import ytcfg
+
 if sys.version_info >= (3, 10):
     pass
 else:
     from yt._maintenance.backports import zip
 
-import matplotlib
-import numpy as np
-from more_itertools import always_iterable
-from packaging.version import Version
-
-from yt.config import ytcfg
-
-from ._mpl_imports import (
-    FigureCanvasAgg,
-    FigureCanvasBase,
-    FigureCanvasPdf,
-    FigureCanvasPS,
-    FigureCanvasSVG,
-)
-=======
-from packaging.version import Version
-
 if TYPE_CHECKING:
     from ._mpl_imports import FigureCanvasBase
->>>>>>> 8ce385ce
 
 
 DEFAULT_FONT_PROPERTIES = {
