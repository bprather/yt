import __builtin__
import base64
import numpy as np
import matplotlib
import os
import types
from functools import wraps
from matplotlib.font_manager import FontProperties

from .tick_locators import LogLocator, LinearLocator
from .color_maps import yt_colormaps, is_colormap
from .plot_modifications import \
    callback_registry
from .plot_window import \
    CallbackWrapper
from .base_plot_types import CallbackWrapper

from yt.funcs import \
    defaultdict, get_image_suffix, \
    get_ipython_api_version, ensure_list
from yt.utilities.definitions import axis_names
from yt.utilities.exceptions import \
    YTNotInsideNotebook


def invalidate_data(f):
    @wraps(f)
    def newfunc(*args, **kwargs):
        rv = f(*args, **kwargs)
        args[0]._data_valid = False
        args[0]._plot_valid = False
        if hasattr(args[0], '_recreate_frb'):
            args[0]._recreate_frb()
        if args[0]._initfinished:
            args[0]._setup_plots()
        return rv
    return newfunc


def invalidate_figure(f):
    @wraps(f)
    def newfunc(*args, **kwargs):
        rv = f(*args, **kwargs)
        for field in args[0].fields:
            args[0].plots[field].figure = None
            args[0].plots[field].axes = None
            args[0].plots[field].cax = None
        return rv
    return newfunc


def invalidate_plot(f):
    @wraps(f)
    def newfunc(*args, **kwargs):
        rv = f(*args, **kwargs)
        args[0]._plot_valid = False
        args[0]._setup_plots()
        return rv
    return newfunc


def apply_callback(f):
    @wraps(f)
    def newfunc(*args, **kwargs):
        #rv = f(*args[1:], **kwargs)
        args[0]._callbacks.append((f.__name__, (args, kwargs)))
        return args[0]
    return newfunc

field_transforms = {}


class FieldTransform(object):
    def __init__(self, name, func, locator):
        self.name = name
        self.func = func
        self.locator = locator
        field_transforms[name] = self

    def __call__(self, *args, **kwargs):
        return self.func(*args, **kwargs)

    def ticks(self, mi, ma):
        try:
            ticks = self.locator(mi, ma)
        except:
            ticks = []
        return ticks

log_transform = FieldTransform('log10', np.log10, LogLocator())
linear_transform = FieldTransform('linear', lambda x: x, LinearLocator())

class PlotDictionary(dict):
    def __getitem__(self, item):
        item = self.data_source._determine_fields(item)[0]
        return dict.__getitem__(self, item)

    def __init__(self, data_source, *args):
        self.data_source = data_source
        return dict.__init__(self, args)

class ImagePlotContainer(object):
    """A countainer for plots with colorbars.

    """
    _plot_type = None
    _plot_valid = False
    _colorbar_valid = False

    def __init__(self, data_source, fields, figure_size, fontsize):
        self.data_source = data_source
        self.figure_size = figure_size
        self.plots = PlotDictionary(data_source)
        self.fields = self.data_source._determine_fields(fields)
        self._callbacks = []
        self._field_transform = {}
        self._colormaps = defaultdict(lambda: 'algae')
        font_path = matplotlib.get_data_path() + '/fonts/ttf/STIXGeneral.ttf'
        self._font_properties = FontProperties(size=fontsize, fname=font_path)
        self._font_color = None

    @invalidate_plot
    def set_log(self, field, log):
        """set a field to log or linear.

        Parameters
        ----------
        field : string
            the field to set a transform
        log : boolean
            Log on/off.

        """
        if field == 'all':
            fields = self.plots.keys()
        else:
            fields = [field]
        for field in self.data_source._determine_fields(fields):
            if log:
                self._field_transform[field] = log_transform
            else:
                self._field_transform[field] = linear_transform
        return self

    def get_log(self, field):
        """get the transform type of a field.

        Parameters
        ----------
        field : string
            the field to get a transform

        """
        log = {}
        if field == 'all':
            fields = self.plots.keys()
        else:
            fields = [field]
        for field in self.data_source._determine_fields(fields):
            if self._field_transform[field] == log_transform:
                log[field] = True
            else:
                log[field] = False
        return log

    @invalidate_plot
    def set_transform(self, field, name):
        field = self.data_source._determine_fields(field)[0]
        if name not in field_transforms: 
            raise KeyError(name)
        self._field_transform[field] = field_transforms[name]
        return self

    @invalidate_plot
    def set_cmap(self, field, cmap_name):
        """set the colormap for one of the fields

        Parameters
        ----------
        field : string
            the field to set the colormap
            if field == 'all', applies to all plots.
        cmap_name : string
            name of the colormap

        """

        if field == 'all':
            fields = self.plots.keys()
        else:
            fields = [field]
        for field in self.data_source._determine_fields(fields):
            self._colorbar_valid = False
            self._colormaps[field] = cmap_name
        return self

    @invalidate_plot
    def set_zlim(self, field, zmin, zmax, dynamic_range=None):
        """set the scale of the colormap

        Parameters
        ----------
        field : string
            the field to set a colormap scale
            if field == 'all', applies to all plots.
        zmin : float
            the new minimum of the colormap scale. If 'min', will
            set to the minimum value in the current view.
        zmax : float
            the new maximum of the colormap scale. If 'max', will
            set to the maximum value in the current view.

        Other Parameters
        ----------------
        dynamic_range : float (default: None)
            The dynamic range of the image.
            If zmin == None, will set zmin = zmax / dynamic_range
            If zmax == None, will set zmax = zmin * dynamic_range
            When dynamic_range is specified, defaults to setting
            zmin = zmax / dynamic_range.

        """
        if field is 'all':
            fields = self.plots.keys()
        else:
            fields = [field]
        for field in self.data_source._determine_fields(fields):
            myzmin = zmin
            myzmax = zmax
            if zmin == 'min':
                myzmin = self.plots[field].image._A.min()
            if zmax == 'max':
                myzmax = self.plots[field].image._A.max()
            if dynamic_range is not None:
                if zmax is None:
                    myzmax = myzmin * dynamic_range
                else:
                    myzmin = myzmax / dynamic_range

            self.plots[field].zmin = myzmin
            self.plots[field].zmax = myzmax
        return self

    def setup_callbacks(self):
        # Left blank to be overriden in subclasses
        pass

    def _setup_plots(self):
        # Left blank to be overriden in subclasses
        pass

    def _switch_pf(self, new_pf):
        ds = self.data_source
        name = ds._type_name
        kwargs = dict((n, getattr(ds, n)) for n in ds._con_args)
        new_ds = getattr(new_pf.h, name)(**kwargs)
        self.pf = new_pf
        self.data_source = new_ds
        self._data_valid = self._plot_valid = False
        self._recreate_frb()
        self._setup_plots()

    def __getitem__(self, item):
        return self.plots[item]

    def run_callbacks(self, f):
        keys = self._frb.keys()
        for name, (args, kwargs) in self._callbacks:
            cbw = CallbackWrapper(self, self.plots[f], self._frb, f)
            CallbackMaker = callback_registry[name]
            callback = CallbackMaker(*args[1:], **kwargs)
            callback(cbw)
        for key in self._frb.keys():
            if key not in keys:
                del self._frb[key]

    @invalidate_plot
    @invalidate_figure
    def set_font(self, font_dict=None):
        """set the font and font properties

        Parameters
        ----------
        font_dict : dict
        A dict of keyword parameters to be passed to
        :py:class:`matplotlib.font_manager.FontProperties`.

        Possible keys include
        * family - The font family. Can be serif, sans-serif, cursive, 'fantasy' or
          'monospace'.
        * style - The font style. Either normal, italic or oblique.
        * color - A valid color string like 'r', 'g', 'red', 'cobalt', and
          'orange'.
        * variant: Either normal or small-caps.
        * size: Either an relative value of xx-small, x-small, small, medium,
          large, x-large, xx-large or an absolute font size, e.g. 12
        * stretch: A numeric value in the range 0-1000 or one of
          ultra-condensed, extra-condensed, condensed, semi-condensed, normal,
          semi-expanded, expanded, extra-expanded or ultra-expanded
        * weight: A numeric value in the range 0-1000 or one of ultralight,
          light, normal, regular, book, medium, roman, semibold, demibold, demi,
          bold, heavy, extra bold, or black

        See the matplotlib font manager API documentation for more details.
        http://matplotlib.org/api/font_manager_api.html

        Notes
        -----
        Mathtext axis labels will only obey the `size` and `color` keyword.

        Examples
        --------
        This sets the font to be 24-pt, blue, sans-serif, italic, and
        bold-face.

        >>> slc = SlicePlot(pf, 'x', 'Density')
        >>> slc.set_font({'family':'sans-serif', 'style':'italic',
                          'weight':'bold', 'size':24, 'color':'blue'})

        """
        if font_dict is None:
            font_dict = {}
        if 'color' in font_dict:
            self._font_color = font_dict.pop('color')
        self._font_properties = \
            FontProperties(**font_dict)
        return self

    @invalidate_plot
    def set_cmap(self, field, cmap):
        """set the colormap for one of the fields

        Parameters
        ----------
        field : string
            the field to set a transform
            if field == 'all', applies to all plots.
        cmap : string
            name of the colormap

        """
        if field == 'all':
            fields = self.plots.keys()
        else:
            fields = [field]

        for field in self.data_source._determine_fields(fields):
            self._colorbar_valid = False
            self._colormaps[field] = cmap
            if isinstance(cmap, types.StringTypes):
                if str(cmap) in yt_colormaps:
                    cmap = yt_colormaps[str(cmap)]
                elif hasattr(matplotlib.cm, cmap):
                    cmap = getattr(matplotlib.cm, cmap)
            if not is_colormap(cmap) and cmap is not None:
                raise RuntimeError("Colormap '%s' does not exist!" % str(cmap))
            self.plots[field].image.set_cmap(cmap)
        return self

    @invalidate_plot
    @invalidate_figure
    def set_figure_size(self, size):
        """Sets a new figure size for the plot

        parameters
        ----------
        size : float
            The size of the figure on the longest axis (in units of inches),
            including the margins but not the colorbar.
        """
        self.figure_size = size
        return self

<<<<<<< HEAD
    @invalidate_plot
    def set_unit(self, field, new_unit):
        """Sets a new unit for the requested field

        parameters
        ----------
        field : string or field tuple
           The name of the field that is to be changed.

        new_unit : string or Unit object
           The name of the new unit.
        """
        field = self.data_source._determine_fields(field)[0]
        field = ensure_list(field)
        new_unit = ensure_list(new_unit)
        if len(field) > 1 and len(new_unit) != len(field):
            raise RuntimeError(
                "Field list {} and unit "
                "list {} are incompatible".format(field, new_unit))
        for f, u in zip(field, new_unit):
            self._frb[f].convert_to_units(u)
        return self

=======
>>>>>>> fe2bb32a
    def save(self, name=None, mpl_kwargs=None):
        """saves the plot to disk.

        Parameters
        ----------
        name : string
           The base of the filename.  If name is a directory or if name is not
           set, the filename of the dataset is used.
        mpl_kwargs : dict
           A dict of keyword arguments to be passed to matplotlib.

        >>> slc.save(mpl_kwargs={'bbox_inches':'tight'})

        """
        names = []
        if mpl_kwargs is None: mpl_kwargs = {}
        if name is None:
            name = str(self.pf)
        name = os.path.expanduser(name)
        if name[-1] == os.sep and not os.path.isdir(name):
            os.mkdir(name)
        if os.path.isdir(name) and name != str(self.pf):
            name = name + (os.sep if name[-1] != os.sep else '') + str(self.pf)
        suffix = get_image_suffix(name)
        if suffix != '':
            for k, v in self.plots.iteritems():
                names.append(v.save(name, mpl_kwargs))
            return names
        axis = axis_names[self.data_source.axis]
        weight = None
        type = self._plot_type
        if type in ['Projection', 'OffAxisProjection']:
            weight = self.data_source.weight_field
            if weight is not None:
                weight = weight.replace(' ', '_')
        if 'Cutting' in self.data_source.__class__.__name__:
            type = 'OffAxisSlice'
        for k, v in self.plots.iteritems():
            if isinstance(k, types.TupleType):
                k = k[1]
            if axis:
                n = "%s_%s_%s_%s" % (name, type, axis, k.replace(' ', '_'))
            else:
                # for cutting planes
                n = "%s_%s_%s" % (name, type, k.replace(' ', '_'))
            if weight:
                if isinstance(weight, tuple):
                    weight = weight[1]
                n += "_%s" % (weight)
            names.append(v.save(n, mpl_kwargs))
        return names

    @invalidate_data
    def refresh(self):
        # invalidate_data will take care of everything
        return self

    def _send_zmq(self):
        try:
            # pre-IPython v1.0
            from IPython.zmq.pylab.backend_inline import send_figure as display
        except ImportError:
            # IPython v1.0+
            from IPython.core.display import display
        for k, v in sorted(self.plots.iteritems()):
            # Due to a quirk in the matplotlib API, we need to create
            # a dummy canvas variable here that is never used.
            canvas = FigureCanvasAgg(v.figure)  # NOQA
            display(v.figure)

    def show(self):
        r"""This will send any existing plots to the IPython notebook.
        function name.

        If yt is being run from within an IPython session, and it is able to
        determine this, this function will send any existing plots to the
        notebook for display.

        If yt can't determine if it's inside an IPython session, it will raise
        YTNotInsideNotebook.

        Examples
        --------

        >>> from yt.mods import SlicePlot
        >>> slc = SlicePlot(pf, "x", ["Density", "VelocityMagnitude"])
        >>> slc.show()

        """
        if "__IPYTHON__" in dir(__builtin__):
            api_version = get_ipython_api_version()
            if api_version in ('0.10', '0.11'):
                self._send_zmq()
            else:
                from IPython.display import display
                display(self)
        else:
            raise YTNotInsideNotebook

    def display(self, name=None, mpl_kwargs=None):
        """Will attempt to show the plot in in an IPython notebook.
        Failing that, the plot will be saved to disk."""
        try:
            return self.show()
        except YTNotInsideNotebook:
            return self.save(name=name, mpl_kwargs=mpl_kwargs)

    def _repr_html_(self):
        """Return an html representation of the plot object. Will display as a
        png for each WindowPlotMPL instance in self.plots"""
        ret = ''
        for field in self.plots:
            img = base64.b64encode(self.plots[field]._repr_png_())
            ret += '<img src="data:image/png;base64,%s"><br>' % img
        return ret<|MERGE_RESOLUTION|>--- conflicted
+++ resolved
@@ -371,32 +371,6 @@
         self.figure_size = size
         return self
 
-<<<<<<< HEAD
-    @invalidate_plot
-    def set_unit(self, field, new_unit):
-        """Sets a new unit for the requested field
-
-        parameters
-        ----------
-        field : string or field tuple
-           The name of the field that is to be changed.
-
-        new_unit : string or Unit object
-           The name of the new unit.
-        """
-        field = self.data_source._determine_fields(field)[0]
-        field = ensure_list(field)
-        new_unit = ensure_list(new_unit)
-        if len(field) > 1 and len(new_unit) != len(field):
-            raise RuntimeError(
-                "Field list {} and unit "
-                "list {} are incompatible".format(field, new_unit))
-        for f, u in zip(field, new_unit):
-            self._frb[f].convert_to_units(u)
-        return self
-
-=======
->>>>>>> fe2bb32a
     def save(self, name=None, mpl_kwargs=None):
         """saves the plot to disk.
 
