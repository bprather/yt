--- conflicted
+++ resolved
@@ -213,8 +213,9 @@
 
 class ContourCallback(PlotCallback):
     _type_name = "contour"
-    def __init__(self, field, ncont=5, factor=4, clim=None, plot_args=None):
-        """ 
+    def __init__(self, field, ncont=5, factor=4, clim=None,
+                 plot_args = None):
+        """
         annotate_contour(self, field, ncont=5, factor=4, take_log=False, clim=None,
                          plot_args = None):
 
@@ -290,11 +291,7 @@
             self.clim = (np.log10(self.clim[0]), np.log10(self.clim[1]))
         
         if self.clim is not None: 
-<<<<<<< HEAD
-            self.ncont = np.linspace(self.clim[0], self.clim[1], self.ncont)
-=======
             self.ncont = np.linspace(self.clim[0], self.clim[1], ncont)
->>>>>>> 4c30e2af
         
         plot._axes.contour(xi,yi,zi,self.ncont, **self.plot_args)
         plot._axes.set_xlim(xx0,xx1)
@@ -340,17 +337,6 @@
         for px_off, py_off in zip(pxs.ravel(), pys.ravel()):
             pxo = px_off * dom[px_index]
             pyo = py_off * dom[py_index]
-<<<<<<< HEAD
-            left_edge_px = (GLE[:,px_index]+pxo-x0)*dx
-            left_edge_py = (GLE[:,py_index]+pyo-y0)*dy
-            right_edge_px = (GRE[:,px_index]+pxo-x0)*dx
-            right_edge_py = (GRE[:,py_index]+pyo-y0)*dy
-            verts = np.array(
-                [(left_edge_px, left_edge_px, right_edge_px, right_edge_px),
-                 (left_edge_py, right_edge_py, right_edge_py, left_edge_py)])
-            visible =  ( right_edge_px - left_edge_px > self.min_pix ) & \
-                       ( right_edge_px - left_edge_px > self.min_pix )
-=======
             left_edge_x = (GLE[:,px_index]+pxo-x0)*dx + xx0
             left_edge_y = (GLE[:,py_index]+pyo-y0)*dy + yy0
             right_edge_x = (GRE[:,px_index]+pxo-x0)*dx + xx0
@@ -361,7 +347,6 @@
             verts = np.array(
                 [(left_edge_x, left_edge_x, right_edge_x, right_edge_x),
                  (left_edge_y, right_edge_y, right_edge_y, left_edge_y)])
->>>>>>> 4c30e2af
             verts=verts.transpose()[visible,:,:]
             edgecolors = (0.0,0.0,0.0,self.alpha)
             grid_collection = matplotlib.collections.PolyCollection(
@@ -673,13 +658,8 @@
                                plot.data[self.field_y],
                                int(nx), int(ny),
                                (x0, x1, y0, y1),).transpose()
-<<<<<<< HEAD
-        X = np.mgrid[0:plot.image._A.shape[0]-1:nx*1j]# + 0.5*factor
-        Y = np.mgrid[0:plot.image._A.shape[1]-1:ny*1j]# + 0.5*factor
-=======
         X,Y = np.meshgrid(np.linspace(xx0,xx1,nx,endpoint=True),
                           np.linspace(yy0,yy1,ny,endpoint=True))
->>>>>>> 4c30e2af
         plot._axes.quiver(X,Y, pixX, pixY)
         plot._axes.set_xlim(xx0,xx1)
         plot._axes.set_ylim(yy0,yy1)
