"""
A plotting mechanism based on the idea of a "window" into the data.

Author: J. S. Oishi <jsoishi@gmail.com>
Affiliation: KIPAC/SLAC/Stanford
Author: Nathan Goldbaum <goldbaum@ucolick.org>
Affiliation: UCSC Astronomy
Homepage: http://yt-project.org/
License:
  Copyright (C) 2010-2011 J. S. Oishi.  All Rights Reserved.

  This file is part of yt.

  yt is free software; you can redistribute it and/or modify
  it under the terms of the GNU General Public License as published by
  the Free Software Foundation; either version 3 of the License, or
  (at your option) any later version.

  This program is distributed in the hope that it will be useful,
  but WITHOUT ANY WARRANTY; without even the implied warranty of
  MERCHANTABILITY or FITNESS FOR A PARTICULAR PURPOSE.  See the
  GNU General Public License for more details.

  You should have received a copy of the GNU General Public License
  along with this program.  If not, see <http://www.gnu.org/licenses/>.
"""
import base64
import numpy as np
import matplotlib
import cStringIO
import types
import __builtin__

from matplotlib.mathtext import MathTextParser
from distutils import version
from functools import wraps

from ._mpl_imports import \
    FigureCanvasAgg, FigureCanvasPdf, FigureCanvasPS
from .color_maps import yt_colormaps, is_colormap
from .image_writer import \
    write_image, apply_colormap
from .fixed_resolution import \
    FixedResolutionBuffer, \
    ObliqueFixedResolutionBuffer, \
    OffAxisProjectionFixedResolutionBuffer
from .plot_modifications import get_smallest_appropriate_unit, \
    callback_registry
from .tick_locators import LogLocator, LinearLocator
from .base_plot_types import ImagePlotMPL

from yt.utilities.delaunay.triangulate import Triangulation as triang
from yt.config import ytcfg
from yt.funcs import \
    mylog, defaultdict, iterable, ensure_list, \
    fix_axis, get_image_suffix
from yt.utilities.lib import write_png_to_string
from yt.utilities.definitions import \
    x_dict, x_names, \
    y_dict, y_names, \
    axis_names, \
    axis_labels
from yt.utilities.math_utils import \
    ortho_find
from yt.utilities.parallel_tools.parallel_analysis_interface import \
    GroupOwnership
from yt.data_objects.time_series import \
    TimeSeriesData

# Some magic for dealing with pyparsing being included or not
# included in matplotlib (not in gentoo, yes in everything else)
# Also accounting for the fact that in 1.2.0, pyparsing got renamed.
try:
    if version.LooseVersion(matplotlib.__version__) < version.LooseVersion("1.2.0"):
        from matplotlib.pyparsing import ParseFatalException
    else:
        from matplotlib.pyparsing_py2 import ParseFatalException
except ImportError:
    from pyparsing import ParseFatalException

def invalidate_data(f):
    @wraps(f)
    def newfunc(*args, **kwargs):
        rv = f(*args, **kwargs)
        args[0]._data_valid = False
        args[0]._plot_valid = False
        args[0]._recreate_frb()
        if args[0]._initfinished:
            args[0]._setup_plots()
        return rv
    return newfunc

def invalidate_plot(f):
    @wraps(f)
    def newfunc(*args, **kwargs):
        rv = f(*args, **kwargs)
        args[0]._plot_valid = False
        args[0]._setup_plots()
        return rv
    return newfunc

def apply_callback(f):
    @wraps(f)
    def newfunc(*args, **kwargs):
        rv = f(*args[1:], **kwargs)
        args[0]._callbacks.append((f.__name__,(args,kwargs)))
        return rv
    return newfunc

field_transforms = {}

class CallbackWrapper(object):
    def __init__(self, viewer, window_plot, frb, field):
        self.data = frb.data_source
        self._axes = window_plot.axes
        self._figure = window_plot.figure
        if len(self._axes.images) > 0:
            self.image = self._axes.images[0]
        if frb.axis < 3:
            DD = frb.pf.domain_width
            xax = x_dict[frb.axis]
            yax = y_dict[frb.axis]
            self._period = (DD[xax], DD[yax])
        self.pf = frb.pf
        self.xlim = viewer.xlim
        self.ylim = viewer.ylim
        if 'Cutting' in self.data.__class__.__name__:
            self._type_name = "CuttingPlane"
        else:
            self._type_name = ''

class FieldTransform(object):
    def __init__(self, name, func, locator):
        self.name = name
        self.func = func
        self.locator = locator
        field_transforms[name] = self

    def __call__(self, *args, **kwargs):
        return self.func(*args, **kwargs)

    def ticks(self, mi, ma):
        try:
            ticks = self.locator(mi, ma)
        except:
            ticks = []
        return ticks

log_transform = FieldTransform('log10', np.log10, LogLocator())
linear_transform = FieldTransform('linear', lambda x: x, LinearLocator())

def StandardWidth(axis, width, depth, pf):
    if width is None:
        # Default to code units
        if not iterable(axis):
            width = ((pf.domain_width[x_dict[axis]], '1'),
                     (pf.domain_width[y_dict[axis]], '1'))
        else:
            # axis is actually the normal vector
            # for an off-axis data object.
            width = ((pf.domain_width.min(), '1'),
                     (pf.domain_width.min(), '1'))
    elif iterable(width): 
        if isinstance(width[1], str):
            width = (width, width)
        elif isinstance(width[1], tuple):
            pass
    else:
        width = ((width, '1'), (width, '1'))
    if depth is not None:
        if iterable(depth) and isinstance(depth[1], str):
            depth = (depth,)
        elif iterable(depth):
            raise RuntimeError("Depth must be a float or a (width,\"unit\") tuple")
        else:
            depth = ((depth, '1'),)
        width += depth
    return width

def StandardCenter(center, pf):
    if isinstance(center,str):
        if center.lower() == 'm' or center.lower() == 'max':
            v, center = pf.h.find_max("Density")
        elif center.lower() == "c" or center.lower() == "center":
            center = (pf.domain_left_edge + pf.domain_right_edge) / 2
        else:
            raise RuntimeError('center keyword \"%s\" not recognized'%center)
    return center

def GetWindowParameters(axis, center, width, pf):
    width = StandardWidth(axis, width, None, pf)
    center = StandardCenter(center, pf)
    units = (width[0][1], width[1][1])
    bounds = (center[x_dict[axis]]-width[0][0]/pf[units[0]]/2,  
              center[x_dict[axis]]+width[0][0]/pf[units[0]]/2, 
              center[y_dict[axis]]-width[1][0]/pf[units[1]]/2, 
              center[y_dict[axis]]+width[1][0]/pf[units[1]]/2)
    return (bounds, center, units)

def GetObliqueWindowParameters(normal, center, width, pf, depth=None):
    width = StandardWidth(normal, width, depth, pf)
    center = StandardCenter(center, pf)

    if len(width) == 2:
        # Transforming to the cutting plane coordinate system
        center = np.array(center)
        center = (center - pf.domain_left_edge)/pf.domain_width - 0.5
        (normal,perp1,perp2) = ortho_find(normal)
        mat = np.transpose(np.column_stack((perp1,perp2,normal)))
        center = np.dot(mat,center)
    
        units = (width[0][1], width[1][1])
        bounds = (-width[0][0]/pf[units[0]]/2, width[0][0]/pf[units[0]]/2, 
                  -width[1][0]/pf[units[1]]/2, width[1][0]/pf[units[1]]/2)
    else:
        units = (width[0][1], width[1][1], width[2][1])
        bounds = (-width[0][0]/pf[units[0]]/2, width[0][0]/pf[units[0]]/2, 
                  -width[1][0]/pf[units[1]]/2, width[1][0]/pf[units[1]]/2, 
                  -width[2][0]/pf[units[2]]/2, width[2][0]/pf[units[2]]/2)
    return (bounds, center, units)

class PlotWindow(object):
    _plot_valid = False
    _colorbar_valid = False
    _contour_info = None
    _vector_info = None
    _frb = None
    def __init__(self, data_source, bounds, buff_size=(800,800), antialias=True, 
                 periodic=True, origin='center-window', oblique=False, fontsize=15):
        r"""
        PlotWindow(data_source, bounds, buff_size=(800,800), antialias = True)
        
        A ploting mechanism based around the concept of a window into a
        data source. It can have arbitrary fields, each of which will be
        centered on the same viewpoint, but will have individual zlimits. 
        
        The data and plot are updated separately, and each can be
        invalidated as the object is modified.
        
        Data is handled by a FixedResolutionBuffer object.

        Parameters
        ----------
        data_source : :class:`yt.data_objects.data_containers.AMRProjBase` or :class:`yt.data_objects.data_containers.AMRSliceBase`
            This is the source to be pixelized, which can be a projection or a
            slice.  (For cutting planes, see
            `yt.visualization.fixed_resolution.ObliqueFixedResolutionBuffer`.)
        bounds : sequence of floats
            Bounds are the min and max in the image plane that we want our
            image to cover.  It's in the order of (xmin, xmax, ymin, ymax),
            where the coordinates are all in the appropriate code units.
        buff_size : sequence of ints
            The size of the image to generate.
        antialias : boolean
            This can be true or false.  It determines whether or not sub-pixel
            rendering is used during data deposition.

        """
        if not hasattr(self, "pf"):
            self.pf = data_source.pf
            ts = self._initialize_dataset(self.pf) 
            self.ts = ts
        self._initfinished = False
        self.center = None
        self.plots = {}
        self._periodic = periodic
        self.oblique = oblique
        self.data_source = data_source
        self.buff_size = buff_size
        self.antialias = antialias
        self.set_window(bounds) # this automatically updates the data and plot
        self.origin = origin
        self.fontsize = fontsize
        if self.data_source.center is not None and oblique == False:
            center = [self.data_source.center[i] for i in range(len(self.data_source.center)) if i != self.data_source.axis]
            self.set_center(center)
        self._initfinished = True

    def _initialize_dataset(self, ts):
        if not isinstance(ts, TimeSeriesData):
            if not iterable(ts): ts = [ts]
            ts = TimeSeriesData(ts)
        return ts

    def __iter__(self):
        for pf in self.ts:
            mylog.warning("Switching to %s", pf)
            self._switch_pf(pf)
            yield self

    def piter(self, *args, **kwargs):
        for pf in self.ts.piter(*args, **kwargs):
            self._switch_pf(pf)
            yield self

    def _switch_pf(self, new_pf):
        ds = self.data_source
        name = ds._type_name
        kwargs = dict((n, getattr(ds, n)) for n in ds._con_args)
        new_ds = getattr(new_pf.h, name)(**kwargs)
        self.pf = new_pf
        self.data_source = new_ds
        self._data_valid = self._plot_valid = False
        self._recreate_frb()
        self._setup_plots()

    def __getitem__(self, item):
        return self.plots[item]

    def _recreate_frb(self):
        old_fields = None
        if self._frb is not None:
            old_fields = self._frb.keys()
        if hasattr(self,'zlim'):
            bounds = self.xlim+self.ylim+self.zlim
        else:
            bounds = self.xlim+self.ylim
        self._frb = self._frb_generator(self.data_source,
                                        bounds, self.buff_size,
                                        self.antialias,
                                        periodic=self._periodic)
        if old_fields is None:
            self._frb._get_data_source_fields()
        else:
            for key in old_fields: self._frb[key]
        self._data_valid = True
        
    def _setup_plots(self):
        pass

    @property
    def fields(self):
        return self._frb.data.keys()

    @property
    def width(self):
        Wx = self.xlim[1] - self.xlim[0]
        Wy = self.ylim[1] - self.ylim[0]
        return (Wx, Wy)

    @property
    def bounds(self):
        return self.xlim+self.ylim

    @invalidate_data
    def zoom(self, factor):
        r"""This zooms the window by *factor*.

        Parameters
        ----------
        factor : float
            multiplier for the current width

        """
        Wx, Wy = self.width
        centerx = self.xlim[0] + Wx*0.5
        centery = self.ylim[0] + Wy*0.5
        nWx, nWy = Wx/factor, Wy/factor
        self.xlim = (centerx - nWx*0.5, centerx + nWx*0.5)
        self.ylim = (centery - nWy*0.5, centery + nWy*0.5)
                    

    @invalidate_data
    def pan(self, deltas):
        r"""Pan the image by specifying absolute code unit coordinate deltas.
        
        Parameters
        ----------
        deltas : sequence of floats
            (delta_x, delta_y) in *absolute* code unit coordinates

        """
        self.xlim = (self.xlim[0] + deltas[0], self.xlim[1] + deltas[0])
        self.ylim = (self.ylim[0] + deltas[1], self.ylim[1] + deltas[1])

    @invalidate_data
    def pan_rel(self, deltas):
        r"""Pan the image by specifying relative deltas, to the FOV.
        
        Parameters
        ----------
        deltas : sequence of floats
            (delta_x, delta_y) in *relative* code unit coordinates

        """
        Wx, Wy = self.width
        self.xlim = (self.xlim[0] + Wx*deltas[0], self.xlim[1] + Wx*deltas[0])
        self.ylim = (self.ylim[0] + Wy*deltas[1], self.ylim[1] + Wy*deltas[1])

    @invalidate_data
    def set_window(self, bounds):
        """Set the bounds of the plot window.
        This is normally only called internally, see set_width.
        

        Parameters
        ----------

        bounds : a four element sequence of floats
            The x and y bounds, in the format (x0, x1, y0, y1)

        """
        if self.center is not None:
            dx = bounds[1] - bounds[0]
            dy = bounds[3] - bounds[2]
            self.xlim = (self.center[0] - dx/2., self.center[0] + dx/2.)
            self.ylim = (self.center[1] - dy/2., self.center[1] + dy/2.)
        else:
            self.xlim = tuple(bounds[0:2])
            self.ylim = tuple(bounds[2:4])
            if len(bounds) == 6:
                self.zlim = tuple(bounds[4:6])
        mylog.info("xlim = %f %f" %self.xlim)
        mylog.info("ylim = %f %f" %self.ylim)
        if hasattr(self,'zlim'):
            mylog.info("zlim = %f %f" %self.zlim)

    @invalidate_data
    def set_width(self, width, unit = '1'):
        """set the width of the plot window

        parameters
        ----------
        width : float, array of floats, (float, unit) tuple, or arry of (float, unit) tuples.
             Width can have four different formats to support windows with variable 
             x and y widths.  They are:
             
             ==================================     =======================
             format                                 example                
             ==================================     =======================
             (float, string)                        (10,'kpc')
             ((float, string), (float, string))     ((10,'kpc'),(15,'kpc'))
             float                                  0.2
             (float, float)                         (0.2, 0.3)
             ==================================     =======================
             
             For example, (10, 'kpc') requests a plot window that is 10 kiloparsecs 
             wide in the x and y directions, ((10,'kpc'),(15,'kpc')) requests a window 
             that is 10 kiloparsecs wide along the x axis and 15 kiloparsecs wide along 
             the y axis.  In the other two examples, code units are assumed, for example
             (0.2, 0.3) requests a plot that has an x width of 0.2 and a y width of 0.3 
             in code units.  If units are provided the resulting plot axis labels will  
             use the supplied units.
        unit : str
             the unit the width has been specified in.
             defaults to code units.  If width is a tuple this 
             argument is ignored

        """
        if width is not None:
            set_axes_unit = True
        else:
            set_axes_unit = False

        width = StandardWidth(self._frb.axis, width, None, self.pf)

        centerx = (self.xlim[1] + self.xlim[0])/2.
        centery = (self.ylim[1] + self.ylim[0])/2. 
        
        units = (width[0][1], width[1][1])

        if set_axes_unit:
            self._axes_unit_names = units
        else:
            self._axes_unit_names = None

        self.xlim = (centerx - width[0][0]/self.pf[units[0]]/2.,
                     centerx + width[0][0]/self.pf[units[0]]/2.)
        self.ylim = (centery - width[1][0]/self.pf[units[1]]/2.,
                     centery + width[1][0]/self.pf[units[1]]/2.)
        
        if hasattr(self,'zlim'):
            centerz = (self.zlim[1] + self.zlim[0])/2.
            mw = max([width[0][0], width[1][0]])
            self.zlim = (centerz - mw/2.,
                         centerz + mw/2.)

    @invalidate_data
    def set_center(self, new_center, unit = '1'):
        """Sets a new center for the plot window

        parameters
        ----------
        new_center : two element sequence of floats
            The coordinates of the new center of the image.
            If the unit keyword is not specified, the 
            coordinates are assumed to be in code units

        unit : string
            The name of the unit new_center is given in.

        """
        if new_center is None:
            self.center = None
        else:
            new_center = [c / self.pf[unit] for c in new_center]
            self.center = new_center
        self.set_window(self.bounds)

    @property
    def width(self):
        Wx = self.xlim[1] - self.xlim[0]
        Wy = self.ylim[1] - self.ylim[0]
        return (Wx, Wy)

    @invalidate_data
    def set_antialias(self,aa):
        self.antialias = aa

    @invalidate_plot
    def set_contour_info(self, field_name, n_cont = 8, colors = None,
                         logit = True):
        if field_name == "None" or n_cont == 0:
            self._contour_info = None
            return
        self._contour_info = (field_name, n_cont, colors, logit)

    @invalidate_plot
    def set_vector_info(self, skip, scale = 1):
        self._vector_info = (skip, scale)

    @invalidate_data
    def refresh(self):
        # invalidate_data will take care of everything
        pass

class PWViewer(PlotWindow):
    """A viewer for PlotWindows.

    """
    def __init__(self, *args,**kwargs):
        setup = kwargs.pop("setup", True)
        PlotWindow.__init__(self, *args,**kwargs)
        self._axes_unit_names = None
        self._callbacks = []
        self._field_transform = {}
        self._colormaps = defaultdict(lambda: 'algae')
        self.setup_callbacks()
        for field in self._frb.data.keys():
            finfo = self.data_source.pf._get_field_info(*field)
            if finfo.take_log:
                self._field_transform[field] = log_transform
            else:
                self._field_transform[field] = linear_transform

        if setup: self._setup_plots()

    @invalidate_plot
    def set_log(self, field, log):
        """set a field to log or linear.
        
        Parameters
        ----------
        field : string
            the field to set a transform
        log : boolean
            Log on/off.

        """
        if field == 'all':
            fields = self.plots.keys()
        else:
            fields = [field]
        for field in fields:
            if log:
                self._field_transform[field] = log_transform
            else:
                self._field_transform[field] = linear_transform

    @invalidate_plot
    def set_transform(self, field, name):
        if name not in field_transforms: 
            raise KeyError(name)
        self._field_transform[field] = field_transforms[name]

    @invalidate_plot
    def set_cmap(self, field, cmap_name):
        """set the colormap for one of the fields

        Parameters
        ----------
        field : string
            the field to set the colormap
            if field == 'all', applies to all plots.
        cmap_name : string
            name of the colormap

        """

        if field is 'all':
            fields = self.plots.keys()
        else:
            fields = [field]
        for field in fields:
            self._colorbar_valid = False
            self._colormaps[field] = cmap_name

    @invalidate_plot
    def set_zlim(self, field, zmin, zmax, dynamic_range=None):
        """set the scale of the colormap

        Parameters
        ----------
        field : string
            the field to set a colormap scale
            if field == 'all', applies to all plots.
        zmin : float
            the new minimum of the colormap scale. If 'min', will
            set to the minimum value in the current view.
        zmax : float
            the new maximum of the colormap scale. If 'max', will
            set to the maximum value in the current view.

        Keyword Parameters
        ------------------
        dyanmic_range : float (default: None)
            The dynamic range of the image.
            If zmin == None, will set zmin = zmax / dynamic_range
            If zmax == None, will set zmax = zmin * dynamic_range
            When dynamic_range is specified, defaults to setting
            zmin = zmax / dynamic_range.

        """
        if field is 'all':
            fields = self.plots.keys()
        else:
            fields = [field]
        for field in fields:
            myzmin = zmin
            myzmax = zmax
            if zmin == 'min':
                myzmin = self.plots[field].image._A.min()
            if zmax == 'max':
                myzmax = self.plots[field].image._A.max()
            if dynamic_range is not None:
                if zmax is None:
                    myzmax = myzmin * dynamic_range
                else:
                    myzmin = myzmax / dynamic_range

            self.plots[field].zmin = myzmin
            self.plots[field].zmax = myzmax

    def setup_callbacks(self):
        for key in callback_registry:
            ignored = ['PlotCallback','CoordAxesCallback','LabelCallback',
                       'UnitBoundaryCallback']
            if key in ignored: 
                continue
            cbname = callback_registry[key]._type_name
            CallbackMaker = callback_registry[key]
            callback = invalidate_plot(apply_callback(CallbackMaker))
            callback.__doc__ = CallbackMaker.__init__.__doc__
            self.__dict__['annotate_'+cbname] = types.MethodType(callback,self)

    @invalidate_plot
    def set_axes_unit(self, unit_name):
        r"""Set the unit for display on the x and y axes of the image.

        Parameters
        ----------
        unit_name : string or two element tuple of strings
            A unit, available for conversion in the parameter file, that the
            image extents will be displayed in.  If set to None, any previous
            units will be reset.  If the unit is None, the default is chosen.
            If unit_name is '1', 'u', or 'unitary', it will not display the 
            units, and only show the axes name. If unit_name is a tuple, the first
            element is assumed to be the unit for the x axis and the second element
            the unit for the y axis.

        Raises
        ------
        YTUnitNotRecognized
            If the unit is not known, this will be raised.

        Examples
        --------

        >>> p = ProjectionPlot(pf, "y", "Density")
        >>> p.show()
        >>> p.set_axes_unit("kpc")
        >>> p.show()
        >>> p.set_axes_unit(None)
        >>> p.show()
        """
        # blind except because it could be in conversion_factors or units
        if unit_name is not None:
            for un in unit_name:
                try:
                    self.pf[un]
                except KeyError: 
                    raise YTUnitNotRecognized(un)
        self._axes_unit_names = unit_name

    def get_metadata(self, field, strip_mathml = True, return_string = True):
        fval = self._frb[field]
        mi = fval.min()
        ma = fval.max()
        x_width = self.xlim[1] - self.xlim[0]
        y_width = self.ylim[1] - self.ylim[0]
        if self._axes_unit_names is None:
            unit = get_smallest_appropriate_unit(x_width, self.pf)
            unit = (unit, unit)
        else:
            unit = self._axes_unit_names
        units = self.get_field_units(field, strip_mathml)
        center = getattr(self._frb.data_source, "center", None)
        if center is None or self._frb.axis == 4:
            xc, yc, zc = -999, -999, -999
        else:
            center[x_dict[self._frb.axis]] = 0.5 * (
                self.xlim[0] + self.xlim[1])
            center[y_dict[self._frb.axis]] = 0.5 * (
                self.ylim[0] + self.ylim[1])
            xc, yc, zc = center
        if return_string:
            md = _metadata_template % dict(
                pf = self.pf,
                x_width = x_width*self.pf[unit[0]],
                y_width = y_width*self.pf[unit[1]],
                axes_unit_names = unit[0], colorbar_unit = units, 
                mi = mi, ma = ma, xc = xc, yc = yc, zc = zc)
        else:
            md = dict(pf = self.pf,
                      x_width = x_width*self.pf[unit[0]],
                      y_width = y_width*self.pf[unit[1]],
                      axes_unit_names = unit, colorbar_unit = units, 
                      mi = mi, ma = ma, xc = xc, yc = yc, zc = zc)
        return md

    def get_field_units(self, field, strip_mathml = True):
        ds = self._frb.data_source
        pf = self.pf
        field = self.data_source._determine_fields(field)[0]
        finfo = self.data_source.pf._get_field_info(*field)
        if ds._type_name in ("slice", "cutting"):
            units = finfo.get_units()
        elif ds._type_name == "proj" and (ds.weight_field is not None or 
                                        ds.proj_style == "mip"):
            units = finfo.get_units()
        elif ds._type_name == "proj":
            units = finfo.get_projected_units()
        else:
            units = ""
        if strip_mathml:
            units = units.replace(r"\rm{", "").replace("}","")
        return units


class PWViewerMPL(PWViewer):
    """Viewer using matplotlib as a backend via the WindowPlotMPL. 

    """
    _current_field = None
    _frb_generator = None
    _plot_type = None

    def __init__(self, *args, **kwargs):
        if self._frb_generator is None:
            self._frb_generator = kwargs.pop("frb_generator")
        if self._plot_type is None:
            self._plot_type = kwargs.pop("plot_type")
        PWViewer.__init__(self, *args, **kwargs)
        
    def _setup_origin(self):
        origin = self.origin
        axis_index = self.data_source.axis
        if isinstance(origin, basestring):
            origin = tuple(origin.split('-'))[:3]
        if 1 == len(origin):
            origin = ('lower', 'left') + origin
        elif 2 == len(origin) and origin[0] in set(['left','right','center']):
            o0map = {'left': 'lower', 'right': 'upper', 'center': 'center'}
            origin = (o0map[origin[0]],) + origin
        elif 2 == len(origin) and origin[0] in set(['lower','upper','center']):
            origin = (origin[0], 'center', origin[-1])
        assert origin[-1] in ['window', 'domain', 'native']

        if origin[2] == 'window':
            xllim, xrlim = self.xlim
            yllim, yrlim = self.ylim
        elif origin[2] == 'domain':
            xllim = self.pf.domain_left_edge[x_dict[axis_index]]
            xrlim = self.pf.domain_right_edge[x_dict[axis_index]]
            yllim = self.pf.domain_left_edge[y_dict[axis_index]]
            yrlim = self.pf.domain_right_edge[y_dict[axis_index]]
        elif origin[2] == 'native':
            return 0.0, 0.0
        else:
            mylog.warn("origin = {0}".format(origin))
            msg = ('origin keyword "{0}" not recognized, must declare "domain" '
                   'or "center" as the last term in origin.').format(self.origin)
            raise RuntimeError(msg)

        if origin[0] == 'lower':
            yc = yllim
        elif origin[0] == 'upper':
            yc = yrlim
        elif origin[0] == 'center':
            yc = (yllim + yrlim)/2.0
        else:
            mylog.warn("origin = {0}".format(origin))
            msg = ('origin keyword "{0}" not recognized, must declare "lower" '
                   '"upper" or "center" as the first term in origin.')
            msg = msg.format(self.origin)
            raise RuntimeError(msg)

        if origin[1] == 'left':
            xc = xllim
        elif origin[1] == 'right':
            xc = xrlim
        elif origin[1] == 'center':
            xc = (xllim + xrlim)/2.0
        else:
            mylog.warn("origin = {0}".format(origin))
            msg = ('origin keyword "{0}" not recognized, must declare "left" '
                   '"right" or "center" as the second term in origin.')
            msg = msg.format(self.origin)
            raise RuntimeError(msg)

        return xc, yc

    def _setup_plots(self):
        if self._current_field is not None:
            fields = [self._current_field]
        else:
            fields = self._frb.keys()
        self._colorbar_valid = True
        for f in self.fields:
            axis_index = self.data_source.axis

            xc, yc = self._setup_origin()

            if self._axes_unit_names is None:
                unit = get_smallest_appropriate_unit(self.xlim[1] - self.xlim[0], self.pf)
                (unit_x, unit_y) = (unit, unit)
            else:
                (unit_x, unit_y) = self._axes_unit_names

            extentx = [(self.xlim[i] - xc) * self.pf[unit_x] for i in (0,1)]
            extenty = [(self.ylim[i] - yc) * self.pf[unit_y] for i in (0,1)]

            extent = extentx + extenty

            if f in self.plots.keys():
                zlim = (self.plots[f].zmin, self.plots[f].zmax)
            else:
                zlim = (None, None)

            plot_aspect = (self.xlim[1] - self.xlim[0]) / (self.ylim[1] - self.ylim[0])
            
            # This sets the size of the figure, and defaults to making one of the dimensions smaller.
            # This should protect against giant images in the case of a very large aspect ratio.
            norm_size = 10.0
            cbar_frac = 0.0
            if plot_aspect > 1.0:
                size = (norm_size*(1.+cbar_frac), norm_size/plot_aspect)
            else:
                size = (plot_aspect*norm_size*(1.+cbar_frac), norm_size)

            # Correct the aspect ratio in case unit_x and unit_y are different
            aspect = self.pf[unit_x]/self.pf[unit_y]
            
            image = self._frb[f]

            self.plots[f] = WindowPlotMPL(image, self._field_transform[f].name, 
                                          self._colormaps[f], extent, aspect, 
                                          zlim, size)

            self.plots[f].cb = self.plots[f].figure.colorbar(
                self.plots[f].image, cax = self.plots[f].cax)

            axes_unit_labels = ['', '']
            for i, un in enumerate((unit_x, unit_y)):
                if un not in ['1', 'u', 'unitary']:
                    axes_unit_labels[i] = '\/\/('+un+')'
                    
            if self.oblique:
                labels = [r'$\rm{Image\/x'+axes_unit_labels[0]+'}$',
                          r'$\rm{Image\/y'+axes_unit_labels[1]+'}$']
            else:
                labels = [r'$\rm{'+axis_labels[axis_index][i]+
                          axes_unit_labels[i] + r'}$' for i in (0,1)]

            self.plots[f].axes.set_xlabel(labels[0],fontsize=self.fontsize)
            self.plots[f].axes.set_ylabel(labels[1],fontsize=self.fontsize)

            self.plots[f].axes.tick_params(labelsize=self.fontsize)

            colorbar_label = image.info['label']

            parser = MathTextParser('Agg')
            try:
                parser.parse(colorbar_label)
            except ParseFatalException, err:
                raise YTCannotParseUnitDisplayName(f, colorbar_label, str(err))
                
            self.plots[f].cb.set_label(colorbar_label, fontsize=self.fontsize)

            self.plots[f].cb.ax.tick_params(labelsize=self.fontsize)

            self.run_callbacks(f)

        self._plot_valid = True

    def run_callbacks(self, f):
        keys = self._frb.keys()
        for name, (args, kwargs) in self._callbacks:
            cbw = CallbackWrapper(self, self.plots[f], self._frb, f)
            CallbackMaker = callback_registry[name]
            callback = CallbackMaker(*args[1:], **kwargs)
            callback(cbw)
        for key in self._frb.keys():
            if key not in keys:
                del self._frb[key]

    @invalidate_plot
    def set_cmap(self, field, cmap):
        """set the colormap for one of the fields

        Parameters
        ----------
        field : string
            the field to set a transform
            if field == 'all', applies to all plots.
        cmap_name : string
            name of the colormap

        """
        if field == 'all':
            fields = self.plots.keys()
        else:
            fields = self.data_source._determine_fields([field])

        for field in fields:
            self._colorbar_valid = False
            self._colormaps[field] = cmap
            if isinstance(cmap, types.StringTypes):
                if str(cmap) in yt_colormaps:
                    cmap = yt_colormaps[str(cmap)]
                elif hasattr(matplotlib.cm, cmap):
                    cmap = getattr(matplotlib.cm, cmap)
            if not is_colormap(cmap) and cmap is not None:
                raise RuntimeError("Colormap '%s' does not exist!" % str(cmap))
            self.plots[field].image.set_cmap(cmap)

    def save(self, name=None, mpl_kwargs=None):
        """saves the plot to disk.

        Parameters
        ----------
        name : string
           the base of the filename.  If not set the filename of 
           the parameter file is used
        mpl_kwargs : dict
           A dict of keyword arguments to be passed to matplotlib.
           
        >>> slc.save(mpl_kwargs={'bbox_inches':'tight'})

        """
        names = []
        if mpl_kwargs is None: mpl_kwargs = {}
        if name is None:
            name = str(self.pf)
        suffix = get_image_suffix(name)
        if suffix != '':
            for k, v in self.plots.iteritems():
                names.append(v.save(name,mpl_kwargs))
            return names
        axis = axis_names[self.data_source.axis]
        weight = None
        type = self._plot_type
        if type in ['Projection','OffAxisProjection']:
            weight = self.data_source.weight_field
        if 'Cutting' in self.data_source.__class__.__name__:
            type = 'OffAxisSlice'
        for k, v in self.plots.iteritems():
            if isinstance(k, types.TupleType):
                k = k[1]
            if axis:
                n = "%s_%s_%s_%s" % (name, type, axis, k)
            else:
                # for cutting planes
                n = "%s_%s_%s" % (name, type, k)
            if weight:
                n += "_%s" % (weight)
            names.append(v.save(n, mpl_kwargs))
        return names

    def _send_zmq(self):
        try:
            # pre-IPython v0.14
            from IPython.zmq.pylab.backend_inline import send_figure as display
        except ImportError:
            # IPython v0.14+ 
            from IPython.core.display import display
        for k, v in sorted(self.plots.iteritems()):
            canvas = FigureCanvasAgg(v.figure)
            display(v.figure)

    def show(self):
        r"""This will send any existing plots to the IPython notebook.
        function name.

        If yt is being run from within an IPython session, and it is able to
        determine this, this function will send any existing plots to the
        notebook for display.

        If yt can't determine if it's inside an IPython session, it will raise
        YTNotInsideNotebook.

        Examples
        --------

        >>> slc = SlicePlot(pf, "x", ["Density", "VelocityMagnitude"])
        >>> slc.show()

        """
        if "__IPYTHON__" in dir(__builtin__):
            self._send_zmq()
        else:
            raise YTNotInsideNotebook

    def show_or_save(self, name=None):
        """Will attempt to show the plot in in an IPython notebook.  Failing that, the 
        plot will be saved to disk."""
        try:
            self.show()
        except YTNotInsideNotebook:
            self.save(name=name)

class SlicePlot(PWViewerMPL):
    _plot_type = 'Slice'
    _frb_generator = FixedResolutionBuffer

    def __init__(self, pf, axis, fields, center='c', width=None, axes_unit=None,
                 origin='center-window', fontsize=15, field_parameters=None):
        r"""Creates a slice plot from a parameter file
        
        Given a pf object, an axis to slice along, and a field name
        string, this will return a PWViewrMPL object containing
        the plot.
        
        The plot can be updated using one of the many helper functions
        defined in PlotWindow.
        
        Parameters
        ----------
        pf : `StaticOutput`
             This is the parameter file object corresponding to the
             simulation output to be plotted.
        axis : int or one of 'x', 'y', 'z'
             An int corresponding to the axis to slice along (0=x, 1=y, 2=z)
             or the axis name itself
        fields : string
             The name of the field(s) to be plotted.
        center : two or three-element vector of sequence floats, 'c', or 'center', or 'max'
             The coordinate of the center of the image.  If left blanck,
             the image centers on the location of the maximum density
             cell.  If set to 'c' or 'center', the plot is centered on
             the middle of the domain.  If set to 'max', will be at the point
             of highest density.
        width : tuple or a float.
             Width can have four different formats to support windows with variable 
             x and y widths.  They are:
             
             ==================================     =======================
             format                                 example                
             ==================================     =======================
             (float, string)                        (10,'kpc')
             ((float, string), (float, string))     ((10,'kpc'),(15,'kpc'))
             float                                  0.2
             (float, float)                         (0.2, 0.3)
             ==================================     =======================
             
             For example, (10, 'kpc') requests a plot window that is 10 kiloparsecs 
             wide in the x and y directions, ((10,'kpc'),(15,'kpc')) requests a window 
             that is 10 kiloparsecs wide along the x axis and 15 kiloparsecs wide along 
             the y axis.  In the other two examples, code units are assumed, for example
             (0.2, 0.3) requests a plot that has an x width of 0.2 and a y width of 0.3 
             in code units.  If units are provided the resulting plot axis labels will
             use the supplied units.
        axes_unit : A string
             The name of the unit for the tick labels on the x and y axes.  
             Defaults to None, which automatically picks an appropriate unit.
             If axes_unit is '1', 'u', or 'unitary', it will not display the 
             units, and only show the axes name.
        origin : string or length 1, 2, or 3 sequence of strings
             The location of the origin of the plot coordinate system.  This is 
             represented by '-' separated string or a tuple of strings.  In the
             first index the y-location is given by 'lower', 'upper', or 'center'.
             The second index is the x-location, given as 'left', 'right', or 
             'center'.  Finally, the whether the origin is applied in 'domain' space,
             plot 'window' space or 'native' simulation coordinate system is given.
             For example, both 'upper-right-domain' and ['upper', 'right', 'domain']
             both place the origin in the upper right hand corner of domain space.
             If x or y are not given, a value is inffered.  For instance, 'left-domain'
             corresponds to the lower-left hand corner of the simulation domain,
             'center-domain' corresponds to the center of the simulation domain,
             or 'center-window' for the center of the plot window. Further examples:

             ==================================     ============================
             format                                 example                
             ==================================     ============================
             '{space}'                              'domain'
             '{xloc}-{space}'                       'left-window'
             '{yloc}-{space}'                       'upper-domain'
             '{yloc}-{xloc}-{space}'                'lower-right-window'
             ('{space}',)                           ('window',)
             ('{xloc}', '{space}')                  ('right', 'domain')
             ('{yloc}', '{space}')                  ('lower', 'window')
             ('{yloc}', '{xloc}', '{space}')        ('lower', 'right', 'window')
             ==================================     ============================
        fontsize : integer
             The size of the fonts for the axis, colorbar, and tick labels.
        field_parameters : dictionary
             A dictionary of field parameters than can be accessed by derived fields.
             
        Examples
        --------
        
        This will save an image the the file 'sliceplot_Density
        
        >>> pf = load('galaxy0030/galaxy0030')
        >>> p = SlicePlot(pf,2,'Density','c',(20,'kpc'))
        >>> p.save('sliceplot')
        
        """
        # this will handle time series data and controllers
        ts = self._initialize_dataset(pf) 
        self.ts = ts
        pf = self.pf = ts[0]
        axis = fix_axis(axis)
        (bounds, center, units) = GetWindowParameters(axis, center, width, pf)
        if axes_unit is None and units != ('1', '1'):
            axes_unit = units
        if field_parameters is None: field_parameters = {}
        slc = pf.h.slice(axis, center[axis],
            field_parameters = field_parameters)
        slc.get_data(fields)
        PWViewerMPL.__init__(self, slc, bounds, origin=origin)
        self.set_axes_unit(axes_unit)

class ProjectionPlot(PWViewerMPL):
    _plot_type = 'Projection'
    _frb_generator = FixedResolutionBuffer

    def __init__(self, pf, axis, fields, center='c', width=None, axes_unit=None,
                 weight_field=None, max_level=None, origin='center-window', fontsize=15, 
                 field_parameters=None):
        r"""Creates a projection plot from a parameter file
        
        Given a pf object, an axis to project along, and a field name
        string, this will return a PWViewrMPL object containing
        the plot.
        
        The plot can be updated using one of the many helper functions
        defined in PlotWindow.
        
        Parameters
        ----------
        pf : `StaticOutput`
            This is the parameter file object corresponding to the
            simulation output to be plotted.
        axis : int or one of 'x', 'y', 'z'
             An int corresponding to the axis to slice along (0=x, 1=y, 2=z)
             or the axis name itself
        fields : string
            The name of the field(s) to be plotted.
        center : two or three-element vector of sequence floats, 'c', or 'center', or 'max'
             The coordinate of the center of the image.  If left blanck,
             the image centers on the location of the maximum density
             cell.  If set to 'c' or 'center', the plot is centered on
             the middle of the domain.  If set to 'max', will be at the point
             of highest density.
        width : tuple or a float.
             Width can have four different formats to support windows with variable 
             x and y widths.  They are:
             
             ==================================     =======================
             format                                 example                
             ==================================     =======================
             (float, string)                        (10,'kpc')
             ((float, string), (float, string))     ((10,'kpc'),(15,'kpc'))
             float                                  0.2
             (float, float)                         (0.2, 0.3)
             ==================================     =======================
             
             For example, (10, 'kpc') requests a plot window that is 10 kiloparsecs 
             wide in the x and y directions, ((10,'kpc'),(15,'kpc')) requests a window 
             that is 10 kiloparsecs wide along the x axis and 15 kiloparsecs wide along 
             the y axis.  In the other two examples, code units are assumed, for example
             (0.2, 0.3) requests a plot that has an x width of 0.2 and a y width of 0.3 
             in code units.  If units are provided the resulting plot axis labels will 
             use the supplied units.
        axes_unit : A string
             The name of the unit for the tick labels on the x and y axes.  
             Defaults to None, which automatically picks an appropriate unit.
             If axes_unit is '1', 'u', or 'unitary', it will not display the 
             units, and only show the axes name.
        origin : string or length 1, 2, or 3 sequence of strings
             The location of the origin of the plot coordinate system.  This is 
             represented by '-' separated string or a tuple of strings.  In the
             first index the y-location is given by 'lower', 'upper', or 'center'.
             The second index is the x-location, given as 'left', 'right', or 
             'center'.  Finally, the whether the origin is applied in 'domain' space,
             plot 'window' space or 'native' simulation coordinate system is given.
             For example, both 'upper-right-domain' and ['upper', 'right', 'domain']
             both place the origin in the upper right hand corner of domain space.
             If x or y are not given, a value is inffered.  For instance, 'left-domain'
             corresponds to the lower-left hand corner of the simulation domain,
             'center-domain' corresponds to the center of the simulation domain,
             or 'center-window' for the center of the plot window. Further examples:

             ==================================     ============================
             format                                 example
             ==================================     ============================ 
             '{space}'                              'domain'
             '{xloc}-{space}'                       'left-window'
             '{yloc}-{space}'                       'upper-domain'
             '{yloc}-{xloc}-{space}'                'lower-right-window'
             ('{space}',)                           ('window',)
             ('{xloc}', '{space}')                  ('right', 'domain')
             ('{yloc}', '{space}')                  ('lower', 'window')
             ('{yloc}', '{xloc}', '{space}')        ('lower', 'right', 'window')
             ==================================     ============================
             
        weight_field : string
             The name of the weighting field.  Set to None for no weight.
        fontsize : integer
             The size of the fonts for the axis, colorbar, and tick labels.
        field_parameters : dictionary
             A dictionary of field parameters than can be accessed by derived fields.

        Examples
        --------
        
        This is a very simple way of creating a projection plot.
        
        >>> pf = load('galaxy0030/galaxy0030')
        >>> p = ProjectionPlot(pf, 'z', 'Density', 'c', (20,'kpc'))
        >>> p.save('sliceplot')
        
        """
        ts = self._initialize_dataset(pf) 
        self.ts = ts
        pf = self.pf = ts[0]
        axis = fix_axis(axis)
        (bounds, center, units) = GetWindowParameters(axis, center, width, pf)
        if axes_unit is None  and units != ('1', '1'):
            axes_unit = units
<<<<<<< HEAD
        #proj = pf.h.proj(fields, axis, weight_field=weight_field,max_level=max_level,center=center)
        proj = pf.h.proj(fields, axis, weight_field=weight_field,center=center)
=======
        if field_parameters is None: field_parameters = {}
        proj = pf.h.proj(fields, axis, weight_field=weight_field,
                         center=center, field_parameters = field_parameters)
>>>>>>> 6a61ecba
        PWViewerMPL.__init__(self,proj,bounds,origin=origin)
        self.set_axes_unit(axes_unit)

class OffAxisSlicePlot(PWViewerMPL):
    _plot_type = 'OffAxisSlice'
    _frb_generator = ObliqueFixedResolutionBuffer

    def __init__(self, pf, normal, fields, center='c', width=None, 
                 axes_unit=None, north_vector=None, fontsize=15,
                 field_parameters=None):
        r"""Creates an off axis slice plot from a parameter file

        Given a pf object, a normal vector defining a slicing plane, and
        a field name string, this will return a PWViewrMPL object
        containing the plot.
        
        The plot can be updated using one of the many helper functions
        defined in PlotWindow.

        Parameters
        ----------
        pf : :class:`yt.data_objects.api.StaticOutput`
            This is the parameter file object corresponding to the
            simulation output to be plotted.
        normal : a sequence of floats
            The vector normal to the slicing plane.
        fields : string
            The name of the field(s) to be plotted.
        center : A two or three-element vector of sequence floats, 'c', or 'center'
            The coordinate of the center of the image.  If left blanck,
            the image centers on the location of the maximum density
            cell.  If set to 'c' or 'center', the plot is centered on
            the middle of the domain.
        width : A tuple or a float
            A tuple containing the width of image and the string key of
            the unit: (width, 'unit').  If set to a float, code units
            are assumed
        axes_unit : A string
            The name of the unit for the tick labels on the x and y axes.  
            Defaults to None, which automatically picks an appropriate unit.
            If axes_unit is '1', 'u', or 'unitary', it will not display the 
            units, and only show the axes name.
        north-vector : a sequence of floats
            A vector defining the 'up' direction in the plot.  This
            option sets the orientation of the slicing plane.  If not
            set, an arbitrary grid-aligned north-vector is chosen.
        fontsize : integer
             The size of the fonts for the axis, colorbar, and tick labels.
        field_parameters : dictionary
             A dictionary of field parameters than can be accessed by derived fields.
        """
        (bounds, center_rot, units) = GetObliqueWindowParameters(normal,center,width,pf)
        if axes_unit is None and units != ('1', '1'):
            axes_unit = units
        if field_parameters is None: field_parameters = {}
        cutting = pf.h.cutting(normal, center,
                              field_parameters = field_parameters)
        cutting.get_data(fields)
        # Hard-coding the origin keyword since the other two options
        # aren't well-defined for off-axis data objects
        PWViewerMPL.__init__(self,cutting,bounds,origin='center-window',periodic=False,oblique=True)
        self.set_axes_unit(axes_unit)

class OffAxisProjectionDummyDataSource(object):
    _type_name = 'proj'
    proj_style = 'integrate'
    _key_fields = []
    def __init__(self, center, pf, normal_vector, width, fields, 
                 interpolated, resolution = (800,800), weight=None,  
                 volume=None, no_ghost=False, le=None, re=None, 
                 north_vector=None):
        self.center = center
        self.pf = pf
        self.axis = 4 # always true for oblique data objects
        self.normal_vector = normal_vector
        self.width = width
        self.fields = fields
        self.interpolated = interpolated
        self.resolution = resolution
        self.weight_field = weight
        self.volume = volume
        self.no_ghost = no_ghost
        self.le = le
        self.re = re
        self.north_vector = north_vector

class OffAxisProjectionPlot(PWViewerMPL):
    _plot_type = 'OffAxisProjection'
    _frb_generator = OffAxisProjectionFixedResolutionBuffer

    def __init__(self, pf, normal, fields, center='c', width=(1,'unitary'), 
                 depth=(1,'1'), axes_unit=None, weight_field=None, 
                 max_level=None, north_vector=None, volume=None, no_ghost=False, 
                 le=None, re=None, interpolated=False, fontsize=15):
        r"""Creates an off axis projection plot from a parameter file

        Given a pf object, a normal vector to project along, and
        a field name string, this will return a PWViewrMPL object
        containing the plot.
        
        The plot can be updated using one of the many helper functions
        defined in PlotWindow.

        Parameters
        ----------
        pf : :class:`yt.data_objects.api.StaticOutput`
            This is the parameter file object corresponding to the
            simulation output to be plotted.
        normal : a sequence of floats
            The vector normal to the slicing plane.
        fields : string
            The name of the field(s) to be plotted.
        center : A two or three-element vector of sequence floats, 'c', or 'center'
            The coordinate of the center of the image.  If left blanck,
            the image centers on the location of the maximum density
            cell.  If set to 'c' or 'center', the plot is centered on
            the middle of the domain.
        width : A tuple or a float
            A tuple containing the width of image and the string key of
            the unit: (width, 'unit').  If set to a float, code units
            are assumed
        depth : A tuple or a float
            A tuple containing the depth to project thourhg and the string
            key of the unit: (width, 'unit').  If set to a float, code units
            are assumed
        weight_field : string
            The name of the weighting field.  Set to None for no weight.
        max_level: int
            The maximum level to project to.
        axes_unit : A string
            The name of the unit for the tick labels on the x and y axes.  
            Defaults to None, which automatically picks an appropriate unit.
            If axes_unit is '1', 'u', or 'unitary', it will not display the 
            units, and only show the axes name.
        north-vector : a sequence of floats
            A vector defining the 'up' direction in the plot.  This
            option sets the orientation of the slicing plane.  If not
            set, an arbitrary grid-aligned north-vector is chosen.

        """
        (bounds, center_rot, units) = GetObliqueWindowParameters(normal,center,width,pf,depth=depth)
        if axes_unit is None and units != ('1', '1', '1'):
            axes_unit = units[:2]
        fields = ensure_list(fields)[:]
        width = np.array((bounds[1] - bounds[0], bounds[3] - bounds[2], bounds[5] - bounds[4]))
        OffAxisProj = OffAxisProjectionDummyDataSource(center_rot, pf, normal, width, fields, interpolated,
                                                       weight=weight_field,  volume=volume, no_ghost=no_ghost,
                                                       le=le, re=re, north_vector=north_vector)
        # Hard-coding the origin keyword since the other two options
        # aren't well-defined for off-axis data objects
        PWViewerMPL.__init__(self,OffAxisProj,bounds,origin='center-window',periodic=False,oblique=True)
        self.set_axes_unit(axes_unit)

_metadata_template = """
%(pf)s<br>
<br>
Field of View:  %(x_width)0.3f %(axes_unit_names)s<br>
Minimum Value:  %(mi)0.3e %(colorbar_unit)s<br>
Maximum Value:  %(ma)0.3e %(colorbar_unit)s<br>
Central Point:  (data coords)<br>
&nbsp;&nbsp;&nbsp;%(xc)0.14f<br>
&nbsp;&nbsp;&nbsp;%(yc)0.14f<br>
&nbsp;&nbsp;&nbsp;%(zc)0.14f
"""

class PWViewerExtJS(PWViewer):
    """A viewer for the web interface.

    """
    _ext_widget_id = None
    _current_field = None
    _widget_name = "plot_window"
    _frb_generator = FixedResolutionBuffer

    def _setup_plots(self):
        from yt.gui.reason.bottle_mods import PayloadHandler
        ph = PayloadHandler()
        if self._current_field is not None \
           and self._ext_widget_id is not None:
            fields = [self._current_field]
            addl_keys = {'type': 'widget_payload',
                         'widget_id': self._ext_widget_id}
        else:
            fields = self._frb.data.keys()
            addl_keys = {}
        if self._colorbar_valid == False:
            addl_keys['colorbar_image'] = self._get_cbar_image()
            self._colorbar_valid = True
        min_zoom = 200*self.pf.h.get_smallest_dx() * self.pf['unitary']
        for field in fields:
            to_plot = apply_colormap(self._frb[field],
                func = self._field_transform[field],
                cmap_name = self._colormaps[field])
            pngs = self._apply_modifications(to_plot)
            img_data = base64.b64encode(pngs)
            # We scale the width between 200*min_dx and 1.0
            x_width = self.xlim[1] - self.xlim[0]
            zoom_fac = np.log10(x_width*self.pf['unitary'])/np.log10(min_zoom)
            zoom_fac = 100.0*max(0.0, zoom_fac)
            ticks = self.get_ticks(field)
            payload = {'type':'png_string',
                       'image_data':img_data,
                       'metadata_string': self.get_metadata(field),
                       'zoom': zoom_fac,
                       'ticks': ticks}
            payload.update(addl_keys)
            ph.add_payload(payload)

    def _apply_modifications(self, img):
        if self._contour_info is None and self._vector_info is None:
            return write_png_to_string(img)
        from matplotlib.figure import Figure

        vi, vj, vn = img.shape

        # Now we need to get our field values
        fig = Figure((vi/100.0, vj/100.0), dpi = 100)
        fig.figimage(img)
        # Add our contour
        ax = fig.add_axes([0.0, 0.0, 1.0, 1.0], frameon=False)
        ax.patch.set_alpha(0.0)

        # Now apply our modifications
        self._apply_contours(ax, vi, vj)
        self._apply_vectors(ax, vi, vj)

        canvas = FigureCanvasAgg(fig)
        f = cStringIO.StringIO()
        canvas.print_figure(f)
        f.seek(0)
        img = f.read()
        return img

    def _apply_contours(self, ax, vi, vj):
        if self._contour_info is None: return 
        plot_args = {}
        field, number, colors, logit = self._contour_info
        if colors is not None: plot_args['colors'] = colors

        raw_data = self._frb.data_source
        b = self._frb.bounds
        xi, yi = np.mgrid[b[0]:b[1]:(vi / 8) * 1j,
                          b[2]:b[3]:(vj / 8) * 1j]
        x = raw_data['px']
        y = raw_data['py']
        z = raw_data[field]
        if logit: z = np.log10(z)
        fvals = triang(x,y).nn_interpolator(z)(xi,yi).transpose()[::-1,:]

        ax.contour(fvals, number, colors='w')
        
    def _apply_vectors(self, ax, vi, vj):
        if self._vector_info is None: return 
        skip, scale = self._vector_info

        nx = self._frb.buff_size[0]/skip
        ny = self._frb.buff_size[1]/skip
        new_frb = FixedResolutionBuffer(self._frb.data_source,
                        self._frb.bounds, (nx,ny))

        axis = self._frb.data_source.axis
        fx = "%s-velocity" % (axis_names[x_dict[axis]])
        fy = "%s-velocity" % (axis_names[y_dict[axis]])
        px = new_frb[fx][::-1,:]
        py = new_frb[fy][::-1,:]
        x = np.mgrid[0:vi-1:ny*1j]
        y = np.mgrid[0:vj-1:nx*1j]
        # Always normalize, then we scale
        nn = ((px**2.0 + py**2.0)**0.5).max()
        px /= nn
        py /= nn
        print scale, px.min(), px.max(), py.min(), py.max()
        ax.quiver(x, y, px, py, scale=float(vi)/skip)
        
    def get_ticks(self, field, height = 400):
        # This will eventually change to work with non-logged fields
        ticks = []
        transform = self._field_transform[field]
        mi, ma = self._frb[field].min(), self._frb[field].max()
        tick_locs = transform.ticks(mi, ma)
        mi, ma = transform((mi, ma))
        for v1,v2 in zip(tick_locs, transform(tick_locs)):
            if v2 < mi or v2 > ma: continue
            p = height - height * (v2 - mi)/(ma - mi)
            ticks.append((p,v1,v2))
        return ticks

    def _get_cbar_image(self, height = 400, width = 40, field = None):
        if field is None: field = self._current_field
        cmap_name = self._colormaps[field]
        vals = np.mgrid[1:0:height * 1j] * np.ones(width)[:,None]
        vals = vals.transpose()
        to_plot = apply_colormap(vals, cmap_name = cmap_name)
        pngs = write_png_to_string(to_plot)
        img_data = base64.b64encode(pngs)
        return img_data

    # This calls an invalidation routine from within
    def scroll_zoom(self, value):
        # We accept value from 0..100, and assume it has been set from the
        # scroll bar.  In that case, we undo the logic for calcualting
        # 'zoom_fac' from above.
        min_val = 200*self.pf.h.get_smallest_dx()
        unit = self.pf['unitary']
        width = (min_val**(value/100.0))/unit
        self.set_width(width)

    def image_recenter(self, img_x, img_y, img_size_x, img_size_y):
        dx = (self.xlim[1] - self.xlim[0]) / img_size_x
        dy = (self.ylim[1] - self.ylim[0]) / img_size_y
        new_x = img_x * dx + self.xlim[0]
        new_y = img_y * dy + self.ylim[0]
        print img_x, img_y, dx, dy, new_x, new_y
        self.set_center((new_x, new_y))

    @invalidate_data
    def set_current_field(self, field):
        field = self.data_source._determine_fields(field)[0]
        self._current_field = field
        self._frb[field]
        finfo = self.data_source.pf._get_field_info(*field)
        if finfo.take_log:
            self._field_transform[field] = log_transform
        else:
            self._field_transform[field] = linear_transform

class WindowPlotMPL(ImagePlotMPL):
    def __init__(self, data, cbname, cmap, extent, aspect, zlim, size):
        fsize, axrect, caxrect = self._get_best_layout(size)
        if np.any(np.array(axrect) < 0):
            mylog.warning('The axis ratio of the requested plot is very narrow.  '
                          'There is a good chance the plot will not look very good, '
                          'consider making the plot manually using FixedResolutionBuffer '
                          'and matplotlib.')
            axrect  = (0.07, 0.10, 0.80, 0.80)
            caxrect = (0.87, 0.10, 0.04, 0.80)
        ImagePlotMPL.__init__(self, fsize, axrect, caxrect, zlim)
        self._init_image(data, cbname, cmap, extent, aspect)
        self.image.axes.ticklabel_format(scilimits=(-2,3))

    def _get_best_layout(self, size):
        aspect = 1.0*size[0]/size[1]

        # add room for a colorbar
        cbar_inches = 0.7
        newsize = [size[0] + cbar_inches, size[1]]
        
        # add buffers for text, and a bit of whitespace on top
        text_buffx = 1.0/(newsize[0])
        text_bottomy = 0.7/size[1]
        text_topy = 0.3/size[1]

        # calculate how much room the colorbar takes
        cbar_frac = cbar_inches/newsize[0] 
        
        # Calculate y fraction, then use to make x fraction.
        yfrac = 1.0-text_bottomy-text_topy
        ysize = yfrac*size[1]
        xsize = aspect*ysize
        xfrac = xsize/newsize[0]

        # Now make sure it all fits!
        xbig = xfrac + text_buffx + 2.0*cbar_frac
        ybig = yfrac + text_bottomy + text_topy

        if xbig > 1:
            xsize /= xbig
            ysize /= xbig
        if ybig > 1:
            xsize /= ybig
            ysize /= ybig
        xfrac = xsize/newsize[0]
        yfrac = ysize/newsize[1]

        axrect = (text_buffx, text_bottomy, xfrac, yfrac )
        caxrect = (text_buffx+xfrac, text_bottomy, cbar_frac/4., yfrac )
        return newsize, axrect, caxrect<|MERGE_RESOLUTION|>--- conflicted
+++ resolved
@@ -1249,14 +1249,9 @@
         (bounds, center, units) = GetWindowParameters(axis, center, width, pf)
         if axes_unit is None  and units != ('1', '1'):
             axes_unit = units
-<<<<<<< HEAD
-        #proj = pf.h.proj(fields, axis, weight_field=weight_field,max_level=max_level,center=center)
-        proj = pf.h.proj(fields, axis, weight_field=weight_field,center=center)
-=======
         if field_parameters is None: field_parameters = {}
         proj = pf.h.proj(fields, axis, weight_field=weight_field,
                          center=center, field_parameters = field_parameters)
->>>>>>> 6a61ecba
         PWViewerMPL.__init__(self,proj,bounds,origin=origin)
         self.set_axes_unit(axes_unit)
 
