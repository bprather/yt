--- conflicted
+++ resolved
@@ -206,13 +206,10 @@
         aspect=None,
         setup=False,
         *,
-<<<<<<< HEAD
+        geometry="cartesian",
         swap_axes=False,
         flip_horizontal=False,
         flip_vertical=False,
-=======
-        geometry="cartesian",
->>>>>>> a1bce43e
     ):
         self.center = None
         self._periodic = periodic
@@ -2089,13 +2086,10 @@
             aspect=aspect,
             right_handed=right_handed,
             buff_size=buff_size,
-<<<<<<< HEAD
+            geometry=ds.geometry,
             swap_axes=swap_axes,
             flip_horizontal=flip_horizontal,
             flip_vertical=flip_vertical,
-=======
-            geometry=ds.geometry,
->>>>>>> a1bce43e
         )
         if axes_unit is None:
             axes_unit = get_axes_unit(width, ds)
@@ -2332,13 +2326,10 @@
             window_size=window_size,
             aspect=aspect,
             buff_size=buff_size,
-<<<<<<< HEAD
+            geometry=ds.geometry,
             swap_axes=swap_axes,
             flip_horizontal=flip_horizontal,
             flip_vertical=flip_vertical,
-=======
-            geometry=ds.geometry,
->>>>>>> a1bce43e
         )
         if axes_unit is None:
             axes_unit = get_axes_unit(width, ds)
