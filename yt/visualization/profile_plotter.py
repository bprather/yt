"""
This is a simple mechanism for interfacing with Profile and Phase plots



"""

#-----------------------------------------------------------------------------
# Copyright (c) 2013, yt Development Team.
#
# Distributed under the terms of the Modified BSD License.
#
# The full license is in the file COPYING.txt, distributed with this software.
#-----------------------------------------------------------------------------


import __builtin__
import base64
import types

from functools import wraps
from itertools import izip
import matplotlib
import numpy as np
import cStringIO
import __builtin__


<<<<<<< HEAD
from ._mpl_imports import FigureCanvasAgg
from .plot_window import WindowPlotMPL
=======
>>>>>>> 754977c2
from .base_plot_types import ImagePlotMPL
from .plot_container import \
    ImagePlotContainer, \
    log_transform, linear_transform
from yt.data_objects.profiles import \
<<<<<<< HEAD
     create_profile
from yt.utilities.exceptions import \
     YTNotInsideNotebook
from yt.data_objects.profiles import \
    BinnedProfile1D, \
    BinnedProfile2D
from yt.utilities.logger import ytLogger as mylog
import _mpl_imports as mpl
from yt.funcs import \
     ensure_list, \
     get_image_suffix, \
     get_ipython_api_version
=======
    create_profile
from yt.utilities.logger import ytLogger as mylog
import _mpl_imports as mpl
from yt.funcs import \
    ensure_list, \
    get_image_suffix, \
    get_ipython_api_version
>>>>>>> 754977c2

def get_canvas(name):
    suffix = get_image_suffix(name)
    
    if suffix == '':
        suffix = '.png'
    if suffix == ".png":
        canvas_cls = mpl.FigureCanvasAgg
    elif suffix == ".pdf":
        canvas_cls = mpl.FigureCanvasPdf
    elif suffix in (".eps", ".ps"):
        canvas_cls = mpl.FigureCanvasPS
    else:
        mylog.warning("Unknown suffix %s, defaulting to Agg", suffix)
        canvas_cls = mpl.FigureCanvasAgg
    return canvas_cls

def invalidate_plot(f):
    @wraps(f)
    def newfunc(*args, **kwargs):
        rv = f(*args, **kwargs)
        args[0]._plot_valid = False
        args[0]._setup_plots()
        return rv
    return newfunc

class FigureContainer(dict):
    def __init__(self):
        super(dict, self).__init__()

    def __missing__(self, key):
        figure = mpl.matplotlib.figure.Figure((10, 8))
        self[key] = figure
        return self[key]

class AxesContainer(dict):
    def __init__(self, fig_container):
        self.fig_container = fig_container
        super(dict, self).__init__()

    def __missing__(self, key):
        figure = self.fig_container[key]
        self[key] = figure.add_subplot(111)
        return self[key]

def sanitize_label(label, nprofiles):
    label = ensure_list(label)
    
    if len(label) == 1:
        label = label * nprofiles
    
    if len(label) != nprofiles:
        raise RuntimeError("Number of labels must match number of profiles")

    for l in label:
        if l is not None and not isinstance(l, basestring):
            raise RuntimeError("All labels must be None or a string")

    return label

class ProfilePlot(object):
    r"""
    Create a 1d profile plot from a data source or from a list 
    of profile objects.

    Given a data object (all_data, region, sphere, etc.), an x field, 
    and a y field (or fields), this will create a one-dimensional profile 
    of the average (or total) value of the y field in bins of the x field.

    This can be used to create profiles from given fields or to plot 
    multiple profiles created from 
    `yt.data_objects.profiles.create_profile`.
    
    Parameters
    ----------
    data_source : AMR3DData Object
        The data object to be profiled, such as all_data, region, or 
        sphere.
    x_field : str
        The binning field for the profile.
    y_fields : str or list
        The field or fields to be profiled.
    weight_field : str
        The weight field for calculating weighted averages.  If None, 
        the profile values are the sum of the field values within the bin.
        Otherwise, the values are a weighted average.
        Default : "cell_mass".
    n_bins : int
        The number of bins in the profile.
        Default: 64.
    accumulation : bool
        If True, the profile values for a bin N are the cumulative sum of 
        all the values from bin 0 to N.
        Default: False.
    fractional : If True the profile values are divided by the sum of all 
        the profile data such that the profile represents a probability 
        distribution function.
    label : str or list of strings
        If a string, the label to be put on the line plotted.  If a list, 
        this should be a list of labels for each profile to be overplotted.
        Default: None.
    plot_spec : dict or list of dicts
        A dictionary or list of dictionaries containing plot keyword 
        arguments.  For example, dict(color="red", linestyle=":").
        Default: None.
    profiles : list of profiles
        If not None, a list of profile objects created with 
        `yt.data_objects.profiles.create_profile`.
        Default: None.

    Examples
    --------

    This creates profiles of a single dataset.

    >>> pf = load("enzo_tiny_cosmology/DD0046/DD0046")
    >>> ad = pf.h.all_data()
    >>> plot = ProfilePlot(ad, "density", ["temperature", "velocity_x"],
                           weight_field="cell_mass",
                           plot_spec=dict(color='red', linestyle="--"))
    >>> plot.save()

    This creates profiles from a time series object.
    
    >>> es = simulation("AMRCosmology.enzo", "Enzo")
    >>> es.get_time_series()

    >>> profiles = []
    >>> labels = []
    >>> plot_specs = []
    >>> for pf in es[-4:]:
    ...     ad = pf.h.all_data()
    ...     profiles.append(create_profile(ad, ["density"],
    ...                                    fields=["temperature",
    ...                                            "velocity_x"]))
    ...     labels.append(pf.current_redshift)
    ...     plot_specs.append(dict(linestyle="--", alpha=0.7))
    >>>
    >>> plot = ProfilePlot.from_profiles(profiles, labels=labels,
    ...                                  plot_specs=plot_specs)
    >>> plot.save()

    Use plot_line_property to change line properties of one or all profiles.
    
    """
    x_log = None
    y_log = None
    z_log = None
    x_title = None
    y_title = None

    _plot_valid = False

    def __init__(self, data_source, x_field, y_fields, 
                 weight_field="cell_mass", n_bins=64,
                 accumulation=False, fractional=False,
                 label=None, plot_spec=None, profiles=None):
        self.y_log = {}
        self.y_title = {}
        self.x_log = None
        if profiles is None:
            self.profiles = [create_profile(data_source, [x_field],
                                            n_bins=[n_bins],
                                            fields=ensure_list(y_fields),
                                            weight_field=weight_field,
                                            accumulation=accumulation,
                                            fractional=fractional)]
        else:
            self.profiles = ensure_list(profiles)
        
        self.label = sanitize_label(label, len(self.profiles))

        self.plot_spec = plot_spec
        if self.plot_spec is None:
            self.plot_spec = [dict() for p in self.profiles]
        if not isinstance(self.plot_spec, list):
            self.plot_spec = [self.plot_spec.copy() for p in self.profiles]
        
        self._setup_plots()
        
    def save(self, name=None):
        r"""
        Saves a 1d profile plot.

        Parameters
        ----------
        name : str
            The output file keyword.
        
        """
        if not self._plot_valid: self._setup_plots()
        unique = set(self.figures.values())
        if len(unique) < len(self.figures):
            figiter = izip(xrange(len(unique)), sorted(unique))
        else:
            iters = self.figures.iteritems()
        if name is None:
            if len(self.profiles) == 1:
                prefix = self.profiles[0].pf
            else:
                prefix = "Multi-data"
            name = "%s.png" % prefix
        suffix = get_image_suffix(name)
        prefix = name[:name.rfind(suffix)]
        xfn = self.profiles[0].x_field
        if isinstance(xfn, types.TupleType):
            xfn = xfn[1]
        if not suffix:
            suffix = ".png"
        canvas_cls = get_canvas(name)
        for uid, fig in iters:
            if isinstance(uid, types.TupleType):
                uid = uid[1]
            canvas = canvas_cls(fig)
            fn = "%s_1d-Profile_%s_%s%s" % \
              (prefix, xfn, uid, suffix)
            mylog.info("Saving %s", fn)
            canvas.print_figure(fn)
        return self

    def show(self):
        r"""This will send any existing plots to the IPython notebook.
        function name.

        If yt is being run from within an IPython session, and it is able to
        determine this, this function will send any existing plots to the
        notebook for display.

        If yt can't determine if it's inside an IPython session, it will raise
        YTNotInsideNotebook.

        Examples
        --------

        >>> slc = SlicePlot(pf, "x", ["Density", "VelocityMagnitude"])
        >>> slc.show()

        """
        if "__IPYTHON__" in dir(__builtin__):
            api_version = get_ipython_api_version()
            if api_version in ('0.10', '0.11'):
                self._send_zmq()
            else:
                from IPython.display import display
                display(self)
        else:
            raise YTNotInsideNotebook


    def _repr_html_(self):
        """Return an html representation of the plot object. Will display as a
        png for each WindowPlotMPL instance in self.plots"""
        ret = ''
        unique = set(self.figures.values())
        if len(unique) < len(self.figures):
            figiter = izip(xrange(len(unique)), sorted(unique))
        else:
            iters = self.figures.iteritems()
        for uid, fig in iters:
            canvas = mpl.FigureCanvasAgg(fig)
            f = cStringIO.StringIO()
            canvas.print_figure(f)
            f.seek(0)
            img = base64.b64encode(f.read())
            ret += '<img src="data:image/png;base64,%s"><br>' % img
        return ret

    def _setup_plots(self):
        self.figures = FigureContainer()
        self.axes = AxesContainer(self.figures)
        for i, profile in enumerate(self.profiles):
            for field, field_data in profile.items():
                self.axes[field].plot(np.array(profile.x),
                                      np.array(field_data),
                                      label=self.label[i],
                                      **self.plot_spec[i])
        
        # This relies on 'profile' leaking
        for fname, axes in self.axes.items():
            xscale, yscale = self._get_field_log(fname, profile)
            xtitle, ytitle = self._get_field_title(fname, profile)
            axes.set_xscale(xscale)
            axes.set_yscale(yscale)
            axes.set_xlabel(xtitle)
            axes.set_ylabel(ytitle)
            if any(self.label):
                axes.legend(loc="best")
        self._plot_valid = True

    @classmethod
    def from_profiles(cls, profiles, labels=None, plot_specs=None):
        r"""
        Instantiate a ProfilePlot object from a list of profiles 
        created with `yt.data_objects.profiles.create_profile`.

        Parameters
        ----------
        profiles : list of profiles
            If not None, a list of profile objects created with 
            `yt.data_objects.profiles.create_profile`.
        labels : list of strings
            A list of labels for each profile to be overplotted.
            Default: None.
        plot_specs : list of dicts
            A list of dictionaries containing plot keyword 
            arguments.  For example, [dict(color="red", linestyle=":")].
            Default: None.

        Examples
        --------

        >>> es = simulation("AMRCosmology.enzo", "Enzo")
        >>> es.get_time_series()

        >>> profiles = []
        >>> labels = []
        >>> plot_specs = []
        >>> for pf in es[-4:]:
        ...     ad = pf.h.all_data()
        ...     profiles.append(create_profile(ad, ["Density"],
        ...                                    fields=["Temperature",
        ...                                            "x-velocity"]))
        ...     labels.append(pf.current_redshift)
        ...     plot_specs.append(dict(linestyle="--", alpha=0.7))
        >>>
        >>> plot = ProfilePlot.from_profiles(profiles, labels=labels,
        ...                                  plot_specs=plot_specs)
        >>> plot.save()
        
        """
        if labels is not None and len(profiles) != len(labels):
            raise RuntimeError("Profiles list and labels list must be the same size.")
        if plot_specs is not None and len(plot_specs) != len(profiles):
            raise RuntimeError("Profiles list and plot_specs list must be the same size.")
        obj = cls(None, None, None, profiles=profiles, label=labels,
                  plot_spec=plot_specs)
        return obj

    @invalidate_plot
    def set_line_property(self, property, value, index=None):
        r"""
        Set properties for one or all lines to be plotted.

        Parameters
        ----------
        property : str
            The line property to be set.
        value : str, int, float
            The value to set for the line property.
        index : int
            The index of the profile in the list of profiles to be 
            changed.  If None, change all plotted lines.
            Default : None.

        Examples
        --------

        Change all the lines in a plot
        plot.set_line_property("linestyle", "-")

        Change a single line.
        plot.set_line_property("linewidth", 4, index=0)
        
        """
        if index is None:
            specs = self.plot_spec
        else:
            specs = [self.plot_spec[index]]
        for spec in specs:
            spec[property] = value
        return self

    @invalidate_plot
    def set_log(self, field, log):
        """set a field to log or linear.

        Parameters
        ----------
        field : string
            the field to set a transform
        log : boolean
            Log on/off.
        """
        if field == "all":
            self.x_log = log
            for field in self.profiles[0].field_data.keys():
                self.y_log[field] = log
        else:
            field, = self.profiles[0].data_source._determine_fields([field])
            if field == self.profiles[0].x_field:
                self.x_log = log
            elif field in self.profiles[0].field_data:
                self.y_log[field] = log
            else:
                raise KeyError("Field %s not in profile plot!" % (field))
        return self

    @invalidate_plot
    def set_unit(self, field, unit):
        """Sets a new unit for the requested field

        parameters
        ----------
        field : string
           The name of the field that is to be changed.

        new_unit : string or Unit object
           The name of the new unit.
        """
        for profile in self.profiles:
            if field == profile.x_field[1]:
                profile.set_x_unit(unit)
            elif field in self.profiles[0].field_map:
                profile.set_field_unit(field, unit)
            else:
                raise KeyError("Field %s not in profile plot!" % (field))
        return self

    def _get_field_log(self, field_y, profile):
        pf = profile.data_source.pf
        yf, = profile.data_source._determine_fields([field_y])
        yfi = pf._get_field_info(*yf)
        if self.x_log is None:
            x_log = profile.x_log
        else:
            x_log = self.x_log
        if field_y in self.y_log:
            y_log = self.y_log[field_y]
        else:
            y_log = yfi.take_log
        scales = {True: 'log', False: 'linear'}
        return scales[x_log], scales[y_log]

    def _get_field_label(self, field, field_info, field_unit):
        field_unit = field_unit.latex_representation()
        field_name = field_info.display_name
        if isinstance(field, tuple): field = field[1]
        if field_name is None:
            field_name = r'$\rm{'+field+r'}$'
            field_name = r'$\rm{'+field.replace('_','\/').title()+r'}$'
        elif field_name.find('$') == -1:
            field_name = field_name.replace(' ','\/')
            field_name = r'$\rm{'+field_name+r'}$'
        if field_unit is None or field_unit == '':
            label = field_name
        else:
            label = field_name+r'$\/\/('+field_unit+r')$'
        return label

    def _get_field_title(self, field_y, profile):
        pf = profile.data_source.pf
        field_x = profile.x_field
        xf, yf = profile.data_source._determine_fields(
            [field_x, field_y])
        xfi = pf._get_field_info(*xf)
        yfi = pf._get_field_info(*yf)
        x_unit = profile.x.units
        y_unit = profile.field_units[field_y]
        x_title = self.x_title or self._get_field_label(field_x, xfi, x_unit)
        y_title = self.y_title.get(field_y, None) or \
                    self._get_field_label(field_y, yfi, y_unit)

        return (x_title, y_title)
            

class PhasePlot(ImagePlotContainer):
    r"""
    Create a 2d profile (phase) plot from a data source or from 
    profile object created with 
    `yt.data_objects.profiles.create_profile`.

    Given a data object (all_data, region, sphere, etc.), an x field, 
    y field, and z field (or fields), this will create a two-dimensional 
    profile of the average (or total) value of the z field in bins of the 
    x and y fields.
    
    Parameters
    ----------
    data_source : AMR3DData Object
        The data object to be profiled, such as all_data, region, or 
        sphere.
    x_field : str
        The x binning field for the profile.
    y_field : str
        The y binning field for the profile.
    z_fields : str or list
        The field or fields to be profiled.
    weight_field : str
        The weight field for calculating weighted averages.  If None, 
        the profile values are the sum of the field values within the bin.
        Otherwise, the values are a weighted average.
        Default : "cell_mass".
    x_bins : int
        The number of bins in x field for the profile.
        Default: 128.
    y_bins : int
        The number of bins in y field for the profile.
        Default: 128.
    accumulation : bool or list of bools
        If True, the profile values for a bin n are the cumulative sum of 
        all the values from bin 0 to n.  If -True, the sum is reversed so 
        that the value for bin n is the cumulative sum from bin N (total bins) 
        to n.  A list of values can be given to control the summation in each
        dimension independently.
        Default: False.
    fractional : If True the profile values are divided by the sum of all 
        the profile data such that the profile represents a probability 
        distribution function.
    profile : profile object
        If not None, a profile object created with 
        `yt.data_objects.profiles.create_profile`.
        Default: None.
    fontsize: int
        Font size for all text in the plot.
        Default: 18.
    font_color : str
        Color for all text in the plot.
        Default: "black"
    figure_size : int
        Size in inches of the image.
        Default: 8 (8x8)

    Examples
    --------

    >>> pf = load("enzo_tiny_cosmology/DD0046/DD0046")
    >>> ad = pf.h.all_data()
    >>> plot = PhasePlot(ad, "density", "temperature", ["cell_mass"],
                         weight_field=None)
    >>> plot.save()

    >>> # Change plot properties.
    >>> plot.set_cmap("cell_mass", "jet")
    >>> plot.set_zlim("cell_mass", 1e8, 1e13)
    >>> plot.set_title("cell_mass", "This is a phase plot")
    
    """
    x_log = None
    y_log = None
    x_title = None
    y_title = None
    z_title = None
    plot_title = None
    _plot_valid = False
    _plot_type = 'Phase'

    def __init__(self, data_source, x_field, y_field, z_fields,
                 weight_field="cell_mass", x_bins=128, y_bins=128,
                 accumulation=False, fractional=False,
                 profile=None, fontsize=18, font_color="black", figure_size=8.0):
        self.plot_title = {}
        self.z_log = {}
        self.z_title = {}
        self._initfinished = False
        self.x_log = None
        self.y_log = None

        if profile is None:
            profile = create_profile(data_source,
               [x_field, y_field],
               ensure_list(z_fields),
               n_bins = [x_bins, y_bins],
               weight_field = weight_field,
               accumulation=accumulation,
               fractional=fractional)
        self.profile = profile
        super(PhasePlot, self).__init__(data_source, figure_size, fontsize)
        # This is a fallback, in case we forget.
        self._setup_plots()
        self._initfinished = True

    def _get_field_title(self, field_z, profile):
        pf = profile.data_source.pf
        field_x = profile.x_field
        field_y = profile.y_field
        xf, yf, zf = profile.data_source._determine_fields(
            [field_x, field_y, field_z])
        xfi = pf._get_field_info(*xf)
        yfi = pf._get_field_info(*yf)
        zfi = pf._get_field_info(*zf)
        x_unit = profile.x.units
        y_unit = profile.y.units
        z_unit = profile.field_units[field_z]
        x_title = self.x_title or self._get_field_label(field_x, xfi, x_unit)
        y_title = self.y_title or self._get_field_label(field_y, yfi, y_unit)
        z_title = self.z_title.get(field_z, None) or \
                    self._get_field_label(field_z, zfi, z_unit)
        return (x_title, y_title, z_title)

    def _get_field_label(self, field, field_info, field_unit):
        field_unit = field_unit.latex_representation()
        field_name = field_info.display_name
        if isinstance(field, tuple): field = field[1]
        if field_name is None:
            field_name = r'$\rm{'+field+r'}$'
            field_name = r'$\rm{'+field.replace('_','\/').title()+r'}$'
        elif field_name.find('$') == -1:
            field_name = field_name.replace(' ','\/')
            field_name = r'$\rm{'+field_name+r'}$'
        if field_unit is None or field_unit == '':
            label = field_name
        else:
            label = field_name+r'$\/\/('+field_unit+r')$'
        return label
        
    def _get_field_log(self, field_z, profile):
        pf = profile.data_source.pf
        zf, = profile.data_source._determine_fields([field_z])
        zfi = pf._get_field_info(*zf)
        if self.x_log is None:
            x_log = profile.x_log
        else:
            x_log = self.x_log
        if self.y_log is None:
            y_log = profile.y_log
        else:
            y_log = self.y_log
        if field_z in self.z_log:
            z_log = self.z_log[field_z]
        else:
            z_log = zfi.take_log
        scales = {True: 'log', False: 'linear'}
        return scales[x_log], scales[y_log], scales[z_log]

    def _setup_plots(self):
        for f, data in self.profile.items():
            fig = None
            axes = None
            cax = None
            draw_colorbar = True
            draw_axes = True
            if f in self.plots:
                draw_colorbar = self.plots[f]._draw_colorbar
                draw_axes = self.plots[f]._draw_axes
                if self.plots[f].figure is not None:
                    fig = self.plots[f].figure
                    axes = self.plots[f].axes
                    cax = self.plots[f].cax

            x_scale, y_scale, z_scale = self._get_field_log(f, self.profile)
            x_title, y_title, z_title = self._get_field_title(f, self.profile)

            if z_scale == 'log':
                zmin = data[data > 0.0].min()
                self._field_transform[f] = log_transform
            else:
                zmin = data.min()
                self._field_transform[f] = linear_transform
            zlim = [zmin, data.max()]

            fp = self._font_properties
            f = self.profile.data_source._determine_fields(f)[0]

            self.plots[f] = PhasePlotMPL(self.profile.x, self.profile.y, data,
                                         x_scale, y_scale, z_scale,
                                         self._colormaps[f], np.array(zlim),
                                         self.figure_size, fp.get_size(),
                                         fig, axes, cax)

            self.plots[f]._toggle_axes(draw_axes)
            self.plots[f]._toggle_colorbar(draw_colorbar)

            self.plots[f].axes.xaxis.set_label_text(x_title, fontproperties=fp)
            self.plots[f].axes.yaxis.set_label_text(y_title, fontproperties=fp)
            self.plots[f].cax.yaxis.set_label_text(z_title, fontproperties=fp)

            if f in self.plot_title:
                self.plots[f].axes.set_title(self.plot_title[f])

            ax = self.plots[f].axes
            cbax = self.plots[f].cb.ax
            labels = ((ax.xaxis.get_ticklabels() + ax.yaxis.get_ticklabels() +
                       cbax.yaxis.get_ticklabels()) +
                      [ax.xaxis.label, ax.yaxis.label, cbax.yaxis.label])
            for label in labels:
                label.set_fontproperties(fp)
                if self._font_color is not None:
                    label.set_color(self._font_color)

        self._plot_valid = True

    def save(self, name=None, mpl_kwargs=None):
        r"""
        Saves a 2d profile plot.

        Parameters
        ----------
        name : str
            The output file keyword.
        mpl_kwargs : dict
           A dict of keyword arguments to be passed to matplotlib.

        >>> plot.save(mpl_kwargs={'bbox_inches':'tight'})
        
        """

        if not self._plot_valid: self._setup_plots()
        if mpl_kwargs is None: mpl_kwargs = {}
        xfn = self.profile.x_field
        yfn = self.profile.y_field
        if isinstance(xfn, types.TupleType):
            xfn = xfn[1]
        if isinstance(yfn, types.TupleType):
            yfn = yfn[1]
        for f in self.profile.field_data:
            _f = f
            if isinstance(f, types.TupleType): _f = _f[1]
            middle = "2d-Profile_%s_%s_%s" % (xfn, yfn, _f)
            if name is None:
                prefix = self.profile.pf
                name = "%s.png" % prefix
            suffix = get_image_suffix(name)
            prefix = name[:name.rfind(suffix)]
            fn = "%s_%s%s" % (prefix, middle, suffix)
            if not suffix:
                suffix = ".png"
            self.plots[f].save(fn, mpl_kwargs)

    @invalidate_plot
    def set_title(self, field, title):
        """Set a title for the plot.

        Parameters
        ----------
        field : str
            The z field of the plot to add the title.
        title : str
            The title to add.

        Examples
        --------

        >>> plot.set_title("cell_mass", "This is a phase plot")
        
        """

        self.plot_title[field] = title

    @invalidate_plot
    def reset_plot(self):
        self.plots = {}
        return self

    @invalidate_plot
    def set_log(self, field, log):
        """set a field to log or linear.

        Parameters
        ----------
        field : string
            the field to set a transform
        log : boolean
            Log on/off.
        """
        if field == "all":
            self.x_log = log
            self.y_log = log
            for field in self.profile.field_data:
                self.z_log[field] = log
        else:
            if field == self.profile.x_field[1]:
                self.x_log = log
            elif field == self.profile.y_field[1]:
                self.y_log = log
            elif field in self.profile.field_map:
                self.z_log[self.profile.field_map[field]] = log
            else:
                raise KeyError("Field %s not in phase plot!" % (field))
        return self

    @invalidate_plot
    def set_unit(self, field, unit):
        """Sets a new unit for the requested field

        parameters
        ----------
        field : string
           The name of the field that is to be changed.

        new_unit : string or Unit object
           The name of the new unit.
        """
        fields = [fd[1] for fd in self.profile.field_data]
        if field == self.profile.x_field[1]:
            self.profile.set_x_unit(unit)
        elif field == self.profile.y_field[1]:
            self.profile.set_y_unit(unit)
        elif field in fields:
            self.profile.set_field_unit(field, unit)
        else:
            raise KeyError("Field %s not in phase plot!" % (field))
        return self

    def run_callbacks(self, *args):
        raise NotImplementedError
    def setup_callbacks(self, *args):
        raise NotImplementedError


class PhasePlotMPL(ImagePlotMPL):
    def __init__(self, x_data, y_data, data,
                 x_scale, y_scale, z_scale, cmap,
                 zlim, figure_size, fontsize, figure, axes, cax):
        self._initfinished = False
        self._draw_colorbar = True
        self._draw_axes = True
        self._figure_size = figure_size

        # Compute layout
        fontscale = float(fontsize) / 18.0
        if fontscale < 1.0:
            fontscale = np.sqrt(fontscale)

        self._cb_size = 0.0375*figure_size
        self._ax_text_size = [1.1*fontscale, 0.9*fontscale]
        self._top_buff_size = 0.30*fontscale
        self._aspect = 1.0

        size, axrect, caxrect = self._get_best_layout()

        super(PhasePlotMPL, self).__init__(size, axrect, caxrect, zlim,
                                           figure, axes, cax)

        self._init_image(x_data, y_data, data, x_scale, y_scale, z_scale,
                         zlim, cmap)

        self._initfinished = True

    def _init_image(self, x_data, y_data, image_data,
                    x_scale, y_scale, z_scale, zlim, cmap):
        """Store output of imshow in image variable"""
        if (z_scale == 'log'):
            norm = matplotlib.colors.LogNorm(zlim[0], zlim[1])
        elif (z_scale == 'linear'):
            norm = matplotlib.colors.Normalize(zlim[0], zlim[1])
        self.image = None
        self.cb = None
        self.image = self.axes.pcolormesh(np.array(x_data), 
                                          np.array(y_data), 
                                          np.array(image_data.T),
                                          norm=norm, 
                                          cmap=cmap)
        self.axes.set_xscale(x_scale)
        self.axes.set_yscale(y_scale)
        self.cb = self.figure.colorbar(self.image, self.cax)
        if z_scale == 'linear':
            self.cb.formatter.set_scientific(True)
            self.cb.formatter.set_powerlimits((-2,3))
            self.cb.update_ticks()<|MERGE_RESOLUTION|>--- conflicted
+++ resolved
@@ -26,38 +26,29 @@
 import __builtin__
 
 
-<<<<<<< HEAD
 from ._mpl_imports import FigureCanvasAgg
 from .plot_window import WindowPlotMPL
-=======
->>>>>>> 754977c2
 from .base_plot_types import ImagePlotMPL
 from .plot_container import \
     ImagePlotContainer, \
     log_transform, linear_transform
 from yt.data_objects.profiles import \
-<<<<<<< HEAD
      create_profile
 from yt.utilities.exceptions import \
      YTNotInsideNotebook
 from yt.data_objects.profiles import \
     BinnedProfile1D, \
     BinnedProfile2D
+    create_profile
 from yt.utilities.logger import ytLogger as mylog
 import _mpl_imports as mpl
 from yt.funcs import \
      ensure_list, \
      get_image_suffix, \
      get_ipython_api_version
-=======
-    create_profile
-from yt.utilities.logger import ytLogger as mylog
-import _mpl_imports as mpl
-from yt.funcs import \
     ensure_list, \
     get_image_suffix, \
     get_ipython_api_version
->>>>>>> 754977c2
 
 def get_canvas(name):
     suffix = get_image_suffix(name)
