--- conflicted
+++ resolved
@@ -208,10 +208,6 @@
         >>> matplotlib.pylab.semilogy(stream['t'], stream['Density'], '-x')
         
         """
-<<<<<<< HEAD
         return YTStreamlineBase(self.streamlines[streamline_id], pf=self.pf)
-=======
-        return self.pf.h.streamline(self.streamlines[streamline_id],
                                     length = self.length)
->>>>>>> 4d93100b
         