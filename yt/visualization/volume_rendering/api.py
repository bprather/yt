"""
API for yt.visualization.volume_rendering



"""

#-----------------------------------------------------------------------------
# Copyright (c) 2013, yt Development Team.
#
# Distributed under the terms of the Modified BSD License.
#
# The full license is in the file COPYING.txt, distributed with this software.
#-----------------------------------------------------------------------------

from .transfer_functions import TransferFunction, ColorTransferFunction, \
                             PlanckTransferFunction, \
                             MultiVariateTransferFunction, \
                             ProjectionTransferFunction
from .image_handling import export_rgba, import_rgba, \
                           plot_channel, plot_rgb

<<<<<<< HEAD
from camera import Camera
=======
from .camera import Camera, PerspectiveCamera, StereoPairCamera, \
    off_axis_projection, FisheyeCamera, MosaicFisheyeCamera, \
    HEALpixCamera, InteractiveCamera, ProjectionCamera

from .transfer_function_helper import TransferFunctionHelper
>>>>>>> 00029924
<|MERGE_RESOLUTION|>--- conflicted
+++ resolved
@@ -20,12 +20,5 @@
 from .image_handling import export_rgba, import_rgba, \
                            plot_channel, plot_rgb
 
-<<<<<<< HEAD
 from camera import Camera
-=======
-from .camera import Camera, PerspectiveCamera, StereoPairCamera, \
-    off_axis_projection, FisheyeCamera, MosaicFisheyeCamera, \
-    HEALpixCamera, InteractiveCamera, ProjectionCamera
-
-from .transfer_function_helper import TransferFunctionHelper
->>>>>>> 00029924
+from .transfer_function_helper import TransferFunctionHelper