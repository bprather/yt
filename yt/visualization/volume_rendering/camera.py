"""
Import the components of the volume rendering extension

Author: Matthew Turk <matthewturk@gmail.com>
Affiliation: KIPAC/SLAC/Stanford
Homepage: http://yt-project.org/
License:
  Copyright (C) 2009 Matthew Turk.  All Rights Reserved.

  This file is part of yt.

  yt is free software; you can redistribute it and/or modify
  it under the terms of the GNU General Public License as published by
  the Free Software Foundation; either version 3 of the License, or
  (at your option) any later version.

  This program is distributed in the hope that it will be useful,
  but WITHOUT ANY WARRANTY; without even the implied warranty of
  MERCHANTABILITY or FITNESS FOR A PARTICULAR PURPOSE.  See the
  GNU General Public License for more details.

  You should have received a copy of the GNU General Public License
  along with this program.  If not, see <http://www.gnu.org/licenses/>.
"""

import numpy as na

from yt.funcs import *
from yt.utilities.math_utils import *

from .grid_partitioner import HomogenizedVolume
from .transfer_functions import ProjectionTransferFunction

<<<<<<< HEAD
#from yt.utilities.amr_utils import \
#    arr_vec2pix_nest, arr_pix2vec_nest, AdaptiveRaySource, \
#    arr_ang2pix_nest
=======
from yt.utilities.amr_utils import TransferFunctionProxy, VectorPlane, \
    arr_vec2pix_nest, arr_pix2vec_nest, AdaptiveRaySource, \
    arr_ang2pix_nest, arr_fisheye_vectors, rotate_vectors
>>>>>>> 5646aa45
from yt.visualization.image_writer import write_bitmap
from yt.data_objects.data_containers import data_object_registry
from yt.utilities.parallel_tools.parallel_analysis_interface import \
    ParallelAnalysisInterface, ProcessorPool
from yt.utilities.amr_kdtree.api import AMRKDTree
from numpy import pi

from yt.utilities.amr_utils import \
    PartitionedGrid, ProjectionSampler, VolumeRenderSampler, \
    LightSourceRenderSampler, \
    arr_vec2pix_nest, arr_pix2vec_nest, arr_ang2pix_nest, \
    pixelize_healpix

class Camera(ParallelAnalysisInterface):
    def __init__(self, center, normal_vector, width,
                 resolution, transfer_function,
                 north_vector = None, steady_north=False,
                 volume = None, fields = None,
                 log_fields = None,
                 sub_samples = 5, pf = None,
                 use_kd=True, l_max=None, no_ghost=True,
                 tree_type='domain',expand_factor=1.0,
                 le=None, re=None, use_light=False):
        r"""A viewpoint into a volume, for volume rendering.

        The camera represents the eye of an observer, which will be used to
        generate ray-cast volume renderings of the domain.

        Parameters
        ----------
        center : array_like
            The current "center" of the view port -- the focal point for the
            camera.
        normal_vector : array_like
            The vector between the camera position and the center.
        width : float or list of floats
            The current width of the image.  If a single float, the volume is
            cubical, but if not, it is front/back, left/right, top/bottom.
        resolution : int or list of ints
            The number of pixels in each direction.
        north_vector : array_like, optional
            The 'up' direction for the plane of rays.  If not specific, calculated
            automatically.
        steady_north : bool, optional
            Boolean to control whether to normalize the north_vector
            by subtracting off the dot product of it and the normal
            vector.  Makes it easier to do rotations along a single
            axis.  If north_vector is specifies, is switched to
            True. Default: False
        volume : `yt.extensions.volume_rendering.HomogenizedVolume`, optional
            The volume to ray cast through.  Can be specified for finer-grained
            control, but otherwise will be automatically generated.
        fields : list of fields, optional
            This is the list of fields we want to volume render; defaults to
            Density.
        log_fields : list of bool, optional
            Whether we should take the log of the fields before supplying them to
            the volume rendering mechanism.
        sub_samples : int, optional
            The number of samples to take inside every cell per ray.
        pf : `~yt.data_objects.api.StaticOutput`
            For now, this is a require parameter!  But in the future it will become
            optional.  This is the parameter file to volume render.
        use_kd: bool, optional
            Specifies whether or not to use a kd-Tree framework for
            the Homogenized Volume and ray-casting.  Default to True.
        l_max: int, optional
            Specifies the maximum level to be rendered.  Also
            specifies the maximum level used in the kd-Tree
            construction.  Defaults to None (all levels), and only
            applies if use_kd=True.
        no_ghost: bool, optional
            Optimization option.  If True, homogenized bricks will
            extrapolate out from grid instead of interpolating from
            ghost zones that have to first be calculated.  This can
            lead to large speed improvements, but at a loss of
            accuracy/smoothness in resulting image.  The effects are
            less notable when the transfer function is smooth and
            broad. Default: False
        tree_type: string, optional
            Specifies the type of kd-Tree to be constructed/cast.
            There are three options, the default being 'domain'. Only
            affects parallel rendering.  'domain' is suggested.

            'domain' - Tree construction/casting is load balanced by
            splitting up the domain into the first N subtrees among N
            processors (N must be a power of 2).  Casting then
            proceeds with each processor rendering their subvolume,
            and final image is composited on the root processor.  The
            kd-Tree is never combined, reducing communication and
            memory overhead. The viewpoint can be changed without
            communication or re-partitioning of the data, making it
            ideal for rotations/spins.

            'breadth' - kd-Tree is first constructed as in 'domain',
            but then combined among all the subtrees.  Rendering is
            then split among N processors (again a power of 2), based
            on the N most expensive branches of the tree.  As in
            'domain', viewpoint can be changed without re-partitioning
            or communication.

            'depth' - kd-Tree is first constructed as in 'domain', but
            then combined among all subtrees.  Rendering is then load
            balanced in a back-to-front manner, splitting up the cost
            as evenly as possible.  If the viewpoint changes,
            additional data might have to be partitioned.  Is also
            prone to longer data IO times.  If all the data can fit in
            memory on each cpu, this can be the fastest option for
            multiple ray casts on the same dataset.
        expand_factor: float, optional
            A parameter to be used with the PerspectiveCamera.
            Controls how much larger a volume to render, which is
            currently difficult to gauge for the PerspectiveCamera.
            For full box renders, values in the 2.0-3.0 range seem to
            produce desirable results. Default: 1.0
        le: array_like, optional
            Specifies the left edge of the volume to be rendered.
            Currently only works with use_kd=True.
        re: array_like, optional
            Specifies the right edge of the volume to be rendered.
            Currently only works with use_kd=True.

        Examples
        --------

        >>> cam = vr.Camera(c, L, W, (N,N), transfer_function = tf, pf = pf)
        >>> image = cam.snapshot()

        >>> from yt.mods import *
        >>> import yt.visualization.volume_rendering.api as vr
        
        >>> pf = EnzoStaticOutput('DD1701') # Load pf
        >>> c = [0.5]*3 # Center
        >>> L = [1.0,1.0,1.0] # Viewpoint
        >>> W = na.sqrt(3) # Width
        >>> N = 1024 # Pixels (1024^2)

        # Get density min, max
        >>> mi, ma = pf.h.all_data().quantities['Extrema']('Density')[0]
        >>> mi, ma = na.log10(mi), na.log10(ma)

        # Construct transfer function
        >>> tf = vr.ColorTransferFunction((mi-2, ma+2))
        # Sample transfer function with 5 gaussians.  Use new col_bounds keyword.
        >>> tf.add_layers(5,w=0.05, col_bounds = (mi+1,ma), colormap='spectral')
        
        # Create the camera object
        >>> cam = vr.Camera(c, L, W, (N,N), transfer_function=tf, pf=pf) 
        
        # Ray cast, and save the image.
        >>> image = cam.snapshot(fn='my_rendering.png')

        """
        ParallelAnalysisInterface.__init__(self)
        if pf is not None: self.pf = pf
        if not iterable(resolution):
            resolution = (resolution, resolution)
        self.resolution = resolution
        self.sub_samples = sub_samples
        if not iterable(width):
            width = (width, width, width) # front/back, left/right, top/bottom
        self.width = width
        self.center = center
        self.steady_north = steady_north
        self.expand_factor = expand_factor
        # This seems to be necessary for now.  Not sure what goes wrong when not true.
        if na.all(north_vector == normal_vector):
            mylog.error("North vector and normal vector are the same.  Disregarding north vector.")
            north_vector == None
        if north_vector is not None: self.steady_north=True
        self.north_vector = north_vector
        self.rotation_vector = north_vector
        if fields is None: fields = ["Density"]
        self.fields = fields
        if transfer_function is None:
            transfer_function = ProjectionTransferFunction()
        self.transfer_function = transfer_function
        self._setup_normalized_vectors(normal_vector, north_vector)
        self.log_fields = log_fields
        self.use_kd = use_kd
        self.l_max = l_max
        self.no_ghost = no_ghost
        self.use_light = use_light
        self.light_dir = None
        self.light_rgba = None
        if self.no_ghost:
            mylog.info('Warning: no_ghost is currently True (default). This may lead to artifacts at grid boundaries.')
        self.tree_type = tree_type
        if volume is None:
            if self.use_kd:
                volume = AMRKDTree(self.pf, l_max=l_max, fields=self.fields, no_ghost=no_ghost, tree_type=tree_type,
                                   log_fields = log_fields, le=le, re=re)
            else:
                volume = HomogenizedVolume(fields, pf = self.pf,
                                           log_fields = log_fields)
        else:
            self.use_kd = isinstance(volume, AMRKDTree)
        self.volume = volume

    def _setup_normalized_vectors(self, normal_vector, north_vector):
        # Now we set up our various vectors
        normal_vector /= na.sqrt( na.dot(normal_vector, normal_vector))
        if north_vector is None:
            vecs = na.identity(3)
            t = na.cross(normal_vector, vecs).sum(axis=1)
            ax = t.argmax()
            north_vector = na.cross(vecs[ax,:], normal_vector).ravel()
            if self.rotation_vector is None:
                self.rotation_vector=north_vector
        else:
            if self.steady_north:
                north_vector = north_vector - na.dot(north_vector,normal_vector)*normal_vector
        north_vector /= na.sqrt(na.dot(north_vector, north_vector))
        east_vector = -na.cross(north_vector, normal_vector).ravel()
        east_vector /= na.sqrt(na.dot(east_vector, east_vector))
        self.normal_vector = normal_vector
        self.unit_vectors = [north_vector, east_vector, normal_vector]
        self.box_vectors = na.array([self.unit_vectors[0]*self.width[0],
                                     self.unit_vectors[1]*self.width[1],
                                     self.unit_vectors[2]*self.width[2]])

        self.origin = self.center - 0.5*self.width[0]*self.unit_vectors[0] \
                                  - 0.5*self.width[1]*self.unit_vectors[1] \
                                  - 0.5*self.width[2]*self.unit_vectors[2]
        self.back_center = self.center - 0.5*self.width[0]*self.unit_vectors[2]
        self.front_center = self.center + 0.5*self.width[0]*self.unit_vectors[2]
        self.inv_mat = na.linalg.pinv(self.unit_vectors)

    def look_at(self, new_center, north_vector = None):
        r"""Change the view direction based on a new focal point.

        This will recalculate all the necessary vectors and vector planes related
        to a camera to point at a new location.

        Parameters
        ----------
        new_center : array_like
            The new "center" of the view port -- the focal point for the
            camera.
        north_vector : array_like, optional
            The "up" direction for the plane of rays.  If not specific,
            calculated automatically.
        """
        normal_vector = self.front_center - new_center
        self._setup_normalized_vectors(normal_vector, north_vector)

    def switch_view(self, normal_vector=None, width=None, center=None, north_vector=None):
        r"""Change the view direction based on any of the view parameters.

        This will recalculate all the necessary vectors and vector planes related
        to a camera with new normal vectors, widths, centers, or north vectors.

        Parameters
        ----------
        normal_vector: array_like, optional
            The new looking vector.
        width: float or array of floats, optional
            The new width.  Can be a single value W -> [W,W,W] or an
            array [W1, W2, W3]
        center: array_like, optional
            Specifies the new center.
        north_vector : array_like, optional
            The 'up' direction for the plane of rays.  If not specific,
            calculated automatically.
        """
        if width is None:
            width = self.width
        if not iterable(width):
            width = (width, width, width) # front/back, left/right, top/bottom
        self.width = width
        if center is not None:
            self.center = center
        if north_vector is None:
            north_vector = self.north_vector
        if normal_vector is None:
            normal_vector = self.front_center-self.center
        self._setup_normalized_vectors(normal_vector, north_vector)
        
    def get_vector_plane(self, image):
        # We should move away from pre-generation of vectors like this and into
        # the usage of on-the-fly generation in the VolumeIntegrator module
        # We might have a different width and back_center
        px = na.linspace(-self.width[0]/2.0, self.width[0]/2.0,
                         self.resolution[0])[:,None]
        py = na.linspace(-self.width[1]/2.0, self.width[1]/2.0,
                         self.resolution[1])[None,:]
        inv_mat = self.inv_mat
        bc = self.back_center
        positions = na.zeros((self.resolution[0], self.resolution[1], 3),
                          dtype='float64', order='C')
        positions[:,:,0] = inv_mat[0,0]*px+inv_mat[0,1]*py+self.back_center[0]
        positions[:,:,1] = inv_mat[1,0]*px+inv_mat[1,1]*py+self.back_center[1]
        positions[:,:,2] = inv_mat[2,0]*px+inv_mat[2,1]*py+self.back_center[2]
        bounds = (px.min(), px.max(), py.min(), py.max())
        return (positions, self.box_vectors[2],
                self.back_center, bounds, image,
                self.unit_vectors[0],
                self.unit_vectors[1])

    def snapshot(self, fn = None, clip_ratio = None, double_check = False):
        r"""Ray-cast the camera.

        This method instructs the camera to take a snapshot -- i.e., call the ray
        caster -- based on its current settings.

        Parameters
        ----------
        fn : string, optional
            If supplied, the image will be saved out to this before being
            returned.  Scaling will be to the maximum value.
        clip_ratio : float, optional
            If supplied, the 'max_val' argument to write_bitmap will be handed
            clip_ratio * image.std()

        Returns
        -------
        image : array
            An (N,M,3) array of the final returned values, in float64 form.
        """
        image = na.zeros((self.resolution[0], self.resolution[1], 3),
                         dtype='float64', order='C')
        rotp = na.concatenate([self.inv_mat.ravel('F'), self.back_center.ravel()])
        args = (rotp, self.box_vectors[2], self.back_center,
                (-self.width[0]/2.0, self.width[0]/2.0,
                 -self.width[1]/2.0, self.width[1]/2.0),
                image, self.unit_vectors[0], self.unit_vectors[1],
                na.array(self.width),
                self.transfer_function, self.sub_samples)
        if self.use_light:
            if self.light_dir is None:
                self.set_default_light_dir()
            temp_dir = na.empty(3,dtype='float64')
            temp_dir = self.light_dir[0] * self.unit_vectors[1] + \
                    self.light_dir[1] * self.unit_vectors[2] + \
                    self.light_dir[2] * self.unit_vectors[0]
            if self.light_rgba is None:
                self.set_default_light_rgba()
            sampler = LightSourceRenderSampler(*args, light_dir=temp_dir,
                    light_rgba=self.light_rgba)
        else:
            sampler = VolumeRenderSampler(*args)
        self.volume.initialize_source()

        pbar = get_pbar("Ray casting",
                        (self.volume.brick_dimensions + 1).prod(axis=-1).sum())
        total_cells = 0
        if double_check:
            for brick in self.volume.bricks:
                for data in brick.my_data:
                    if na.any(na.isnan(data)):
                        raise RuntimeError
        for brick in self.volume.traverse(self.back_center, self.front_center, image):
            sampler(brick)
            total_cells += na.prod(brick.my_data[0].shape)
            pbar.update(total_cells)
        pbar.finish()
        image = sampler.aimage

        if self.comm.rank is 0 and fn is not None:
            if clip_ratio is not None:
                write_bitmap(image, fn, clip_ratio*image.std())
            else:
                write_bitmap(image, fn)

        return image

    def set_default_light_dir(self):
        self.light_dir = [1.,1.,1.]

    def set_default_light_rgba(self):
        self.light_rgba = [1.,1.,1.,1.]

    def zoom(self, factor):
        r"""Change the distance to the focal point.

        This will zoom the camera in by some `factor` toward the focal point,
        along the current view direction, modifying the left/right and up/down
        extents as well.

        Parameters
        ----------
        factor : float
            The factor by which to reduce the distance to the focal point.


        Notes
        -----

        You will need to call snapshot() again to get a new image.

        """
        self.width = [w / factor for w in self.width]
        self._setup_normalized_vectors(
                self.unit_vectors[2], self.unit_vectors[0])

    def zoomin(self, final, n_steps, clip_ratio = None):
        r"""Loop over a zoomin and return snapshots along the way.

        This will yield `n_steps` snapshots until the current view has been
        zooming in to a final factor of `final`.

        Parameters
        ----------
        final : float
            The zoom factor, with respect to current, desired at the end of the
            sequence.
        n_steps : int
            The number of zoom snapshots to make.
        clip_ratio : float, optional
            If supplied, the 'max_val' argument to write_bitmap will be handed
            clip_ratio * image.std()


        Examples
        --------

        >>> for i, snapshot in enumerate(cam.zoomin(100.0, 10)):
        ...     iw.write_bitmap(snapshot, "zoom_%04i.png" % i)
        """
        f = final**(1.0/n_steps)
        for i in xrange(n_steps):
            self.zoom(f)
            yield self.snapshot(clip_ratio = clip_ratio)

    def move_to(self, final, n_steps, final_width=None, exponential=False, clip_ratio = None):
        r"""Loop over a look_at

        This will yield `n_steps` snapshots until the current view has been
        moved to a final center of `final` with a final width of final_width.

        Parameters
        ----------
        final : array_like
            The final center to move to after `n_steps`
        n_steps : int
            The number of look_at snapshots to make.
        final_width: float or array_like, optional
            Specifies the final width after `n_steps`.  Useful for
            moving and zooming at the same time.
        exponential : boolean
            Specifies whether the move/zoom transition follows an
            exponential path toward the destination or linear
        clip_ratio : float, optional
            If supplied, the 'max_val' argument to write_bitmap will be handed
            clip_ratio * image.std()
            
        Examples
        --------

        >>> for i, snapshot in enumerate(cam.move_to([0.2,0.3,0.6], 10)):
        ...     iw.write_bitmap(snapshot, "move_%04i.png" % i)
        """
        self.center = na.array(self.center)
        dW = None
        if exponential:
            if final_width is not None:
                if not iterable(final_width):
                    width = na.array([final_width, final_width, final_width]) 
                    # front/back, left/right, top/bottom
                if (self.center == 0.0).all():
                    self.center += (na.array(final) - self.center) / (10. * n_steps)
                final_zoom = final_width/na.array(self.width)
                dW = final_zoom**(1.0/n_steps)
            else:
                dW = 1.0
            position_diff = (na.array(final)/self.center)*1.0
            dx = position_diff**(1.0/n_steps)
        else:
            if final_width is not None:
                if not iterable(final_width):
                    width = na.array([final_width, final_width, final_width]) 
                    # front/back, left/right, top/bottom
                dW = (1.0*final_width-na.array(self.width))/n_steps
            else:
                dW = 1.0
            dx = (na.array(final)-self.center)*1.0/n_steps
        for i in xrange(n_steps):
            if exponential:
                self.switch_view(center=self.center*dx, width=self.width*dW)
            else:
                self.switch_view(center=self.center+dx, width=self.width+dW)
            yield self.snapshot(clip_ratio = clip_ratio)

    def rotate(self, theta, rot_vector=None):
        r"""Rotate by a given angle

        Rotate the view.  If `rot_vector` is None, rotation will occur
        around the `north_vector`.

        Parameters
        ----------
        theta : float, in radians
             Angle (in radians) by which to rotate the view.
        rot_vector  : array_like, optional
            Specify the rotation vector around which rotation will
            occur.  Defaults to None, which sets rotation around
            `north_vector`

        Examples
        --------

        >>> cam.rotate(na.pi/4)
        """
        if rot_vector is None:
            rot_vector = self.rotation_vector
            
        ux = rot_vector[0]
        uy = rot_vector[1]
        uz = rot_vector[2]
        cost = na.cos(theta)
        sint = na.sin(theta)
        
        R = na.array([[cost+ux**2*(1-cost), ux*uy*(1-cost)-uz*sint, ux*uz*(1-cost)+uy*sint],
                      [uy*ux*(1-cost)+uz*sint, cost+uy**2*(1-cost), uy*uz*(1-cost)-ux*sint],
                      [uz*ux*(1-cost)-uy*sint, uz*uy*(1-cost)+ux*sint, cost+uz**2*(1-cost)]])

        normal_vector = self.front_center-self.center

        self.switch_view(normal_vector=na.dot(R,normal_vector))


    def rotation(self, theta, n_steps, rot_vector=None, clip_ratio = None):
        r"""Loop over rotate, creating a rotation

        This will yield `n_steps` snapshots until the current view has been
        rotated by an angle `theta`

        Parameters
        ----------
        theta : float, in radians
            Angle (in radians) by which to rotate the view.
        n_steps : int
            The number of look_at snapshots to make.
        rot_vector  : array_like, optional
            Specify the rotation vector around which rotation will
            occur.  Defaults to None, which sets rotation around the
            original `north_vector`
        clip_ratio : float, optional
            If supplied, the 'max_val' argument to write_bitmap will be handed
            clip_ratio * image.std()

        Examples
        --------

        >>> for i, snapshot in enumerate(cam.rotation(na.pi, 10)):
        ...     iw.write_bitmap(snapshot, 'rotation_%04i.png' % i)
        """

        dtheta = (1.0*theta)/n_steps
        for i in xrange(n_steps):
            self.rotate(dtheta, rot_vector=rot_vector)
            yield self.snapshot(clip_ratio = clip_ratio)

data_object_registry["camera"] = Camera

class InteractiveCamera(Camera):
    def __init__(self, center, normal_vector, width,
                 resolution, transfer_function,
                 north_vector = None, steady_north=False,
                 volume = None, fields = None,
                 log_fields = None,
                 sub_samples = 5, pf = None,
                 use_kd=True, l_max=None, no_ghost=True,
                 tree_type='domain',expand_factor=1.0,
                 le=None, re=None):
        self.frames = []
        Camera.__init__(self, center, normal_vector, width,
                 resolution, transfer_function,
                 north_vector = north_vector, steady_north=steady_north,
                 volume = volume, fields = fields,
                 log_fields = log_fields,
                 sub_samples = sub_samples, pf = pf,
                 use_kd=use_kd, l_max=l_max, no_ghost=no_ghost,
                 tree_type=tree_type,expand_factor=expand_factor,
                 le=le, re=re)

    def snapshot(self, fn = None, clip_ratio = None):
        import matplotlib
        matplotlib.pylab.figure(2)
        self.transfer_function.show()
        matplotlib.pylab.draw()
        im = Camera.snapshot(self, fn, clip_ratio)
        matplotlib.pylab.figure(1)
        matplotlib.pylab.imshow(im/im.max())
        matplotlib.pylab.draw()
        self.frames.append(im)
        
    def rotation(self, theta, n_steps, rot_vector=None):
        for frame in Camera.rotation(self, theta, n_steps, rot_vector):
            if frame is not None:
                self.frames.append(frame)
                
    def zoomin(self, final, n_steps):
        for frame in Camera.zoomin(self, final, n_steps):
            if frame is not None:
                self.frames.append(frame)
                
    def clear_frames(self):
        del self.frames
        self.frames = []
        
    def save_frames(self, basename, clip_ratio=None):
        for i, frame in enumerate(self.frames):
            fn = basename + '_%04i.png'%i
            if clip_ratio is not None:
                write_bitmap(frame, fn, clip_ratio*image.std())
            else:
                write_bitmap(frame, fn)

data_object_registry["interactive_camera"] = InteractiveCamera

class PerspectiveCamera(Camera):
    def get_vector_plane(self, image):
        # We should move away from pre-generation of vectors like this and into
        # the usage of on-the-fly generation in the VolumeIntegrator module
        # We might have a different width and back_center
        dl = (self.back_center - self.front_center)
        self.front_center += dl
        self.back_center -= dl
        px = self.expand_factor*na.linspace(-self.width[0]/2.0, self.width[0]/2.0,
                         self.resolution[0])[:,None]
        py = self.expand_factor*na.linspace(-self.width[1]/2.0, self.width[1]/2.0,
                         self.resolution[1])[None,:]
        inv_mat = self.inv_mat
        bc = self.back_center
        positions = na.zeros((self.resolution[0], self.resolution[1], 3),
                          dtype='float64', order='C')
        positions[:,:,0] = inv_mat[0,0]*px+inv_mat[0,1]*py+self.back_center[0]
        positions[:,:,1] = inv_mat[1,0]*px+inv_mat[1,1]*py+self.back_center[1]
        positions[:,:,2] = inv_mat[2,0]*px+inv_mat[2,1]*py+self.back_center[2]
        bounds = (px.min(), px.max(), py.min(), py.max())
        
        # We are likely adding on an odd cutting condition here
        vectors = self.front_center - positions
        positions = self.front_center - 2.0*(((self.back_center-self.front_center)**2).sum())**0.5*vectors
        vectors = (self.front_center - positions)

        vector_plane = VectorPlane(positions, vectors,
                                      self.back_center, bounds, image,
                                      self.unit_vectors[0],
                                      self.unit_vectors[1])
        return vector_plane

def corners(left_edge, right_edge):
    return na.array([
      [left_edge[:,0], left_edge[:,1], left_edge[:,2]],
      [right_edge[:,0], left_edge[:,1], left_edge[:,2]],
      [right_edge[:,0], right_edge[:,1], left_edge[:,2]],
      [right_edge[:,0], right_edge[:,1], right_edge[:,2]],
      [left_edge[:,0], right_edge[:,1], right_edge[:,2]],
      [left_edge[:,0], left_edge[:,1], right_edge[:,2]],
      [right_edge[:,0], left_edge[:,1], right_edge[:,2]],
      [left_edge[:,0], right_edge[:,1], left_edge[:,2]],
    ], dtype='float64')

class HEALpixCamera(Camera):
    def __init__(self, center, radius, nside,
                 transfer_function = None, fields = None,
                 sub_samples = 5, log_fields = None, volume = None,
                 pf = None, use_kd=True, no_ghost=False):
        ParallelAnalysisInterface.__init__(self)
        if pf is not None: self.pf = pf
        self.center = na.array(center, dtype='float64')
        self.radius = radius
        self.nside = nside
        self.use_kd = use_kd
        if transfer_function is None:
            transfer_function = ProjectionTransferFunction()
        self.transfer_function = transfer_function
        if fields is None: fields = ["Density"]
        self.fields = fields
        self.sub_samples = sub_samples
        self.log_fields = log_fields
        if volume is None:
            volume = AMRKDTree(self.pf, fields=self.fields, no_ghost=no_ghost,
                               log_fields=log_fields)
        self.use_kd = isinstance(volume, AMRKDTree)
        self.volume = volume

    def snapshot(self, fn = None, clim = None):
        nv = 12*self.nside**2
        image = na.zeros((nv,1,3), dtype='float64', order='C')
        vs = arr_pix2vec_nest(self.nside, na.arange(nv))
        vs *= self.radius
        vs.shape = (nv,1,3)
        uv = na.ones(3, dtype='float64')
        positions = na.ones((nv, 1, 3), dtype='float64') * self.center
        vector_plane = VectorPlane(positions, vs, self.center,
                        (0.0, 1.0, 0.0, 1.0), image, uv, uv)
        tfp = TransferFunctionProxy(self.transfer_function)
        tfp.ns = self.sub_samples
        self.volume.initialize_source()
        mylog.info("Rendering equivalent of %0.2f^2 image", nv**0.5)
        pbar = get_pbar("Ray casting",
                        (self.volume.brick_dimensions + 1).prod(axis=-1).sum())

        total_cells = 0
        for brick in self.volume.traverse(None, self.center, image):
            brick.cast_plane(tfp, vector_plane)
            total_cells += na.prod(brick.my_data[0].shape)
            pbar.update(total_cells)
        pbar.finish()

        if self.comm.rank is 0 and fn is not None:
            # This assumes Density; this is a relatively safe assumption.
            import matplotlib.figure
            import matplotlib.backends.backend_agg
            phi, theta = na.mgrid[0.0:2*pi:800j, 0:pi:800j]
            pixi = arr_ang2pix_nest(self.nside, theta.ravel(), phi.ravel())
            image *= self.radius * self.pf['cm']
            img = na.log10(image[:,0,0][pixi]).reshape((800,800))

            fig = matplotlib.figure.Figure((10, 5))
            ax = fig.add_subplot(1,1,1,projection='hammer')
            implot = ax.imshow(img, extent=(-pi,pi,-pi/2,pi/2), clip_on=False, aspect=0.5)
            cb = fig.colorbar(implot, orientation='horizontal')
<<<<<<< HEAD
            cb.set_label(r"$\mathrm{Column}\/\mathrm{Density}\/[\mathrm{g}/\mathrm{cm}^2]$")
=======
            cb.set_label(r"$\mathrm{log}\/\mathrm{Column}\/\mathrm{Density}\/[\mathrm{g}/\mathrm{cm}^2]$")
            if clim is not None: cb.set_clim(*clim)
>>>>>>> 5646aa45
            ax.xaxis.set_ticks(())
            ax.yaxis.set_ticks(())
            canvas = matplotlib.backends.backend_agg.FigureCanvasAgg(fig)
            canvas.print_figure(fn)
        return image


class AdaptiveHEALpixCamera(Camera):
    def __init__(self, center, radius, nside,
                 transfer_function = None, fields = None,
                 sub_samples = 5, log_fields = None, volume = None,
                 pf = None, use_kd=True, no_ghost=False,
                 rays_per_cell = 0.1, max_nside = 8192):
        ParallelAnalysisInterface.__init__(self)
        if pf is not None: self.pf = pf
        self.center = na.array(center, dtype='float64')
        self.radius = radius
        self.use_kd = use_kd
        if transfer_function is None:
            transfer_function = ProjectionTransferFunction()
        self.transfer_function = transfer_function
        if fields is None: fields = ["Density"]
        self.fields = fields
        self.sub_samples = sub_samples
        self.log_fields = log_fields
        if volume is None:
            volume = AMRKDTree(self.pf, fields=self.fields, no_ghost=no_ghost,
                               log_fields=log_fields)
        self.use_kd = isinstance(volume, AMRKDTree)
        self.volume = volume
        self.initial_nside = nside
        self.rays_per_cell = rays_per_cell
        self.max_nside = max_nside

    def snapshot(self, fn = None):
        tfp = TransferFunctionProxy(self.transfer_function)
        tfp.ns = self.sub_samples
        self.volume.initialize_source()
        mylog.info("Adaptively rendering.")
        pbar = get_pbar("Ray casting",
                        (self.volume.brick_dimensions + 1).prod(axis=-1).sum())
        total_cells = 0
        bricks = [b for b in self.volume.traverse(None, self.center, None)][::-1]
        left_edges = na.array([b.LeftEdge for b in bricks])
        right_edges = na.array([b.RightEdge for b in bricks])
        min_dx = min(((b.RightEdge[0] - b.LeftEdge[0])/b.my_data[0].shape[0]
                     for b in bricks))
        # We jitter a bit if we're on a boundary of our initial grid
        for i in range(3):
            if bricks[0].LeftEdge[i] == self.center[i]:
                self.center += 1e-2 * min_dx
            elif bricks[0].RightEdge[i] == self.center[i]:
                self.center -= 1e-2 * min_dx
        ray_source = AdaptiveRaySource(self.center, self.rays_per_cell,
                                       self.initial_nside, self.radius,
                                       bricks, left_edges, right_edges, self.max_nside)
        for i,brick in enumerate(bricks):
            ray_source.integrate_brick(brick, tfp, i, left_edges, right_edges,
                                       bricks)
            total_cells += na.prod(brick.my_data[0].shape)
            pbar.update(total_cells)
        pbar.finish()
        info, values = ray_source.get_rays()
        return info, values

class StereoPairCamera(Camera):
    def __init__(self, original_camera, relative_separation = 0.005):
        ParallelAnalysisInterface.__init__(self)
        self.original_camera = original_camera
        self.relative_separation = relative_separation

    def split(self):
        oc = self.original_camera
        uv = oc.unit_vectors
        c = oc.center
        fc = oc.front_center
        wx, wy, wz = oc.width
        left_normal = fc + uv[1] * 0.5*self.relative_separation * wx - c
        right_normal = fc - uv[1] * 0.5*self.relative_separation * wx - c
        left_camera = Camera(c, left_normal, oc.width,
                             oc.resolution, oc.transfer_function, uv[0],
                             oc.volume, oc.fields, oc.log_fields,
                             oc.sub_samples, oc.pf)
        right_camera = Camera(c, right_normal, oc.width,
                             oc.resolution, oc.transfer_function, uv[0],
                             oc.volume, oc.fields, oc.log_fields,
                             oc.sub_samples, oc.pf)
        return (left_camera, right_camera)

class FisheyeCamera(Camera):
    def __init__(self, center, radius, fov, resolution,
                 transfer_function = None, fields = None,
                 sub_samples = 5, log_fields = None, volume = None,
                 pf = None, no_ghost=False, rotation = None):
        ParallelAnalysisInterface.__init__(self)
        if rotation is None: rotation = na.eye(3)
        self.rotation_matrix = rotation
        if pf is not None: self.pf = pf
        self.center = na.array(center, dtype='float64')
        self.radius = radius
        self.fov = fov
        if iterable(resolution):
            raise RuntimeError("Resolution must be a single int")
        self.resolution = resolution
        if transfer_function is None:
            transfer_function = ProjectionTransferFunction()
        self.transfer_function = transfer_function
        if fields is None: fields = ["Density"]
        self.fields = fields
        self.sub_samples = sub_samples
        self.log_fields = log_fields
        if volume is None:
            volume = AMRKDTree(self.pf, fields=self.fields, no_ghost=no_ghost,
                               log_fields=log_fields)
        self.volume = volume

    def snapshot(self):
        image = na.zeros((self.resolution**2,1,3), dtype='float64', order='C')
        # We now follow figures 4-7 of:
        # http://paulbourke.net/miscellaneous/domefisheye/fisheye/
        # ...but all in Cython.
        vp = arr_fisheye_vectors(self.resolution, self.fov)
        vp.shape = (self.resolution**2,1,3)
        vp2 = vp.copy()
        for i in range(3):
            vp[:,:,i] = (vp2 * self.rotation_matrix[:,i]).sum(axis=2)
        del vp2
        vp *= self.radius
        uv = na.ones(3, dtype='float64')
        positions = na.ones((self.resolution**2, 1, 3), dtype='float64') * self.center
        vector_plane = VectorPlane(positions, vp, self.center,
                        (0.0, 1.0, 0.0, 1.0), image, uv, uv)
        tfp = TransferFunctionProxy(self.transfer_function)
        tfp.ns = self.sub_samples
        self.volume.initialize_source()
        mylog.info("Rendering fisheye of %s^2", self.resolution)
        pbar = get_pbar("Ray casting",
                        (self.volume.brick_dimensions + 1).prod(axis=-1).sum())

        total_cells = 0
        for brick in self.volume.traverse(None, self.center, image):
            brick.cast_plane(tfp, vector_plane)
            total_cells += na.prod(brick.my_data[0].shape)
            pbar.update(total_cells)
        pbar.finish()
        image.shape = (self.resolution, self.resolution, 3)
        return image

class MosaicFisheyeCamera(Camera):
    def __init__(self, center, radius, fov, resolution, focal_center=None,
                 transfer_function=None, fields=None,
                 sub_samples=5, log_fields=None, volume=None,
                 pf=None, l_max=None, no_ghost=False,nimx=1, nimy=1, procs_per_wg=None,
                 rotation=None):
        r"""A fisheye lens camera, taking adantage of image plane decomposition
        for parallelism..

        The camera represents the eye of an observer, which will be used to
        generate ray-cast volume renderings of the domain. In this case, the
        rays are defined by a fisheye lens

        Parameters
        ----------
        center : array_like
            The current "center" of the observer, from which the rays will be
            cast
        radius : float
            The radial distance to cast to
        resolution : int
            The number of pixels in each direction.  Must be a single int.
        volume : `yt.extensions.volume_rendering.HomogenizedVolume`, optional
            The volume to ray cast through.  Can be specified for finer-grained
            control, but otherwise will be automatically generated.
        fields : list of fields, optional
            This is the list of fields we want to volume render; defaults to
            Density.
        log_fields : list of bool, optional
            Whether we should take the log of the fields before supplying them to
            the volume rendering mechanism.
        sub_samples : int, optional
            The number of samples to take inside every cell per ray.
        pf : `~yt.data_objects.api.StaticOutput`
            For now, this is a require parameter!  But in the future it will become
            optional.  This is the parameter file to volume render.
        l_max: int, optional
            Specifies the maximum level to be rendered.  Also
            specifies the maximum level used in the AMRKDTree
            construction.  Defaults to None (all levels), and only
            applies if use_kd=True.
        no_ghost: bool, optional
            Optimization option.  If True, homogenized bricks will
            extrapolate out from grid instead of interpolating from
            ghost zones that have to first be calculated.  This can
            lead to large speed improvements, but at a loss of
            accuracy/smoothness in resulting image.  The effects are
            less notable when the transfer function is smooth and
            broad. Default: False
        nimx: int, optional
            The number by which to decompose the image plane into in the x
            direction.  Must evenly divide the resolution.
        nimy: int, optional
            The number by which to decompose the image plane into in the y 
            direction.  Must evenly divide the resolution.
        procs_per_wg: int, optional
            The number of processors to use on each sub-image. Within each
            subplane, the volume will be decomposed using the AMRKDTree with
            procs_per_wg processors.  

        Notes
        -----
            The product of nimx*nimy*procs_per_wg must be equal to or less than
            the total number of mpi processes.  

            Unlike the non-Mosaic camera, this will only return each sub-image
            to the root processor of each sub-image workgroup in order to save
            memory.  To save the final image, one must then call
            MosaicFisheyeCamera.save_image('filename')

        Examples
        --------

        >>> from yt.mods import *
        
        >>> pf = load('DD1717')
        
        >>> N = 512 # Pixels (1024^2)
        >>> c = (pf.domain_right_edge + pf.domain_left_edge)/2. # Center
        >>> radius = (pf.domain_right_edge - pf.domain_left_edge)/2.
        >>> fov = 180.0
        
        >>> field='Density'
        >>> mi,ma = pf.h.all_data().quantities['Extrema']('Density')[0]
        >>> mi,ma = na.log10(mi), na.log10(ma)
        
        # You may want to comment out the above lines and manually set the min and max
        # of the log of the Density field. For example:
        # mi,ma = -30.5,-26.5
        
        # Another good place to center the camera is close to the maximum density.
        # v,c = pf.h.find_max('Density')
        # c -= 0.1*radius
        
       
        # Construct transfer function
        >>> tf = ColorTransferFunction((mi-1, ma+1),nbins=1024)
        
        # Sample transfer function with Nc gaussians.  Use col_bounds keyword to limit
        # the color range to the min and max values, rather than the transfer function
        # bounds.
        >>> Nc = 5
        >>> tf.add_layers(Nc,w=0.005, col_bounds = (mi,ma), alpha=na.logspace(-2,0,Nc),
        >>>         colormap='RdBu_r')
        >>> 
        # Create the camera object. Use the keyword: no_ghost=True if a lot of time is
        # spent creating vertex-centered data. In this case I'm running with 8
        # processors, and am splitting the image plane into 4 pieces and using 2
        # processors on each piece.
        >>> cam = MosaicFisheyeCamera(c, radius, fov, N,
        >>>         transfer_function = tf, 
        >>>         sub_samples = 5, 
        >>>         pf=pf, 
        >>>         nimx=2,nimy=2,procs_per_wg=2)
        
        # Take a snapshot
        >>> im = cam.snapshot()
        
        # Save the image
        >>> cam.save_image('fisheye_mosaic.png')

        """

        ParallelAnalysisInterface.__init__(self)
        self.image_decomp = self.comm.size>1
        if self.image_decomp:
            PP = ProcessorPool()
            npatches = nimy*nimx
            if procs_per_wg is None:
                if (PP.size % npatches):
                    raise RuntimeError("Cannot evenly divide %i procs to %i patches" % (PP.size,npatches))
                else:
                    procs_per_wg = PP.size / npatches
            if (PP.size != npatches*procs_per_wg):
               raise RuntimeError("You need %i processors to utilize %i procs per one patch in [%i,%i] grid" 
                     % (npatches*procs_per_wg,procs_per_wg,nimx,nimy))
 
            for j in range(nimy):
                for i in range(nimx):
                    PP.add_workgroup(size=procs_per_wg, name='%04i_%04i'%(i,j))
                    
            for wg in PP.workgroups:
                if self.comm.rank in wg.ranks:
                    my_wg = wg
            
            self.global_comm = self.comm
            self.comm = my_wg.comm
            self.wg = my_wg
            self.imi = int(self.wg.name[0:4])
            self.imj = int(self.wg.name[5:9])
            print 'My new communicator has the name %s' % self.wg.name
            self.nimx = nimx
            self.nimy = nimy
        else:
            self.imi = 0
            self.imj = 0
            self.nimx = 1
            self.nimy = 1
        if pf is not None: self.pf = pf
        
        if rotation is None: rotation = na.eye(3)
        self.rotation_matrix = rotation
        
        self.normal_vector = na.array([0.,0.,1])
        self.north_vector = na.array([1.,0.,0.])
        self.east_vector = na.array([0.,1.,0.])
        self.rotation_vector = self.north_vector

        if iterable(resolution):
            raise RuntimeError("Resolution must be a single int")
        self.resolution = resolution
        self.center = na.array(center, dtype='float64')
        self.focal_center = focal_center
        self.radius = radius
        self.fov = fov
        if transfer_function is None:
            transfer_function = ProjectionTransferFunction()
        self.transfer_function = transfer_function
        if fields is None: fields = ["Density"]
        self.fields = fields
        self.sub_samples = sub_samples
        self.log_fields = log_fields
        if volume is None:
            volume = AMRKDTree(self.pf, fields=self.fields, no_ghost=no_ghost,
                               log_fields=log_fields,l_max=l_max)
        self.volume = volume
        self.vp = None
        self.image = None 

    def get_vector_plane(self):
        if self.focal_center is not None:
            rvec =  na.array(self.focal_center) - na.array(self.center)
            rvec /= (rvec**2).sum()**0.5
            angle = na.arccos( (self.normal_vector*rvec).sum()/( (self.normal_vector**2).sum()**0.5 *
                (rvec**2).sum()**0.5))
            rot_vector = na.cross(rvec, self.normal_vector)
            rot_vector /= (rot_vector**2).sum()**0.5
            
            self.rotation_matrix = self.get_rotation_matrix(angle,rot_vector)
            self.normal_vector = na.dot(self.rotation_matrix,self.normal_vector)
            self.north_vector = na.dot(self.rotation_matrix,self.north_vector)
            self.east_vector = na.dot(self.rotation_matrix,self.east_vector)
        else:
            self.focal_center = self.center + self.radius*self.normal_vector  
        dist = ((self.focal_center - self.center)**2).sum()**0.5
        # We now follow figures 4-7 of:
        # http://paulbourke.net/miscellaneous/domefisheye/fisheye/
        # ...but all in Cython.
        
        self.vp = arr_fisheye_vectors(self.resolution, self.fov, self.nimx, 
                self.nimy, self.imi, self.imj)
        
        self.vp = rotate_vectors(self.vp, self.rotation_matrix)

        self.center = self.focal_center - dist*self.normal_vector
        self.vp *= self.radius
        nx, ny = self.vp.shape[0], self.vp.shape[1]
        self.vp.shape = (nx*ny,1,3)

    def snapshot(self):
        if self.vp is None:
            self.get_vector_plane()

        nx,ny = self.resolution/self.nimx, self.resolution/self.nimy
        image = na.zeros((nx*ny,1,3), dtype='float64', order='C')
        uv = na.ones(3, dtype='float64')
        positions = na.ones((nx*ny, 1, 3), dtype='float64') * self.center
        vector_plane = VectorPlane(positions, self.vp, self.center,
                        (0.0, 1.0, 0.0, 1.0), image, uv, uv)
        tfp = TransferFunctionProxy(self.transfer_function)
        tfp.ns = self.sub_samples
        self.volume.initialize_source()
        mylog.info("Rendering fisheye of %s^2", self.resolution)
        pbar = get_pbar("Ray casting",
                        (self.volume.brick_dimensions + 1).prod(axis=-1).sum())

        total_cells = 0
        for brick in self.volume.traverse(None, self.center, image):
            brick.cast_plane(tfp, vector_plane)
            total_cells += na.prod(brick.my_data[0].shape)
            pbar.update(total_cells)
        pbar.finish()
        image.shape = (nx, ny, 3)

        if self.image is not None:
            del self.image
        self.image = image
       
        return image

    def save_image(self, fn, clip_ratio=None):
        if '.png' not in fn:
            fn = fn + '.png'
        
        try:
            image = self.image
        except:
            mylog.error('You must first take a snapshot')
            raise(UserWarning)
        
        image = self.image
        nx,ny = self.resolution/self.nimx, self.resolution/self.nimy
        if self.image_decomp:
            if self.comm.rank == 0:
                if self.global_comm.rank == 0:
                    final_image = na.empty((nx*self.nimx, 
                        ny*self.nimy, 3),
                        dtype='float64',order='C')
                    final_image[:nx, :ny, :] = image
                    for j in range(self.nimy):
                        for i in range(self.nimx):
                            if i==0 and j==0: continue
                            arr = self.global_comm.recv_array((self.wg.size)*(j*self.nimx + i), tag = (self.wg.size)*(j*self.nimx + i))

                            final_image[i*nx:(i+1)*nx, j*ny:(j+1)*ny,:] = arr
                            del arr
                    if clip_ratio is not None:
                        write_bitmap(final_image, fn, clip_ratio*final_image.std())
                    else:
                        write_bitmap(final_image, fn)
                else:
                    self.global_comm.send_array(image, 0, tag = self.global_comm.rank)
        else:
            if self.comm.rank == 0:
                if clip_ratio is not None:
                    write_bitmap(image, fn, clip_ratio*image.std())
                else:
                    write_bitmap(image, fn)
        return

    def rotate(self, theta, rot_vector=None, keep_focus=True):
        r"""Rotate by a given angle

        Rotate the view.  If `rot_vector` is None, rotation will occur
        around the `north_vector`.

        Parameters
        ----------
        theta : float, in radians
             Angle (in radians) by which to rotate the view.
        rot_vector  : array_like, optional
            Specify the rotation vector around which rotation will
            occur.  Defaults to None, which sets rotation around
            `north_vector`

        Examples
        --------

        >>> cam.rotate(na.pi/4)
        """
        if rot_vector is None:
            rot_vector = self.north_vector
        
        dist = ((self.focal_center - self.center)**2).sum()**0.5
        
        R = self.get_rotation_matrix(theta, rot_vector)

        self.vp = rotate_vectors(self.vp, R)
        self.normal_vector = na.dot(R,self.normal_vector)
        self.north_vector = na.dot(R,self.north_vector)
        self.east_vector = na.dot(R,self.east_vector)

        if keep_focus:
            self.center = self.focal_center - dist*self.normal_vector

    def rotation(self, theta, n_steps, rot_vector=None, keep_focus=True):
        r"""Loop over rotate, creating a rotation

        This will yield `n_steps` snapshots until the current view has been
        rotated by an angle `theta`

        Parameters
        ----------
        theta : float, in radians
            Angle (in radians) by which to rotate the view.
        n_steps : int
            The number of look_at snapshots to make.
        rot_vector  : array_like, optional
            Specify the rotation vector around which rotation will
            occur.  Defaults to None, which sets rotation around the
            original `north_vector`

        Examples
        --------

        >>> for i, snapshot in enumerate(cam.rotation(na.pi, 10)):
        ...     iw.write_bitmap(snapshot, 'rotation_%04i.png' % i)
        """

        dtheta = (1.0*theta)/n_steps
        for i in xrange(n_steps):
            self.rotate(dtheta, rot_vector=rot_vector, keep_focus=keep_focus)
            yield self.snapshot()

    def move_to(self,final,n_steps,exponential=False):
        r"""Loop over a look_at

        This will yield `n_steps` snapshots until the current view has been
        moved to a final center of `final`.

        Parameters
        ----------
        final : array_like
            The final center to move to after `n_steps`
        n_steps : int
            The number of look_at snapshots to make.
        exponential : boolean
            Specifies whether the move/zoom transition follows an
            exponential path toward the destination or linear
            
        Examples
        --------

        >>> for i, snapshot in enumerate(cam.move_to([0.2,0.3,0.6], 10)):
        ...     cam.save_image("move_%04i.png" % i)
        """

        if exponential:
            position_diff = (na.array(final)/self.center)*1.0
            dx = position_diff**(1.0/n_steps)
        else:
            dx = (na.array(final) - self.center)*1.0/n_steps
        for i in xrange(n_steps):
            if exponential:
                self.center *= dx
            else:
                self.center += dx
            yield self.snapshot()

    def get_rotation_matrix(self, theta, rot_vector):
        ux = rot_vector[0]
        uy = rot_vector[1]
        uz = rot_vector[2]
        cost = na.cos(theta)
        sint = na.sin(theta)
        
        R = na.array([[cost+ux**2*(1-cost), ux*uy*(1-cost)-uz*sint, ux*uz*(1-cost)+uy*sint],
                      [uy*ux*(1-cost)+uz*sint, cost+uy**2*(1-cost), uy*uz*(1-cost)-ux*sint],
                      [uz*ux*(1-cost)-uy*sint, uz*uy*(1-cost)+ux*sint, cost+uz**2*(1-cost)]])

        return R

def off_axis_projection(pf, center, normal_vector, width, resolution,
                        field, weight = None):
    r"""Project through a parameter file, off-axis, and return the image plane.

    This function will accept the necessary items to integrate through a volume
    at an arbitrary angle and return the integrated field of view to the user.
    Note that if a weight is supplied, it will multiply the pre-interpolated
    values together, then create cell-centered values, then interpolate within
    the cell to conduct the integration.

    Parameters
    ----------
    pf : `~yt.data_objects.api.StaticOutput`
        This is the parameter file to volume render.
    center : array_like
        The current "center" of the view port -- the focal point for the
        camera.
    normal_vector : array_like
        The vector between the camera position and the center.
    width : float or list of floats
        The current width of the image.  If a single float, the volume is
        cubical, but if not, it is front/back, left/right, top/bottom.
    resolution : int or list of ints
        The number of pixels in each direction.
    field : string
        The field to project through the volume
    weight : optional, default None
        If supplied, the field will be pre-multiplied by this, then divided by
        the integrated value of this field.  This returns an average rather
        than a sum.

    Returns
    -------
    image : array
        An (N,N) array of the final integrated values, in float64 form.

    Examples
    --------

    >>> image = off_axis_projection(pf, [0.5, 0.5, 0.5], [0.2,0.3,0.4],
                      0.2, N, "Temperature", "Density")
    >>> write_image(na.log10(image), "offaxis.png")

    """
    # We manually modify the ProjectionTransferFunction to get it to work the
    # way we want, with a second field that's also passed through.
    fields = [field]
    
    if weight is not None:
        # This is a temporary field, which we will remove at the end.
        def _make_wf(f, w):
            def temp_weightfield(a, b):
                tr = b[f].astype("float64") * b[w]
                return tr
            return temp_weightfield
        pf.field_info.add_field("temp_weightfield",
            function=_make_wf(field, weight))
        fields = ["temp_weightfield", weight]
    image = na.zeros((resolution, resolution, 3), dtype='float64',
                      order='C')
    normal_vector, north_vector, east_vector = ortho_find(normal_vector)
    unit_vectors = [north_vector, east_vector, normal_vector]
    back_center= center - 0.5*width * normal_vector
    rotp = na.concatenate([na.linalg.pinv(unit_vectors).ravel('F'),
                           back_center])
    sampler = ProjectionSampler(
        rotp, normal_vector * width, back_center,
        (-width/2, width/2, -width/2, width/2),
        image, north_vector, east_vector,
        na.array([width, width, width], dtype='float64'))
    # Calculate the eight corners of the box
    # Back corners ...
    mi = pf.domain_right_edge.copy()
    ma = pf.domain_left_edge.copy()
    for off1 in [-1, 1]:
        for off2 in [-1, 1]:
            for off3 in [-1, 1]:
                this_point = (center + width/2.0 * off1 * north_vector
                                     + width/2.0 * off2 * east_vector
                                     + width/2.0 * off3 * normal_vector)
                na.minimum(mi, this_point, mi)
                na.maximum(ma, this_point, ma)
    # Now we have a bounding box.
    grids = pf.h.region(center, mi, ma)._grids
    pb = get_pbar("Sampling ", len(grids))
    for i,grid in enumerate(grids):
        data = [(grid[field] * grid.child_mask).astype("float64")
                for field in fields]
        pg = PartitionedGrid(
            grid.id, data,
            grid.LeftEdge, grid.RightEdge, grid.ActiveDimensions.astype("int64"))
        grid.clear_data()
        sampler(pg)
        pb.update(i)
    pb.finish()
    image = sampler.aimage
    if weight is None:
        dl = width * pf.units[pf.field_info[field].projection_conversion]
        image *= dl
    else:
        image[:,:,0] /= image[:,:,1]
        pf.field_info.pop("temp_weightfield")
    return image[:,:,0]

def allsky_projection(pf, center, radius, nside, field, weight = None,
                      inner_radius = 10, rotation = None):
    r"""Project through a parameter file, through an allsky-method
    decomposition from HEALpix, and return the image plane.

    This function will accept the necessary items to integrate through a volume
    over 4pi and return the integrated field of view to the user.  Note that if
    a weight is supplied, it will multiply the pre-interpolated values
    together.

    Parameters
    ----------
    pf : `~yt.data_objects.api.StaticOutput`
        This is the parameter file to volume render.
    center : array_like
        The current "center" of the view port -- the focal point for the
        camera.
    radius : float or list of floats
        The radius to integrate out to of the image.
    nside : int
        The HEALpix degree.  The number of rays integrated is 12*(Nside**2)
        Must be a power of two!
    field : string
        The field to project through the volume
    weight : optional, default None
        If supplied, the field will be pre-multiplied by this, then divided by
        the integrated value of this field.  This returns an average rather
        than a sum.
    inner_radius : optional, float, defaults to 0.05
        The radius of the inner clipping plane, in units of the dx at the point
        at which the volume rendering is centered.  This avoids unphysical
        effects of nearby cells.
    rotation : optional, 3x3 array
        If supplied, the vectors will be rotated by this.  You can construct
        this by, for instance, calling na.array([v1,v2,v3]) where those are the
        three reference planes of an orthogonal frame (see ortho_find).

    Returns
    -------
    image : array
        An ((Nside**2)*12,1,3) array of the final integrated values, in float64 form.

    Examples
    --------

    >>> image = allsky_projection(pf, [0.5, 0.5, 0.5], 1.0/pf['mpc'],
                      32, "Temperature", "Density")
    >>> plot_allsky_healpix(image, 32, "healpix.png")

    """
    # We manually modify the ProjectionTransferFunction to get it to work the
    # way we want, with a second field that's also passed through.
    fields = [field]
    center = na.array(center, dtype='float64')
    if weight is not None:
        # This is a temporary field, which we will remove at the end.
        def _make_wf(f, w):
            def temp_weightfield(a, b):
                tr = b[f].astype("float64") * b[w]
                return tr
            return temp_weightfield
        pf.field_info.add_field("temp_weightfield",
            function=_make_wf(field, weight))
        fields = ["temp_weightfield", weight]
    nv = 12*nside**2
    image = na.zeros((nv,1,3), dtype='float64', order='C')
    vs = arr_pix2vec_nest(nside, na.arange(nv))
    vs.shape = (nv,1,3)
    if rotation is not None:
        vs2 = vs.copy()
        for i in range(3):
            vs[:,:,i] = (vs2 * rotation[:,i]).sum(axis=2)
    positions = na.ones((nv, 1, 3), dtype='float64', order='C') * center
    dx = min(g.dds.min() for g in pf.h.find_point(center)[0])
    positions += inner_radius * dx * vs
    vs *= radius
    uv = na.ones(3, dtype='float64')
    grids = pf.h.sphere(center, radius)._grids
    sampler = ProjectionSampler(positions, vs, center, (0.0, 0.0, 0.0, 0.0),
                                image, uv, uv, na.zeros(3, dtype='float64'))
    pb = get_pbar("Sampling ", len(grids))
    for i,grid in enumerate(grids):
        data = [grid[field] * grid.child_mask.astype('float64')
                for field in fields]
        pg = PartitionedGrid(
            grid.id, data,
            grid.LeftEdge, grid.RightEdge,
            grid.ActiveDimensions.astype("int64"))
        grid.clear_data()
        sampler(pg)
        pb.update(i)
    pb.finish()
    image = sampler.aimage
    if weight is None:
        dl = radius * pf.units[pf.field_info[field].projection_conversion]
        image *= dl
    else:
        image[:,:,0] /= image[:,:,1]
        pf.field_info.pop("temp_weightfield")
    return image[:,0,0]

def plot_allsky_healpix(image, nside, fn, label = "", rotation = None,
                        take_log = True, resolution=512):
    import matplotlib.figure
    import matplotlib.backends.backend_agg
    if rotation is None: rotation = na.eye(3).astype("float64")

    img, count = pixelize_healpix(nside, image, resolution, resolution, rotation)

    fig = matplotlib.figure.Figure((10, 5))
    ax = fig.add_subplot(1,1,1,projection='aitoff')
    if take_log: func = na.log10
    else: func = lambda a: a
    implot = ax.imshow(func(img), extent=(-pi,pi,-pi/2,pi/2), clip_on=False, aspect=0.5)
    cb = fig.colorbar(implot, orientation='horizontal')
    cb.set_label(label)
    ax.xaxis.set_ticks(())
    ax.yaxis.set_ticks(())
    canvas = matplotlib.backends.backend_agg.FigureCanvasAgg(fig)
    canvas.print_figure(fn)
    return img, count

class ProjectionCamera(Camera):
    def __init__(self, pf, center, normal_vector, width, resolution,
            field, weight=None, volume=None, le=None, re=None,
            north_vector=None):
        Camera.__init__(self, center, normal_vector, width, resolution, None,
                fields = field, pf=pf, volume=1,
                le=le, re=re, north_vector=north_vector)
        self.field = field
        self.weight = weight
        self.resolution = resolution

    def snapshot(self):
        fields = [self.field]
        resolution = self.resolution
        width = self.width[2]
        pf = self.pf
        if self.weight is not None:
            # This is a temporary field, which we will remove at the end.
            def _make_wf(f, w):
                def temp_weightfield(a, b):
                    tr = b[f].astype("float64") * b[w]
                    return tr
                return temp_weightfield
            pf.field_info.add_field("temp_weightfield",
                function=_make_wf(self.field, self.weight))
            fields = ["temp_weightfield", self.weight]
        image = na.zeros((resolution, resolution, 3), dtype='float64',
                          order='C')

        north_vector = self.unit_vectors[0]
        east_vector = self.unit_vectors[1]
        normal_vector = self.unit_vectors[2]

        back_center= self.center - 0.5*width * normal_vector
        rotp = na.concatenate([na.linalg.pinv(self.unit_vectors).ravel('F'),
                               back_center])

        sampler = ProjectionSampler(
            rotp, normal_vector * width, back_center,
            (-width/2, width/2, -width/2, width/2),
            image, north_vector, east_vector,
            na.array([width, width, width], dtype='float64'))
        
        # Calculate the eight corners of the box
        # Back corners ...
        mi = pf.domain_right_edge.copy()
        ma = pf.domain_left_edge.copy()
        for off1 in [-1, 1]:
            for off2 in [-1, 1]:
                for off3 in [-1, 1]:
                    this_point = (self.center + width/2. * off1 * north_vector
                                         + width/2. * off2 * east_vector
                                         + width/2. * off3 * normal_vector)
                    na.minimum(mi, this_point, mi)
                    na.maximum(ma, this_point, ma)
        # Now we have a bounding box.
        grids = pf.h.region(self.center, mi, ma)._grids

        pb = get_pbar("Sampling ", len(grids))
        for i,grid in enumerate(grids):
            data = [(grid[field] * grid.child_mask).astype("float64")
                    for field in fields]
            pg = PartitionedGrid(
                grid.id, data,
                grid.LeftEdge, grid.RightEdge, grid.ActiveDimensions.astype("int64"))
            grid.clear_data()
            sampler(pg)
            pb.update(i)
        pb.finish()
        image = sampler.aimage
        if self.weight is None:
            dl = width * pf.units[pf.field_info[self.field].projection_conversion]
            image *= dl
        else:
            image[:,:,0] /= image[:,:,1]
            pf.field_info.pop("temp_weightfield")
        return image[:,:,0]

data_object_registry["projection_camera"] = ProjectionCamera
<|MERGE_RESOLUTION|>--- conflicted
+++ resolved
@@ -31,19 +31,13 @@
 from .grid_partitioner import HomogenizedVolume
 from .transfer_functions import ProjectionTransferFunction
 
-<<<<<<< HEAD
 #from yt.utilities.amr_utils import \
 #    arr_vec2pix_nest, arr_pix2vec_nest, AdaptiveRaySource, \
 #    arr_ang2pix_nest
-=======
-from yt.utilities.amr_utils import TransferFunctionProxy, VectorPlane, \
-    arr_vec2pix_nest, arr_pix2vec_nest, AdaptiveRaySource, \
-    arr_ang2pix_nest, arr_fisheye_vectors, rotate_vectors
->>>>>>> 5646aa45
 from yt.visualization.image_writer import write_bitmap
 from yt.data_objects.data_containers import data_object_registry
 from yt.utilities.parallel_tools.parallel_analysis_interface import \
-    ParallelAnalysisInterface, ProcessorPool
+    ParallelAnalysisInterface
 from yt.utilities.amr_kdtree.api import AMRKDTree
 from numpy import pi
 
@@ -756,12 +750,8 @@
             ax = fig.add_subplot(1,1,1,projection='hammer')
             implot = ax.imshow(img, extent=(-pi,pi,-pi/2,pi/2), clip_on=False, aspect=0.5)
             cb = fig.colorbar(implot, orientation='horizontal')
-<<<<<<< HEAD
-            cb.set_label(r"$\mathrm{Column}\/\mathrm{Density}\/[\mathrm{g}/\mathrm{cm}^2]$")
-=======
             cb.set_label(r"$\mathrm{log}\/\mathrm{Column}\/\mathrm{Density}\/[\mathrm{g}/\mathrm{cm}^2]$")
             if clim is not None: cb.set_clim(*clim)
->>>>>>> 5646aa45
             ax.xaxis.set_ticks(())
             ax.yaxis.set_ticks(())
             canvas = matplotlib.backends.backend_agg.FigureCanvasAgg(fig)
@@ -1311,6 +1301,7 @@
                       [uz*ux*(1-cost)-uy*sint, uz*uy*(1-cost)+ux*sint, cost+uz**2*(1-cost)]])
 
         return R
+
 
 def off_axis_projection(pf, center, normal_vector, width, resolution,
                         field, weight = None):
