--- conflicted
+++ resolved
@@ -44,11 +44,7 @@
 
 from yt.utilities.lib import \
     PartitionedGrid, ProjectionSampler, VolumeRenderSampler, \
-<<<<<<< HEAD
-    LightSourceRenderSampler, \
-=======
     LightSourceRenderSampler, InterpolatedProjectionSampler, \
->>>>>>> 88bd0f64
     arr_vec2pix_nest, arr_pix2vec_nest, arr_ang2pix_nest, \
     pixelize_healpix, arr_fisheye_vectors
 
@@ -321,11 +317,7 @@
     def finalize_image(self, image):
         pass
 
-<<<<<<< HEAD
-    def _render(self, double_check, num_threads, image, na, sampler):
-=======
     def _render(self, double_check, num_threads, image, sampler):
->>>>>>> 88bd0f64
         pbar = get_pbar("Ray casting", (self.volume.brick_dimensions + 1).prod(axis=-1).sum())
         total_cells = 0
         if double_check:
@@ -392,11 +384,7 @@
 
         self.initialize_source()
 
-<<<<<<< HEAD
-        image = self._render(double_check, num_threads, image, na, sampler)
-=======
         image = self._render(double_check, num_threads, image, sampler)
->>>>>>> 88bd0f64
 
         self.save_image(fn, clip_ratio, image)
 
@@ -541,11 +529,7 @@
         if rot_vector is None:
             rot_vector = self.rotation_vector
           
-<<<<<<< HEAD
-        R = get_rotation_matrix(self, theta, rot_vector)
-=======
         R = get_rotation_matrix(theta, rot_vector)
->>>>>>> 88bd0f64
 
         normal_vector = self.front_center-self.center
 
@@ -644,31 +628,10 @@
 data_object_registry["interactive_camera"] = InteractiveCamera
 
 class PerspectiveCamera(Camera):
-<<<<<<< HEAD
-    def __init__(self, center, normal_vector, width,
-                 resolution, transfer_function,
-                 north_vector = None, steady_north=False,
-                 volume = None, fields = None,
-                 log_fields = None,
-                 sub_samples = 5, pf = None,
-                 use_kd=True, l_max=None, no_ghost=True,
-                 tree_type='domain', expand_factor=1.0,
-                 le=None, re=None, use_light=False):
-        self.expand_factor = expand_factor
-        Camera.__init__(self, center, normal_vector, width,
-                 resolution, transfer_function,
-                 north_vector=north_vector, steady_north=steady_north,
-                 volume=volume, fields=fields,
-                 log_fields=log_fields,
-                 sub_samples=sub_samples, pf=pf,
-                 use_kd=use_kd, l_max=l_max, no_ghost=no_ghost,
-                 tree_type=tree_type, le=le, re=re, use_light=use_light)
-=======
     expand_factor = 1.0
     def __init__(self, *args, **kwargs):
         expand_factor = kwargs.pop('expand_factor', 1.0)
         Camera.__init__(self, *args, **kwargs)
->>>>>>> 88bd0f64
 
     def get_sampler_args(self, image):
         # We should move away from pre-generation of vectors like this and into
@@ -767,11 +730,7 @@
         return args
  
 
-<<<<<<< HEAD
-    def _render(self, double_check, num_threads, image, na, sampler):
-=======
     def _render(self, double_check, num_threads, image, sampler):
->>>>>>> 88bd0f64
         pbar = get_pbar("Ray casting", (self.volume.brick_dimensions + 1).prod(axis=-1).sum())
         total_cells = 0
         if double_check:
@@ -790,7 +749,6 @@
         image = sampler.aimage
 
         self.finalize_image(image)
-<<<<<<< HEAD
 
         return image
 
@@ -823,51 +781,12 @@
 
         self.volume.initialize_source()
 
-        image = self._render(double_check, num_threads, image, na, sampler)
+        image = self._render(double_check, num_threads, image, sampler)
 
         self.save_image(fn, clim, image)
 
         return image
-=======
-
-        return image
-
-    def snapshot(self, fn = None, clip_ratio = None, double_check = False,
-                 num_threads = 0, clim = None):
-        r"""Ray-cast the camera.
-
-        This method instructs the camera to take a snapshot -- i.e., call the ray
-        caster -- based on its current settings.
-
-        Parameters
-        ----------
-        fn : string, optional
-            If supplied, the image will be saved out to this before being
-            returned.  Scaling will be to the maximum value.
-        clip_ratio : float, optional
-            If supplied, the 'max_val' argument to write_bitmap will be handed
-            clip_ratio * image.std()
-
-        Returns
-        -------
-        image : array
-            An (N,M,3) array of the final returned values, in float64 form.
-        """
-        image = self.new_image()
-
-        args = self.get_sampler_args(image)
-
-        sampler = self.get_sampler(args)
-
-        self.volume.initialize_source()
-
-        image = self._render(double_check, num_threads, image, sampler)
-
-        self.save_image(fn, clim, image)
-
-        return image
-
->>>>>>> 88bd0f64
+
     def save_image(self, fn, clim, image):
         if self.comm.rank is 0 and fn is not None:
             # This assumes Density; this is a relatively safe assumption.
@@ -1028,11 +947,7 @@
     def finalize_image(self, image):
         image.shape = self.resolution, self.resolution, 3
 
-<<<<<<< HEAD
-    def _render(self, double_check, num_threads, image, na, sampler):
-=======
     def _render(self, double_check, num_threads, image, sampler):
->>>>>>> 88bd0f64
         pbar = get_pbar("Ray casting", (self.volume.brick_dimensions + 1).prod(axis=-1).sum())
         total_cells = 0
         if double_check:
@@ -1718,12 +1633,8 @@
 data_object_registry["projection_camera"] = ProjectionCamera
 
 def off_axis_projection(pf, center, normal_vector, width, resolution,
-<<<<<<< HEAD
-                        field, weight = None, num_threads = 0):
-=======
                         field, weight = None, num_threads = 0, 
                         volume = None, no_ghost = False, interpolated = False):
->>>>>>> 88bd0f64
     r"""Project through a parameter file, off-axis, and return the image plane.
 
     This function will accept the necessary items to integrate through a volume
@@ -1752,8 +1663,6 @@
         If supplied, the field will be pre-multiplied by this, then divided by
         the integrated value of this field.  This returns an average rather
         than a sum.
-<<<<<<< HEAD
-=======
     volume : `yt.extensions.volume_rendering.HomogenizedVolume`, optional
         The volume to ray cast through.  Can be specified for finer-grained
         control, but otherwise will be automatically generated.
@@ -1769,7 +1678,6 @@
         If True, the data is first interpolated to vertex-centered data, 
         then tri-linearly interpolated along the ray. Not suggested for 
         quantitative studies.
->>>>>>> 88bd0f64
 
     Returns
     -------
@@ -1784,313 +1692,6 @@
     >>> write_image(na.log10(image), "offaxis.png")
 
     """
-<<<<<<< HEAD
-    # We manually modify the ProjectionTransferFunction to get it to work the
-    # way we want, with a second field that's also passed through.
-    fields = [field]
-
-    if weight is not None:
-        # This is a temporary field, which we will remove at the end.
-        def _wf(f1, w1):
-            def WeightField(field, data):
-                return data[f1].astype("float64") * \
-                       data[w1].astype("float64")
-            return WeightField
-        pf.field_info.add_field("temp_weightfield",
-                    function=_wf(field, weight))
-        fields = ["temp_weightfield", weight]
-    image = na.zeros((resolution, resolution, 3), dtype='float64',
-                      order='C')
-    normal_vector, north_vector, east_vector = ortho_find(normal_vector)
-    unit_vectors = [north_vector, east_vector, normal_vector]
-    back_center= center - 0.5*width * normal_vector
-    rotp = na.concatenate([na.linalg.pinv(unit_vectors).ravel('F'),
-                           back_center])
-    sampler = ProjectionSampler(
-        rotp, normal_vector * width, back_center,
-        (-width/2, width/2, -width/2, width/2),
-        image, north_vector, east_vector,
-        na.array([width, width, width], dtype='float64'))
-    # Calculate the eight corners of the box
-    # Back corners ...
-    mi = pf.domain_right_edge.copy()
-    ma = pf.domain_left_edge.copy()
-    for off1 in [-1, 1]:
-        for off2 in [-1, 1]:
-            for off3 in [-1, 1]:
-                this_point = (center + width/2.0 * off1 * north_vector
-                                     + width/2.0 * off2 * east_vector
-                                     + width/2.0 * off3 * normal_vector)
-                na.minimum(mi, this_point, mi)
-                na.maximum(ma, this_point, ma)
-    # Now we have a bounding box.
-    grids = pf.h.region(center, mi, ma)._grids
-    pb = get_pbar("Sampling ", len(grids))
-    for i,grid in enumerate(grids):
-        data = [(grid[field] * grid.child_mask).astype("float64")
-                for field in fields]
-        pg = PartitionedGrid(
-            grid.id, data,
-            grid.LeftEdge, grid.RightEdge, grid.ActiveDimensions.astype("int64"))
-        grid.clear_data()
-        sampler(pg)
-        pb.update(i)
-    pb.finish()
-    image = sampler.aimage
-    if weight is None:
-        dl = width * pf.units[pf.field_info[field].projection_conversion]
-        image *= dl
-    else:
-        image[:,:,0] /= image[:,:,1]
-        pf.field_info.pop("temp_weightfield")
-    return image[:,:,0]
-
-def allsky_projection(pf, center, radius, nside, field, weight = None,
-                      inner_radius = 10, rotation = None):
-    r"""Project through a parameter file, through an allsky-method
-    decomposition from HEALpix, and return the image plane.
-
-    This function will accept the necessary items to integrate through a volume
-    over 4pi and return the integrated field of view to the user.  Note that if
-    a weight is supplied, it will multiply the pre-interpolated values
-    together.
-
-    Parameters
-    ----------
-    pf : `~yt.data_objects.api.StaticOutput`
-        This is the parameter file to volume render.
-    center : array_like
-        The current "center" of the view port -- the focal point for the
-        camera.
-    radius : float or list of floats
-        The radius to integrate out to of the image.
-    nside : int
-        The HEALpix degree.  The number of rays integrated is 12*(Nside**2)
-        Must be a power of two!
-    field : string
-        The field to project through the volume
-    weight : optional, default None
-        If supplied, the field will be pre-multiplied by this, then divided by
-        the integrated value of this field.  This returns an average rather
-        than a sum.
-    inner_radius : optional, float, defaults to 0.05
-        The radius of the inner clipping plane, in units of the dx at the point
-        at which the volume rendering is centered.  This avoids unphysical
-        effects of nearby cells.
-    rotation : optional, 3x3 array
-        If supplied, the vectors will be rotated by this.  You can construct
-        this by, for instance, calling na.array([v1,v2,v3]) where those are the
-        three reference planes of an orthogonal frame (see ortho_find).
-
-    Returns
-    -------
-    image : array
-        An ((Nside**2)*12,1,3) array of the final integrated values, in float64 form.
-
-    Examples
-    --------
-
-    >>> image = allsky_projection(pf, [0.5, 0.5, 0.5], 1.0/pf['mpc'],
-                      32, "Temperature", "Density")
-    >>> plot_allsky_healpix(image, 32, "healpix.png")
-
-    """
-    # We manually modify the ProjectionTransferFunction to get it to work the
-    # way we want, with a second field that's also passed through.
-    fields = [field]
-    center = na.array(center, dtype='float64')
-    if weight is not None:
-        # This is a temporary field, which we will remove at the end.
-        def _make_wf(f, w):
-            def temp_weightfield(a, b):
-                tr = b[f].astype("float64") * b[w]
-                return tr
-            return temp_weightfield
-        pf.field_info.add_field("temp_weightfield",
-            function=_make_wf(field, weight))
-        fields = ["temp_weightfield", weight]
-    nv = 12*nside**2
-    image = na.zeros((nv,1,3), dtype='float64', order='C')
-    vs = arr_pix2vec_nest(nside, na.arange(nv))
-    vs.shape = (nv,1,3)
-    if rotation is not None:
-        vs2 = vs.copy()
-        for i in range(3):
-            vs[:,:,i] = (vs2 * rotation[:,i]).sum(axis=2)
-    positions = na.ones((nv, 1, 3), dtype='float64', order='C') * center
-    dx = min(g.dds.min() for g in pf.h.find_point(center)[0])
-    positions += inner_radius * dx * vs
-    vs *= radius
-    uv = na.ones(3, dtype='float64')
-    grids = pf.h.sphere(center, radius)._grids
-    sampler = ProjectionSampler(positions, vs, center, (0.0, 0.0, 0.0, 0.0),
-                                image, uv, uv, na.zeros(3, dtype='float64'))
-    pb = get_pbar("Sampling ", len(grids))
-    for i,grid in enumerate(grids):
-        data = [grid[field] * grid.child_mask.astype('float64')
-                for field in fields]
-        pg = PartitionedGrid(
-            grid.id, data,
-            grid.LeftEdge, grid.RightEdge,
-            grid.ActiveDimensions.astype("int64"))
-        grid.clear_data()
-        sampler(pg)
-        pb.update(i)
-    pb.finish()
-    image = sampler.aimage
-    if weight is None:
-        dl = radius * pf.units[pf.field_info[field].projection_conversion]
-        image *= dl
-    else:
-        image[:,:,0] /= image[:,:,1]
-        pf.field_info.pop("temp_weightfield")
-        for g in pf.h.grids:
-            if "temp_weightfield" in g.keys():
-                del g["temp_weightfield"]
-    return image
-
-def plot_allsky_healpix(image, nside, fn, label = "", rotation = None,
-                        take_log = True, resolution=512):
-    import matplotlib.figure
-    import matplotlib.backends.backend_agg
-    if rotation is None: rotation = na.eye(3).astype("float64")
-
-    img, count = pixelize_healpix(nside, image, resolution, resolution, rotation)
-
-    fig = matplotlib.figure.Figure((10, 5))
-    ax = fig.add_subplot(1,1,1,projection='aitoff')
-    if take_log: func = na.log10
-    else: func = lambda a: a
-    implot = ax.imshow(func(img), extent=(-pi,pi,-pi/2,pi/2), clip_on=False, aspect=0.5)
-    cb = fig.colorbar(implot, orientation='horizontal')
-    cb.set_label(label)
-    ax.xaxis.set_ticks(())
-    ax.yaxis.set_ticks(())
-    canvas = matplotlib.backends.backend_agg.FigureCanvasAgg(fig)
-    canvas.print_figure(fn)
-    return img, count
-
-class ProjectionCamera(Camera):
-    def __init__(self, center, normal_vector, width, resolution,
-            field, weight=None, volume=None, le=None, re=None,
-            north_vector=None, pf=None):
-        Camera.__init__(self, center, normal_vector, width, resolution, None,
-                fields = field, pf=pf, volume=1,
-                le=le, re=re, north_vector=north_vector)
-        self.field = field
-        self.weight = weight
-        self.resolution = resolution
-
-    def get_sampler(self, args):
-        sampler = ProjectionSampler(*args)
-        return sampler
-
-    def initialize_source(self):
-        pass
-
-
-    def get_sampler_args(self, image):
-        width = self.width[2]
-        north_vector = self.orienter.unit_vectors[0]
-        east_vector = self.orienter.unit_vectors[1]
-        normal_vector = self.orienter.unit_vectors[2]
-
-        back_center= self.center - 0.5*width * normal_vector
-        rotp = na.concatenate([na.linalg.pinv(self.orienter.unit_vectors).ravel('F'),
-                               back_center])
-
-        args = (rotp, normal_vector * width, back_center,
-            (-width/2, width/2, -width/2, width/2),
-            image, north_vector, east_vector,
-            na.array([width, width, width], dtype='float64'))
-        return args
-
-    def finalize_image(self,image):
-        pf = self.pf
-        if self.weight is None:
-            dl = self.width[2] * pf.units[pf.field_info[self.field].projection_conversion]
-            image *= dl
-        else:
-            image[:,:,0] /= image[:,:,1]
-            pf.field_info.pop("temp_weightfield")
-        return image[:,:,0]
-
-
-    def _render(self, double_check, num_threads, image, na, sampler):
-        # Calculate the eight corners of the box
-        # Back corners ...
-        pf = self.pf
-        width = self.width[2]
-        north_vector = self.orienter.unit_vectors[0]
-        east_vector = self.orienter.unit_vectors[1]
-        normal_vector = self.orienter.unit_vectors[2]
-        fields = self.fields
-
-        mi = pf.domain_right_edge.copy()
-        ma = pf.domain_left_edge.copy()
-        for off1 in [-1, 1]:
-            for off2 in [-1, 1]:
-                for off3 in [-1, 1]:
-                    this_point = (self.center + width/2. * off1 * north_vector
-                                         + width/2. * off2 * east_vector
-                                         + width/2. * off3 * normal_vector)
-                    na.minimum(mi, this_point, mi)
-                    na.maximum(ma, this_point, ma)
-        # Now we have a bounding box.
-        grids = pf.h.region(self.center, mi, ma)._grids
-
-        pb = get_pbar("Sampling ", len(grids))
-        for i,grid in enumerate(grids):
-            data = [(grid[field] * grid.child_mask).astype("float64")
-                    for field in fields]
-            pg = PartitionedGrid(
-                grid.id, data,
-                grid.LeftEdge, grid.RightEdge, grid.ActiveDimensions.astype("int64"))
-            grid.clear_data()
-            sampler(pg, num_threads = num_threads)
-            pb.update(i)
-        pb.finish()
-        
-        image = sampler.aimage
-        self.finalize_image(image)
-        return image
-
-    def save_image(self, fn, clip_ratio, image):
-        print 'I am here!'
-        print fn 
-        if self.pf.field_info[self.field].take_log:
-            im = na.log10(image)
-        else:
-            im = image
-        if self.comm.rank is 0 and fn is not None:
-            if clip_ratio is not None:
-                write_image(im, fn)
-            else:
-                write_image(im, fn)
-
-    def snapshot(self, fn = None, clip_ratio = None, double_check = False,
-                 num_threads = 0):
-
-        fields = [self.field]
-        resolution = self.resolution
-        pf = self.pf
-        if self.weight is not None:
-            # This is a temporary field, which we will remove at the end.
-            def _make_wf(f, w):
-                def temp_weightfield(a, b):
-                    tr = b[f].astype("float64") * b[w]
-                    return tr
-                return temp_weightfield
-            pf.field_info.add_field("temp_weightfield",
-                function=_make_wf(self.field, self.weight))
-            fields = ["temp_weightfield", self.weight]
-        self.fields = fields
-        return Camera.snapshot(self, fn = fn, clip_ratio = clip_ratio, double_check = double_check,
-                 num_threads = num_threads)
-
-
-data_object_registry["projection_camera"] = ProjectionCamera
-=======
     projcam = ProjectionCamera(center, normal_vector, width, resolution,
             field, weight=weight, pf=pf, volume=volume,
             no_ghost=no_ghost, interpolated=interpolated)
@@ -2099,4 +1700,3 @@
         pf.field_info.pop("temp_weightfield")
     del projcam
     return image[:,:,0]
->>>>>>> 88bd0f64
