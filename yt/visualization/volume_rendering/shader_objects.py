# encoding: utf-8
"""
Shader and ShaderProgram wrapper classes for vertex and fragment shaders used
in Interactive Data Visualization
"""

# ----------------------------------------------------------------------------
# Copyright (c) 2016, yt Development Team.
#
# Distributed under the terms of the Modified BSD License.
#
# The full license is in the file COPYING.txt, distributed with this software.
# ----------------------------------------------------------------------------

# This is a part of the experimental Interactive Data Visualization

import contextlib
import ctypes
import os
from collections import OrderedDict

import OpenGL.GL as GL
import traitlets
import yaml

from yt.units.yt_array import YTQuantity
from yt.utilities.exceptions import (
    YTInvalidShaderType,
    YTUnknownUniformKind,
    YTUnknownUniformSize,
)

from .opengl_support import GLValue, num_to_const


class ShaderProgram(object):
    """
    Wrapper class that compiles and links vertex and fragment shaders
    into a shader program.

    Parameters
    ----------

<<<<<<< HEAD
    vertex_shader : string or :class:`yt.visualization.volume_rendering.shader_objects.VertexShader`
        The vertex shader used in the Interactive Data Visualization pipeline.

    fragment_shader : string or :class:`yt.visualization.volume_rendering.shader_objects.FragmentShader`
=======
    vertex_shader : string
        or :class:`yt.visualization.volume_rendering.shader_objects.VertexShader`
        The vertex shader used in the Interactive Data Visualization pipeline.

    fragment_shader : string
        or :class:`yt.visualization.volume_rendering.shader_objects.FragmentShader`
>>>>>>> e72fc9a3
        The fragment shader used in the Interactive Data Visualization pipeline.
    """

    def __init__(self, vertex_shader=None, fragment_shader=None):
        # Don't allow just one.  Either neither or both.
        if vertex_shader is None and fragment_shader is None:
            pass
        elif None not in (vertex_shader, fragment_shader):
            self.link(vertex_shader, fragment_shader)
        else:
            raise RuntimeError
        self._uniform_funcs = OrderedDict()

    def link(self, vertex_shader, fragment_shader):
        # There are more types of shaders, but for now we only allow v&f.
        self.program = GL.glCreateProgram()
        if not isinstance(vertex_shader, Shader):
            vertex_shader = Shader(source=vertex_shader)
        if not isinstance(fragment_shader, Shader):
            fragment_shader = Shader(source=fragment_shader)
        self.vertex_shader = vertex_shader
        self.fragment_shader = fragment_shader
        GL.glAttachShader(self.program, vertex_shader.shader)
        GL.glAttachShader(self.program, fragment_shader.shader)
        GL.glLinkProgram(self.program)
        result = GL.glGetProgramiv(self.program, GL.GL_LINK_STATUS)
        if not result:
            raise RuntimeError(GL.glGetProgramInfoLog(self.program))
        vertex_shader.delete_shader()
        fragment_shader.delete_shader()
        self.introspect()

    def introspect(self):
        if self.program is None:
            raise RuntimeError
        # First get all of the uniforms
        self.uniforms = {}
        self.attributes = {}

        if not bool(GL.glGetProgramInterfaceiv):
            return
        n_uniforms = GL.glGetProgramInterfaceiv(
            self.program, GL.GL_UNIFORM, GL.GL_ACTIVE_RESOURCES
        )

        for i in range(n_uniforms):
            name, size, gl_type = GL.glGetActiveUniform(self.program, i)
            gl_type = num_to_const[gl_type]
            self.uniforms[name.decode("utf-8")] = (size, gl_type)

        n_attrib = GL.glGetProgramInterfaceiv(
            self.program, GL.GL_PROGRAM_INPUT, GL.GL_ACTIVE_RESOURCES
        )
        length = ctypes.pointer(ctypes.c_int())
        size = ctypes.pointer(ctypes.c_int())
        gl_type = ctypes.pointer(ctypes.c_int())
        name = ctypes.create_string_buffer(256)
        for i in range(n_attrib):
            GL.glGetActiveAttrib(self.program, i, 256, length, size, gl_type, name)
            gl_const = num_to_const[gl_type[0]]
            self.attributes[name[: length[0]].decode("utf-8")] = (size[0], gl_const)

    def delete_program(self):
        if self.program is not None:
            GL.glDeleteProgram(self.program)
            self.program = None

    def _guess_uniform_func(self, value):
        # We make a best-effort guess.
        # This does NOT work with arrays of uniforms.
        # First look at the dtype kind.  Fortunately, this falls into either
        # 'f' or 'i', which matches nicely with OpenGL.
        # Note that in some implementations, it seems there is also a 'd' type,
        # but we will not be using that here.
        if isinstance(value, int):
            return GL.glUniform1i
        elif isinstance(value, (YTQuantity, float)):
            return GL.glUniform1f
        else:
            kind = value.dtype.kind
        if kind not in "if":
            raise YTUnknownUniformKind(kind)
        if len(value.shape) == 0:
            return {"f": GL.glUniform1f, "i": GL.glUniform1i}[kind]
        elif len(value.shape) == 1:
            if value.size > 4:
                raise YTUnknownUniformSize(value.size)
            func = self._set_scalar_uniform(kind, value.size)
        elif len(value.shape) == 2:
            if value.shape[0] != value.shape[1]:
                raise YTUnknownUniformSize(value.shape)
            func = self._set_matrix_uniform(kind, value.shape)
        else:
            raise YTUnknownUniformSize(value.shape)
        return func

    def _set_scalar_uniform(self, kind, size_spec):
        gl_func = getattr(GL, f"glUniform{size_spec}{kind}v")

        def _func(location, value):
            return gl_func(location, 1, value)

        return _func

    def _set_matrix_uniform(self, kind, size_spec):
        assert size_spec[0] == size_spec[1]
        gl_func = getattr(GL, f"glUniformMatrix{size_spec[0]}{kind}v")

        def _func(location, value):
            return gl_func(location, 1, GL.GL_TRUE, value)

        return _func

    def _set_uniform(self, name, value):
        # We need to figure out how to pass it in.
        if name not in self._uniform_funcs:
            self._uniform_funcs[name] = self._guess_uniform_func(value)
        loc = GL.glGetUniformLocation(self.program, name)
        if loc < 0:
            return -1
        return self._uniform_funcs[name](loc, value)

    @contextlib.contextmanager
    def enable(self):
        GL.glUseProgram(self.program)
        self.vertex_shader.setup_blend()
        self.fragment_shader.setup_blend()
        yield self
        GL.glUseProgram(0)


<<<<<<< HEAD
class Shader(traitlets.HasTraits):
=======

class Shader:
>>>>>>> e72fc9a3
    """
    Creates a shader from source

    Parameters
    ----------

    source : str
        This can either be a string containing a full source of a shader,
        an absolute path to a source file or a filename of a shader
        residing in the ./shaders/ directory.

    """

    _shader = None
<<<<<<< HEAD
    source = traitlets.Any()
    shader_name = traitlets.CUnicode()
    info = traitlets.CUnicode()
    shader_type = traitlets.CaselessStrEnum(("vertex", "fragment"))
    blend_func = traitlets.Tuple(
        GLValue(), GLValue(), default_value=("src alpha", "dst alpha")
    )
    blend_equation = GLValue("func add")
    depth_test = GLValue("always")

    use_separate_blend = traitlets.Bool(False)
    blend_equation_separate = traitlets.Tuple(
        GLValue(), GLValue(), default_value=("none", "none")
    )
    blend_func_separate = traitlets.Tuple(
        GLValue(),
        GLValue(),
        GLValue(),
        GLValue(),
        default_value=("none", "none", "none", "none"),
    )
=======
    _source = None
    _shader_name = None

    def __init_subclass__(cls, *args, **kwargs):
        super().__init_subclass__(*args, **kwargs)
        if getattr(cls, "_shader_name", None) is not None:
            known_shaders[cls._shader_name] = cls

    def __init__(self, source=None):
        if source:
            self.compile(source)
>>>>>>> e72fc9a3

    def _get_source(self, source):
        if ";" in source:
            # This is probably safe, right?  Enh, probably.
            return source
        # What this does is concatenate multiple (if available) source files.
        # This gets around GLSL's composition issues, which means we can have
        # functions that get called at each step in a ray tracing process, for
        # instance, that can still share ray tracing code between multiple
        # files.
        if not isinstance(source, (tuple, list)):
            source = (source,)
        full_source = []
        for fn in source:
            if os.path.isfile(fn):
                sh_directory = ""
            else:
                sh_directory = os.path.join(os.path.dirname(__file__), "shaders")
            fn = os.path.join(sh_directory, fn)
            if not os.path.isfile(fn):
                raise YTInvalidShaderType(fn)
            full_source.append(open(fn, "r").read())
        return "\n\n".join(full_source)

    def compile(self, source=None, parameters=None):
        if source is None:
            source = self.source
            if source is None:
                raise RuntimeError
        if parameters is not None:
            raise NotImplementedError
        source = self._get_source(source)
        shader_type_enum = getattr(GL, f"GL_{self.shader_type.upper()}_SHADER")
        shader = GL.glCreateShader(shader_type_enum)
        # We could do templating here if we wanted.
        self.shader_source = source
        GL.glShaderSource(shader, source)
        GL.glCompileShader(shader)
        result = GL.glGetShaderiv(shader, GL.GL_COMPILE_STATUS)
        if not (result):
            raise RuntimeError(GL.glGetShaderInfoLog(shader))
        self._shader = shader

    def setup_blend(self):
        GL.glEnable(GL.GL_BLEND)
        if self.use_separate_blend:
            GL.glBlendEquationSeparate(*self.blend_equation_separate)
            GL.glBlendFuncSeparate(*self.blend_func_separate)
        else:
            GL.glBlendEquation(self.blend_equation)
            GL.glBlendFunc(*self.blend_func)
        GL.glEnable(GL.GL_DEPTH_TEST)
        GL.glDepthFunc(self.depth_test)

    @property
    def shader(self):
        if self._shader is None:
            self.compile()
        return self._shader

    def delete_shader(self):
        if None not in (self._shader, GL.glDeleteShader):
            GL.glDeleteShader(self._shader)
            self._shader = None

    def __del__(self):
        # This is not guaranteed to be called
        self.delete_shader()


class ShaderTrait(traitlets.TraitType):
    default_value = None
    info_text = "A shader (vertex or fragment)"

    def validate(self, obj, value):
        if isinstance(value, str):
            try:
                shader_type = self.metadata.get("shader_type", "vertex")
                shader_info = known_shaders[shader_type][value]
                shader_info.setdefault("shader_type", shader_type)
                shader_info["use_separate_blend"] = bool(
                    "blend_func_separate" in shader_info
                )
                shader_info.setdefault("shader_name", value)
                shader = Shader(**shader_info)
                return shader
            except KeyError:
                self.error(obj, value)
        elif isinstance(value, Shader):
            return value
        self.error(obj, value)


known_shaders = {}
component_shaders = {}
default_shader_combos = {}

# We'll load our shaders here from shaderlist.yaml
_shlist_fn = os.path.join(os.path.dirname(__file__), "shaders", "shaderlist.yaml")
if os.path.exists(_shlist_fn):
    with open(_shlist_fn, "r") as f:
        shader_info = yaml.load(f, yaml.SafeLoader)
        known_shaders.update(shader_info["shader_definitions"])
        component_shaders.update(shader_info["component_shaders"])
        default_shader_combos.update(
            {_: component_shaders[_].pop("default_value") for _ in component_shaders}
        )<|MERGE_RESOLUTION|>--- conflicted
+++ resolved
@@ -41,19 +41,12 @@
     Parameters
     ----------
 
-<<<<<<< HEAD
-    vertex_shader : string or :class:`yt.visualization.volume_rendering.shader_objects.VertexShader`
-        The vertex shader used in the Interactive Data Visualization pipeline.
-
-    fragment_shader : string or :class:`yt.visualization.volume_rendering.shader_objects.FragmentShader`
-=======
     vertex_shader : string
         or :class:`yt.visualization.volume_rendering.shader_objects.VertexShader`
         The vertex shader used in the Interactive Data Visualization pipeline.
 
     fragment_shader : string
         or :class:`yt.visualization.volume_rendering.shader_objects.FragmentShader`
->>>>>>> e72fc9a3
         The fragment shader used in the Interactive Data Visualization pipeline.
     """
 
@@ -185,12 +178,7 @@
         GL.glUseProgram(0)
 
 
-<<<<<<< HEAD
 class Shader(traitlets.HasTraits):
-=======
-
-class Shader:
->>>>>>> e72fc9a3
     """
     Creates a shader from source
 
@@ -205,7 +193,6 @@
     """
 
     _shader = None
-<<<<<<< HEAD
     source = traitlets.Any()
     shader_name = traitlets.CUnicode()
     info = traitlets.CUnicode()
@@ -227,19 +214,6 @@
         GLValue(),
         default_value=("none", "none", "none", "none"),
     )
-=======
-    _source = None
-    _shader_name = None
-
-    def __init_subclass__(cls, *args, **kwargs):
-        super().__init_subclass__(*args, **kwargs)
-        if getattr(cls, "_shader_name", None) is not None:
-            known_shaders[cls._shader_name] = cls
-
-    def __init__(self, source=None):
-        if source:
-            self.compile(source)
->>>>>>> e72fc9a3
 
     def _get_source(self, source):
         if ";" in source:
