--- conflicted
+++ resolved
@@ -20,7 +20,6 @@
 from yt.utilities.exceptions import YTFieldNotFound
 
 
-<<<<<<< HEAD
 def create_scene(data_source, field=None):
     r""" Set up a scene object with sensible defaults for use in volume 
     rendering.
@@ -71,10 +70,7 @@
     sc.camera = Camera(data_source)
     return sc
 
-def volume_render(data_source, field=None, fname=None, clip_ratio=None):
-=======
 def volume_render(data_source, field=None, fname=None, sigma_clip=None):
->>>>>>> 9589095e
     r""" Create a simple volume rendering of a data source.
 
     A helper function that creates a default camera view, transfer
@@ -96,10 +92,11 @@
     fname: string, optional
         If specified, the resulting rendering will be saved to this filename
         in png format.
-    sigma_clip: float
-        The resulting image will be clipped before saving, using a threshold
-        based on `sigma_clip` multiplied by the standard deviation of the pixel
-        values. Recommended values are between 2 and 6. Default: None
+    sigma_clip: float, optional
+        If specified, the resulting image will be clipped before saving,
+        using a threshold based on clip_ratio multiplied by the standard
+        deviation of the pixel values. Recommended values are between 2 and 6.
+        Default: None
 
     Returns
     -------
@@ -113,34 +110,8 @@
     Example:
     >>> import yt
     >>> ds = yt.load("Enzo_64/DD0046/DD0046")
-    >>> im, sc = yt.volume_render(ds, fname='test.png')
+    >>> im, sc = yt.volume_render(ds, fname='test.png', sigma_clip=4.0)
     """
-<<<<<<< HEAD
     sc = create_scene(data_source, field=field)
     im = sc.render(fname=fname, clip_ratio=clip_ratio)
-=======
-    data_source = data_source_or_all(data_source)
-    sc = Scene()
-    if field is None:
-        data_source.ds.index
-        for ftype, f in sorted(data_source.ds.field_list):
-            if ftype == "all":
-                continue
-            if f == 'Density':
-                field = (ftype, f)
-            elif f == 'density':
-                field = (ftype, f)
-            elif ftype != 'index' and 'particle' not in f:
-                field = (ftype, f)
-                break
-        else:
-            raise RuntimeError("Could not find default field." +
-                               " Please set explicitly in volume_render call")
-        mylog.info('Setting default field to %s' % field.__repr__())
-
-    vol = VolumeSource(data_source, field=field)
-    sc.add_source(vol)
-    sc.camera = Camera(data_source)
-    im = sc.render(fname=fname, sigma_clip=sigma_clip)
->>>>>>> 9589095e
     return im, sc